--- conflicted
+++ resolved
@@ -1,8 +1,4 @@
-<<<<<<< HEAD
-Apache Flume 1.6.0
-=======
 Apache Flume 1.7.0
->>>>>>> 511d8685
 
 CONTENTS
 1. What is Apache Flume
@@ -21,13 +17,8 @@
 application.
 
 2. Status of this release
-<<<<<<< HEAD
-Apache Flume 1.6.0 is the ninth release of Flume as an Apache top-level project
-(TLP). Apache Flume 1.6.0 is production-ready software.
-=======
 Apache Flume 1.7.0 is the tenth release of Flume as an Apache top-level project
 (TLP). Apache Flume 1.7.0 is production-ready software.
->>>>>>> 511d8685
 
 3. Major changes in this Release
 For a detailed list of changes, please see the CHANGELOG file included
