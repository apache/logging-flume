--- conflicted
+++ resolved
@@ -29,12 +29,7 @@
 
     <!-- Suppress all style checks for generated code -->
     <suppress checks=".*"
-<<<<<<< HEAD
-              files="generated-sources|com[/\\]cloudera[/\\]flume[/\\]handlers[/\\]thrift|org[/\\]apache[/\\]flume[/\\]thrift[/\\]|org[/\\]apache[/\\]flume[/\\]client[/\\]scribe/(Scribe.java|LogEntry.java|ResultCode.java)|org[/\\]apache[/\\]flume[/\\]source[/\\]scribe|ProtosFactory.java"/>
-=======
               files="generated-sources|com[/\\]cloudera[/\\]flume[/\\]handlers[/\\]thrift|org[/\\]apache[/\\]flume[/\\]thrift[/\\]|org[/\\]apache[/\\]flume[/\\]source[/\\]scribe|ProtosFactory.java|avro"/>
->>>>>>> 59ffd4f8
-
     <!-- The "legacy" sources have a weird camelCaps package name -->
     <suppress checks="PackageName"
               files="org[/\\]apache[/\\]flume[/\\]source[/\\]avroLegacy|org[/\\]apache[/\\]flume[/\\]source[/\\]thriftLegacy"/>
