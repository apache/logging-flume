--- conflicted
+++ resolved
@@ -111,42 +111,6 @@
    * @throws Exception
    */
   @Test
-<<<<<<< HEAD
-   public void testInOut() throws Exception {
-      LOGGER.debug("testInOut() started.");
-
-      StagedInstall.getInstance().startAgent("a1", agentProps);
-      TimeUnit.SECONDS.sleep(10); // Wait for source and sink to finish
-                                  // TODO make this more deterministic
-
-      /* Create expected output */
-
-      StringBuffer sb = new StringBuffer();
-      for (int i = 1; i <= 100; i++) {
-          sb.append(i).append("\n");
-      }
-      String expectedOutput = sb.toString();
-      LOGGER.info("Created expected output: " + expectedOutput);
-
-      /* Create actual output file */
-
-      File[] sinkOutputDirChildren = sinkOutputDir.listFiles();
-      // Only 1 file should be in FILE_ROLL sink's dir (rolling is disabled)
-      Assert.assertEquals("Expected FILE_ROLL sink's dir to have only 1 child," +
-              " but found " + sinkOutputDirChildren.length + " children.",
-              1, sinkOutputDirChildren.length);
-      File actualOutput = sinkOutputDirChildren[0];
-
-      if (!Files.toString(actualOutput, Charsets.UTF_8).equals(expectedOutput)) {
-          LOGGER.error("Actual output doesn't match expected output.\n");
-          throw new AssertionError("FILE_ROLL sink's actual output doesn't " +
-                  "match expected output.");
-      }
-
-      LOGGER.debug("testInOut() ended.");
-  }
-
-=======
   public void testInOut() throws Exception {
     LOGGER.debug("testInOut() started.");
 
@@ -179,5 +143,4 @@
 
     LOGGER.debug("testInOut() ended.");
   }
->>>>>>> 511d8685
 }