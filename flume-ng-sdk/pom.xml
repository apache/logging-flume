<!--
Licensed to the Apache Software Foundation (ASF) under one or more
contributor license agreements.  See the NOTICE file distributed with
this work for additional information regarding copyright ownership.
The ASF licenses this file to You under the Apache License, Version 2.0
(the "License"); you may not use this file except in compliance with
the License.  You may obtain a copy of the License at

     http://www.apache.org/licenses/LICENSE-2.0

Unless required by applicable law or agreed to in writing, software
distributed under the License is distributed on an "AS IS" BASIS,
WITHOUT WARRANTIES OR CONDITIONS OF ANY KIND, either express or implied.
See the License for the specific language governing permissions and
limitations under the License.
-->
<project xmlns="http://maven.apache.org/POM/4.0.0" xmlns:xsi="http://www.w3.org/2001/XMLSchema-instance"
  xsi:schemaLocation="http://maven.apache.org/POM/4.0.0 http://maven.apache.org/xsd/maven-4.0.0.xsd">
  <modelVersion>4.0.0</modelVersion>

  <parent>
    <artifactId>flume-parent</artifactId>
    <groupId>org.apache.flume</groupId>
<<<<<<< HEAD
    <version>1.7.0-SNAPSHOT</version>
=======
    <version>1.7.0</version>
>>>>>>> 511d8685
  </parent>

  <artifactId>flume-ng-sdk</artifactId>
  <name>Flume NG SDK</name>
  <description>Flume Software Development Kit: Stable public API for integration with Flume 1.x</description>

  <profiles>
    <profile>
      <id>compileThrift</id>
      <activation>
        <activeByDefault>false</activeByDefault>
      </activation>
      <build>
        <plugins>
          <plugin>
            <groupId>org.apache.maven.plugins</groupId>
            <artifactId>maven-antrun-plugin</artifactId>
            <executions>
              <execution>
                <id>compileThrift</id>
                <phase>generate-sources</phase>
                <goals>
                  <goal>run</goal>
                </goals>
                <configuration>
                  <target>
                    <echo file="target/compile-thrift.sh">
                      LICENSE=src/main/thrift/aslv2
                      THRIFT_DIR=src/main/thrift
                      JAVA_DIR=target/generated-sources/thrift
                      mkdir -p $JAVA_DIR 2&gt; /dev/null
                      JSTATUS=$?
                      if [ $JSTATUS -ne 0 ] ; then
                        echo "Could not create $JAVA_DIR. Will not generate thrift files."
                        exit $JSTATUS
                      fi
                      for THRIFT_FILE in `ls $THRIFT_DIR/*.thrift 2&gt; /dev/null`
                      do
                        thrift --gen java:hashcode -o $JAVA_DIR $THRIFT_FILE
                      done
                      SRC_DIR=$JAVA_DIR/gen-java/org/apache/flume/thrift/
                      DEST_DIR=src/main/java/org/apache/flume/thrift
                      if [ ! -d $DEST_DIR ] ; then
                        mkdir $DEST_DIR 2&gt; /dev/null
                        STATUS=$?
                        if [ $STATUS -ne 0 ] ; then
                          echo "Could not create $DEST_DIR. Will not generate thrift files."
                          exit $STATUS
                        fi
                      fi
                      for JAVA_FILE in `ls $SRC_DIR/*.java 2&gt; /dev/null`
                      do
                        echo $JAVA_FILE
                        cat $LICENSE > $JAVA_FILE.tmp
                        cat $JAVA_FILE >> $JAVA_FILE.tmp
                        mv $JAVA_FILE.tmp $JAVA_FILE
                        cp $JAVA_FILE $DEST_DIR
                      done
                      rm -rf $JAVA_DIR
                    </echo>
                    <exec executable="sh" dir="${basedir}" failonerror="true">
                      <arg line="target/compile-thrift.sh"/>
                    </exec>
                  </target>
                </configuration>
              </execution>
            </executions>
          </plugin>
        </plugins>
      </build>
    </profile>
  </profiles>
  <build>
    <pluginManagement>
      <plugins>
        <plugin>
          <groupId>org.eclipse.m2e</groupId>
          <artifactId>lifecycle-mapping</artifactId>
          <version>1.0.0</version>
          <configuration>
            <lifecycleMappingMetadata>
              <pluginExecutions>
                <pluginExecution>
                  <pluginExecutionFilter>
                    <groupId>org.apache.avro</groupId>
                    <artifactId>avro-maven-plugin</artifactId>
                    <versionRange>[${avro.version},)</versionRange>
                    <goals>
                      <goal>idl-protocol</goal>
                    </goals>
                  </pluginExecutionFilter>
                  <action>
                    <execute />
                  </action>
                </pluginExecution>
                <pluginExecution>
                  <pluginExecutionFilter>
                    <groupId>com.thoughtworks.paranamer</groupId>
                    <artifactId>paranamer-maven-plugin</artifactId>
                    <versionRange>[2.3,)</versionRange>
                    <goals>
                      <goal>generate</goal>
                    </goals>
                  </pluginExecutionFilter>
                  <action>
                    <ignore />
                  </action>
                </pluginExecution>
              </pluginExecutions>
            </lifecycleMappingMetadata>
          </configuration>
        </plugin>
      </plugins>
    </pluginManagement>
    <plugins>

      <plugin>
        <groupId>org.apache.avro</groupId>
        <artifactId>avro-maven-plugin</artifactId>
        <configuration>
          <stringType>CharSequence</stringType>
        </configuration>
        <executions>
          <execution>
            <phase>generate-sources</phase>
            <goals>
              <goal>idl-protocol</goal>
            </goals>
          </execution>
        </executions>
      </plugin>

      <plugin>
        <groupId>com.thoughtworks.paranamer</groupId>
        <artifactId>paranamer-maven-plugin</artifactId>
        <executions>
          <execution>
            <id>run</id>
            <configuration>
              <sourceDirectory>${project.build.directory}/generated-sources/avro</sourceDirectory>
              <outputDirectory>${project.build.directory}/classes</outputDirectory>
            </configuration>
            <goals>
              <goal>generate</goal>
            </goals>
          </execution>
        </executions>
      </plugin>

      <plugin>
        <groupId>org.apache.maven.plugins</groupId>
        <artifactId>maven-jar-plugin</artifactId>
        <executions>
          <execution>
            <goals>
              <goal>test-jar</goal>
            </goals>
          </execution>
        </executions>
      </plugin>

    </plugins>
  </build>


  <dependencies>

    <dependency>
      <groupId>junit</groupId>
      <artifactId>junit</artifactId>
      <scope>test</scope>
    </dependency>

    <dependency>
      <groupId>org.slf4j</groupId>
      <artifactId>slf4j-api</artifactId>
      <!-- only used for tests -->
      <optional>true</optional>
    </dependency>

    <dependency>
      <groupId>org.slf4j</groupId>
      <artifactId>slf4j-log4j12</artifactId>
      <!-- only used for tests -->
      <optional>true</optional>
    </dependency>

    <dependency>
      <groupId>org.apache.avro</groupId>
      <artifactId>avro</artifactId>
    </dependency>

    <dependency>
      <groupId>org.apache.avro</groupId>
      <artifactId>avro-ipc</artifactId>
    </dependency>

    <dependency>
      <groupId>io.netty</groupId>
      <artifactId>netty</artifactId>
    </dependency>

    <dependency>
      <groupId>org.apache.thrift</groupId>
      <artifactId>libthrift</artifactId>
    </dependency>

  </dependencies>
</project><|MERGE_RESOLUTION|>--- conflicted
+++ resolved
@@ -21,11 +21,7 @@
   <parent>
     <artifactId>flume-parent</artifactId>
     <groupId>org.apache.flume</groupId>
-<<<<<<< HEAD
-    <version>1.7.0-SNAPSHOT</version>
-=======
     <version>1.7.0</version>
->>>>>>> 511d8685
   </parent>
 
   <artifactId>flume-ng-sdk</artifactId>
