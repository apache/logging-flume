--- conflicted
+++ resolved
@@ -40,14 +40,8 @@
 public abstract class OrderSelector<T> {
 
   private static final int EXP_BACKOFF_COUNTER_LIMIT = 16;
-<<<<<<< HEAD
-  private static final long CONSIDER_SEQUENTIAL_RANGE = TimeUnit.HOURS
-    .toMillis(1);
-  private static final long MAX_TIMEOUT = 30000l;
-=======
   private static final long CONSIDER_SEQUENTIAL_RANGE = TimeUnit.HOURS.toMillis(1);
   private static final long MAX_TIMEOUT = 30000L;
->>>>>>> 511d8685
   private final Map<T, FailureState> stateMap =
           new LinkedHashMap<T, FailureState>();
   private long maxTimeout = MAX_TIMEOUT;
