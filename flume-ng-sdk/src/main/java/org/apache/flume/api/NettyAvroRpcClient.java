--- conflicted
+++ resolved
@@ -134,19 +134,11 @@
     try {
 
       ExecutorService bossExecutor =
-<<<<<<< HEAD
-        Executors.newCachedThreadPool(new TransceiverThreadFactory(
-          "Avro " + NettyTransceiver.class.getSimpleName() + " Boss"));
-      ExecutorService workerExecutor =
-        Executors.newCachedThreadPool(new TransceiverThreadFactory(
-          "Avro " + NettyTransceiver.class.getSimpleName() + " I/O Worker"));
-=======
           Executors.newCachedThreadPool(new TransceiverThreadFactory(
               "Avro " + NettyTransceiver.class.getSimpleName() + " Boss"));
       ExecutorService workerExecutor =
           Executors.newCachedThreadPool(new TransceiverThreadFactory(
               "Avro " + NettyTransceiver.class.getSimpleName() + " I/O Worker"));
->>>>>>> 511d8685
 
       if (enableDeflateCompression || enableSsl) {
         if (maxIoWorkers >= 1) {
@@ -617,11 +609,7 @@
     truststoreType = properties.getProperty(
         RpcClientConfigurationConstants.CONFIG_TRUSTSTORE_TYPE, "JKS");
     String excludeProtocolsStr = properties.getProperty(
-<<<<<<< HEAD
-      RpcClientConfigurationConstants.CONFIG_EXCLUDE_PROTOCOLS);
-=======
         RpcClientConfigurationConstants.CONFIG_EXCLUDE_PROTOCOLS);
->>>>>>> 511d8685
     if (excludeProtocolsStr == null) {
       excludeProtocols.add("SSLv3");
     } else {
@@ -631,23 +619,13 @@
       }
     }
 
-<<<<<<< HEAD
-    String maxIoWorkersStr = properties.getProperty(
-      RpcClientConfigurationConstants.MAX_IO_WORKERS);
-=======
     String maxIoWorkersStr = properties.getProperty(RpcClientConfigurationConstants.MAX_IO_WORKERS);
->>>>>>> 511d8685
     if (!StringUtils.isEmpty(maxIoWorkersStr)) {
       try {
         maxIoWorkers = Integer.parseInt(maxIoWorkersStr);
       } catch (NumberFormatException ex) {
-<<<<<<< HEAD
-        logger.warn ("Invalid maxIOWorkers:" + maxIoWorkersStr + " Using " +
-          "default maxIOWorkers.");
-=======
         logger.warn("Invalid maxIOWorkers:" + maxIoWorkersStr + " Using " +
             "default maxIOWorkers.");
->>>>>>> 511d8685
         maxIoWorkers = -1;
       }
     }
