/*
 * Licensed to the Apache Software Foundation (ASF) under one
 * or more contributor license agreements.  See the NOTICE file
 * distributed with this work for additional information
 * regarding copyright ownership.  The ASF licenses this file
 * to you under the Apache License, Version 2.0 (the
 * "License"); you may not use this file except in compliance
 * with the License.  You may obtain a copy of the License at
 *
 * http://www.apache.org/licenses/LICENSE-2.0
 *
 * Unless required by applicable law or agreed to in writing,
 * software distributed under the License is distributed on an
 * "AS IS" BASIS, WITHOUT WARRANTIES OR CONDITIONS OF ANY
 * KIND, either express or implied.  See the License for the
 * specific language governing permissions and limitations
 * under the License.
 */

package org.apache.flume.node;

<<<<<<< HEAD
import java.io.File;
import java.io.IOException;
import java.util.ArrayList;
import java.util.List;
import java.util.Locale;
import java.util.Map.Entry;
import java.util.Properties;
import java.util.Set;

=======
import com.google.common.base.Throwables;
import com.google.common.collect.Lists;
import com.google.common.eventbus.EventBus;
import com.google.common.eventbus.Subscribe;
>>>>>>> 511d8685
import org.apache.commons.cli.CommandLine;
import org.apache.commons.cli.CommandLineParser;
import org.apache.commons.cli.GnuParser;
import org.apache.commons.cli.HelpFormatter;
import org.apache.commons.cli.Option;
import org.apache.commons.cli.Options;
import org.apache.commons.cli.ParseException;
import org.apache.flume.Channel;
import org.apache.flume.Constants;
import org.apache.flume.Context;
import org.apache.flume.SinkRunner;
import org.apache.flume.SourceRunner;
import org.apache.flume.instrumentation.MonitorService;
import org.apache.flume.instrumentation.MonitoringType;
import org.apache.flume.lifecycle.LifecycleAware;
import org.apache.flume.lifecycle.LifecycleState;
import org.apache.flume.lifecycle.LifecycleSupervisor;
import org.apache.flume.lifecycle.LifecycleSupervisor.SupervisorPolicy;
import org.slf4j.Logger;
import org.slf4j.LoggerFactory;

import java.io.File;
import java.io.IOException;
import java.util.ArrayList;
import java.util.List;
import java.util.Locale;
import java.util.Map.Entry;
import java.util.Properties;
import java.util.Set;

public class Application {

  private static final Logger logger = LoggerFactory
      .getLogger(Application.class);

  public static final String CONF_MONITOR_CLASS = "flume.monitoring.type";
  public static final String CONF_MONITOR_PREFIX = "flume.monitoring.";

  private final List<LifecycleAware> components;
  private final LifecycleSupervisor supervisor;
  private MaterializedConfiguration materializedConfiguration;
  private MonitorService monitorServer;

  public Application() {
    this(new ArrayList<LifecycleAware>(0));
  }

  public Application(List<LifecycleAware> components) {
    this.components = components;
    supervisor = new LifecycleSupervisor();
  }

  public synchronized void start() {
    for (LifecycleAware component : components) {
      supervisor.supervise(component,
          new SupervisorPolicy.AlwaysRestartPolicy(), LifecycleState.START);
    }
  }

  @Subscribe
  public synchronized void handleConfigurationEvent(MaterializedConfiguration conf) {
    stopAllComponents();
    startAllComponents(conf);
  }

  public synchronized void stop() {
    supervisor.stop();
    if (monitorServer != null) {
      monitorServer.stop();
    }
  }

  private void stopAllComponents() {
    if (this.materializedConfiguration != null) {
      logger.info("Shutting down configuration: {}", this.materializedConfiguration);
      for (Entry<String, SourceRunner> entry :
           this.materializedConfiguration.getSourceRunners().entrySet()) {
        try {
          logger.info("Stopping Source " + entry.getKey());
          supervisor.unsupervise(entry.getValue());
        } catch (Exception e) {
          logger.error("Error while stopping {}", entry.getValue(), e);
        }
      }

      for (Entry<String, SinkRunner> entry :
           this.materializedConfiguration.getSinkRunners().entrySet()) {
        try {
          logger.info("Stopping Sink " + entry.getKey());
          supervisor.unsupervise(entry.getValue());
        } catch (Exception e) {
          logger.error("Error while stopping {}", entry.getValue(), e);
        }
      }

      for (Entry<String, Channel> entry :
           this.materializedConfiguration.getChannels().entrySet()) {
        try {
          logger.info("Stopping Channel " + entry.getKey());
          supervisor.unsupervise(entry.getValue());
        } catch (Exception e) {
          logger.error("Error while stopping {}", entry.getValue(), e);
        }
      }
    }
    if (monitorServer != null) {
      monitorServer.stop();
    }
  }

  private void startAllComponents(MaterializedConfiguration materializedConfiguration) {
    logger.info("Starting new configuration:{}", materializedConfiguration);

    this.materializedConfiguration = materializedConfiguration;

    for (Entry<String, Channel> entry :
        materializedConfiguration.getChannels().entrySet()) {
      try {
        logger.info("Starting Channel " + entry.getKey());
        supervisor.supervise(entry.getValue(),
            new SupervisorPolicy.AlwaysRestartPolicy(), LifecycleState.START);
      } catch (Exception e) {
        logger.error("Error while starting {}", entry.getValue(), e);
      }
    }

    /*
     * Wait for all channels to start.
     */
    for (Channel ch : materializedConfiguration.getChannels().values()) {
      while (ch.getLifecycleState() != LifecycleState.START
          && !supervisor.isComponentInErrorState(ch)) {
        try {
          logger.info("Waiting for channel: " + ch.getName() +
              " to start. Sleeping for 500 ms");
          Thread.sleep(500);
        } catch (InterruptedException e) {
          logger.error("Interrupted while waiting for channel to start.", e);
          Throwables.propagate(e);
        }
      }
    }

    for (Entry<String, SinkRunner> entry : materializedConfiguration.getSinkRunners().entrySet()) {
      try {
        logger.info("Starting Sink " + entry.getKey());
        supervisor.supervise(entry.getValue(),
            new SupervisorPolicy.AlwaysRestartPolicy(), LifecycleState.START);
      } catch (Exception e) {
        logger.error("Error while starting {}", entry.getValue(), e);
      }
    }

    for (Entry<String, SourceRunner> entry :
         materializedConfiguration.getSourceRunners().entrySet()) {
      try {
        logger.info("Starting Source " + entry.getKey());
        supervisor.supervise(entry.getValue(),
            new SupervisorPolicy.AlwaysRestartPolicy(), LifecycleState.START);
      } catch (Exception e) {
        logger.error("Error while starting {}", entry.getValue(), e);
      }
    }

    this.loadMonitoring();
  }

  @SuppressWarnings("unchecked")
  private void loadMonitoring() {
    Properties systemProps = System.getProperties();
    Set<String> keys = systemProps.stringPropertyNames();
    try {
      if (keys.contains(CONF_MONITOR_CLASS)) {
        String monitorType = systemProps.getProperty(CONF_MONITOR_CLASS);
        Class<? extends MonitorService> klass;
        try {
          //Is it a known type?
          klass = MonitoringType.valueOf(
<<<<<<< HEAD
                  monitorType.toUpperCase(Locale.ENGLISH)).getMonitorClass();
=======
              monitorType.toUpperCase(Locale.ENGLISH)).getMonitorClass();
>>>>>>> 511d8685
        } catch (Exception e) {
          //Not a known type, use FQCN
          klass = (Class<? extends MonitorService>) Class.forName(monitorType);
        }
        this.monitorServer = klass.newInstance();
        Context context = new Context();
        for (String key : keys) {
          if (key.startsWith(CONF_MONITOR_PREFIX)) {
            context.put(key.substring(CONF_MONITOR_PREFIX.length()),
                systemProps.getProperty(key));
          }
        }
        monitorServer.configure(context);
        monitorServer.start();
      }
    } catch (Exception e) {
      logger.warn("Error starting monitoring. "
          + "Monitoring might not be available.", e);
    }

  }

  public static void main(String[] args) {

    try {

      boolean isZkConfigured = false;

      Options options = new Options();

      Option option = new Option("n", "name", true, "the name of this agent");
      option.setRequired(true);
      options.addOption(option);

      option = new Option("f", "conf-file", true,
          "specify a config file (required if -z missing)");
      option.setRequired(false);
<<<<<<< HEAD
      options.addOption(option);

      option = new Option(null, "no-reload-conf", false,
          "do not reload config file if changed");
      options.addOption(option);

      // Options for Zookeeper
      option = new Option("z", "zkConnString", true,
          "specify the ZooKeeper connection to use (required if -f missing)");
      option.setRequired(false);
      options.addOption(option);

=======
      options.addOption(option);

      option = new Option(null, "no-reload-conf", false,
          "do not reload config file if changed");
      options.addOption(option);

      // Options for Zookeeper
      option = new Option("z", "zkConnString", true,
          "specify the ZooKeeper connection to use (required if -f missing)");
      option.setRequired(false);
      options.addOption(option);

>>>>>>> 511d8685
      option = new Option("p", "zkBasePath", true,
          "specify the base path in ZooKeeper for agent configs");
      option.setRequired(false);
      options.addOption(option);

      option = new Option("h", "help", false, "display help text");
      options.addOption(option);

      CommandLineParser parser = new GnuParser();
      CommandLine commandLine = parser.parse(options, args);

      if (commandLine.hasOption('h')) {
        new HelpFormatter().printHelp("flume-ng agent", options, true);
        return;
      }

      String agentName = commandLine.getOptionValue('n');
      boolean reload = !commandLine.hasOption("no-reload-conf");

      if (commandLine.hasOption('z') || commandLine.hasOption("zkConnString")) {
        isZkConfigured = true;
      }
      Application application = null;
      if (isZkConfigured) {
        // get options
        String zkConnectionStr = commandLine.getOptionValue('z');
        String baseZkPath = commandLine.getOptionValue('p');

        if (reload) {
          EventBus eventBus = new EventBus(agentName + "-event-bus");
          List<LifecycleAware> components = Lists.newArrayList();
          PollingZooKeeperConfigurationProvider zookeeperConfigurationProvider =
<<<<<<< HEAD
            new PollingZooKeeperConfigurationProvider(
              agentName, zkConnectionStr, baseZkPath, eventBus);
=======
              new PollingZooKeeperConfigurationProvider(
                  agentName, zkConnectionStr, baseZkPath, eventBus);
>>>>>>> 511d8685
          components.add(zookeeperConfigurationProvider);
          application = new Application(components);
          eventBus.register(application);
        } else {
          StaticZooKeeperConfigurationProvider zookeeperConfigurationProvider =
<<<<<<< HEAD
            new StaticZooKeeperConfigurationProvider(
              agentName, zkConnectionStr, baseZkPath);
          application = new Application();
          application.handleConfigurationEvent(zookeeperConfigurationProvider
            .getConfiguration());
=======
              new StaticZooKeeperConfigurationProvider(
                  agentName, zkConnectionStr, baseZkPath);
          application = new Application();
          application.handleConfigurationEvent(zookeeperConfigurationProvider.getConfiguration());
>>>>>>> 511d8685
        }
      } else {
        File configurationFile = new File(commandLine.getOptionValue('f'));

        /*
         * The following is to ensure that by default the agent will fail on
         * startup if the file does not exist.
         */
        if (!configurationFile.exists()) {
          // If command line invocation, then need to fail fast
          if (System.getProperty(Constants.SYSPROP_CALLED_FROM_SERVICE) ==
<<<<<<< HEAD
            null) {
=======
              null) {
>>>>>>> 511d8685
            String path = configurationFile.getPath();
            try {
              path = configurationFile.getCanonicalPath();
            } catch (IOException ex) {
              logger.error("Failed to read canonical path for file: " + path,
<<<<<<< HEAD
                ex);
            }
            throw new ParseException(
              "The specified configuration file does not exist: " + path);
=======
                  ex);
            }
            throw new ParseException(
                "The specified configuration file does not exist: " + path);
>>>>>>> 511d8685
          }
        }
        List<LifecycleAware> components = Lists.newArrayList();

        if (reload) {
          EventBus eventBus = new EventBus(agentName + "-event-bus");
          PollingPropertiesFileConfigurationProvider configurationProvider =
<<<<<<< HEAD
            new PollingPropertiesFileConfigurationProvider(
              agentName, configurationFile, eventBus, 30);
=======
              new PollingPropertiesFileConfigurationProvider(
                  agentName, configurationFile, eventBus, 30);
>>>>>>> 511d8685
          components.add(configurationProvider);
          application = new Application(components);
          eventBus.register(application);
        } else {
          PropertiesFileConfigurationProvider configurationProvider =
<<<<<<< HEAD
            new PropertiesFileConfigurationProvider(
              agentName, configurationFile);
          application = new Application();
          application.handleConfigurationEvent(configurationProvider
            .getConfiguration());
=======
              new PropertiesFileConfigurationProvider(agentName, configurationFile);
          application = new Application();
          application.handleConfigurationEvent(configurationProvider.getConfiguration());
>>>>>>> 511d8685
        }
      }
      application.start();

      final Application appReference = application;
      Runtime.getRuntime().addShutdownHook(new Thread("agent-shutdown-hook") {
        @Override
        public void run() {
          appReference.stop();
        }
      });

    } catch (Exception e) {
      logger.error("A fatal error occurred while running. Exception follows.", e);
    }
  }
}<|MERGE_RESOLUTION|>--- conflicted
+++ resolved
@@ -19,22 +19,10 @@
 
 package org.apache.flume.node;
 
-<<<<<<< HEAD
-import java.io.File;
-import java.io.IOException;
-import java.util.ArrayList;
-import java.util.List;
-import java.util.Locale;
-import java.util.Map.Entry;
-import java.util.Properties;
-import java.util.Set;
-
-=======
 import com.google.common.base.Throwables;
 import com.google.common.collect.Lists;
 import com.google.common.eventbus.EventBus;
 import com.google.common.eventbus.Subscribe;
->>>>>>> 511d8685
 import org.apache.commons.cli.CommandLine;
 import org.apache.commons.cli.CommandLineParser;
 import org.apache.commons.cli.GnuParser;
@@ -213,11 +201,7 @@
         try {
           //Is it a known type?
           klass = MonitoringType.valueOf(
-<<<<<<< HEAD
-                  monitorType.toUpperCase(Locale.ENGLISH)).getMonitorClass();
-=======
               monitorType.toUpperCase(Locale.ENGLISH)).getMonitorClass();
->>>>>>> 511d8685
         } catch (Exception e) {
           //Not a known type, use FQCN
           klass = (Class<? extends MonitorService>) Class.forName(monitorType);
@@ -255,7 +239,6 @@
       option = new Option("f", "conf-file", true,
           "specify a config file (required if -z missing)");
       option.setRequired(false);
-<<<<<<< HEAD
       options.addOption(option);
 
       option = new Option(null, "no-reload-conf", false,
@@ -268,20 +251,6 @@
       option.setRequired(false);
       options.addOption(option);
 
-=======
-      options.addOption(option);
-
-      option = new Option(null, "no-reload-conf", false,
-          "do not reload config file if changed");
-      options.addOption(option);
-
-      // Options for Zookeeper
-      option = new Option("z", "zkConnString", true,
-          "specify the ZooKeeper connection to use (required if -f missing)");
-      option.setRequired(false);
-      options.addOption(option);
-
->>>>>>> 511d8685
       option = new Option("p", "zkBasePath", true,
           "specify the base path in ZooKeeper for agent configs");
       option.setRequired(false);
@@ -314,30 +283,17 @@
           EventBus eventBus = new EventBus(agentName + "-event-bus");
           List<LifecycleAware> components = Lists.newArrayList();
           PollingZooKeeperConfigurationProvider zookeeperConfigurationProvider =
-<<<<<<< HEAD
-            new PollingZooKeeperConfigurationProvider(
-              agentName, zkConnectionStr, baseZkPath, eventBus);
-=======
               new PollingZooKeeperConfigurationProvider(
                   agentName, zkConnectionStr, baseZkPath, eventBus);
->>>>>>> 511d8685
           components.add(zookeeperConfigurationProvider);
           application = new Application(components);
           eventBus.register(application);
         } else {
           StaticZooKeeperConfigurationProvider zookeeperConfigurationProvider =
-<<<<<<< HEAD
-            new StaticZooKeeperConfigurationProvider(
-              agentName, zkConnectionStr, baseZkPath);
-          application = new Application();
-          application.handleConfigurationEvent(zookeeperConfigurationProvider
-            .getConfiguration());
-=======
               new StaticZooKeeperConfigurationProvider(
                   agentName, zkConnectionStr, baseZkPath);
           application = new Application();
           application.handleConfigurationEvent(zookeeperConfigurationProvider.getConfiguration());
->>>>>>> 511d8685
         }
       } else {
         File configurationFile = new File(commandLine.getOptionValue('f'));
@@ -349,27 +305,16 @@
         if (!configurationFile.exists()) {
           // If command line invocation, then need to fail fast
           if (System.getProperty(Constants.SYSPROP_CALLED_FROM_SERVICE) ==
-<<<<<<< HEAD
-            null) {
-=======
               null) {
->>>>>>> 511d8685
             String path = configurationFile.getPath();
             try {
               path = configurationFile.getCanonicalPath();
             } catch (IOException ex) {
               logger.error("Failed to read canonical path for file: " + path,
-<<<<<<< HEAD
-                ex);
-            }
-            throw new ParseException(
-              "The specified configuration file does not exist: " + path);
-=======
                   ex);
             }
             throw new ParseException(
                 "The specified configuration file does not exist: " + path);
->>>>>>> 511d8685
           }
         }
         List<LifecycleAware> components = Lists.newArrayList();
@@ -377,29 +322,16 @@
         if (reload) {
           EventBus eventBus = new EventBus(agentName + "-event-bus");
           PollingPropertiesFileConfigurationProvider configurationProvider =
-<<<<<<< HEAD
-            new PollingPropertiesFileConfigurationProvider(
-              agentName, configurationFile, eventBus, 30);
-=======
               new PollingPropertiesFileConfigurationProvider(
                   agentName, configurationFile, eventBus, 30);
->>>>>>> 511d8685
           components.add(configurationProvider);
           application = new Application(components);
           eventBus.register(application);
         } else {
           PropertiesFileConfigurationProvider configurationProvider =
-<<<<<<< HEAD
-            new PropertiesFileConfigurationProvider(
-              agentName, configurationFile);
-          application = new Application();
-          application.handleConfigurationEvent(configurationProvider
-            .getConfiguration());
-=======
               new PropertiesFileConfigurationProvider(agentName, configurationFile);
           application = new Application();
           application.handleConfigurationEvent(configurationProvider.getConfiguration());
->>>>>>> 511d8685
         }
       }
       application.start();
