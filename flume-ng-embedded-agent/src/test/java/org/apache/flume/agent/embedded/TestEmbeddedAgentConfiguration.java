/*
 * Licensed to the Apache Software Foundation (ASF) under one
 * or more contributor license agreements.  See the NOTICE file
 * distributed with this work for additional information
 * regarding copyright ownership.  The ASF licenses this file
 * to you under the Apache License, Version 2.0 (the
 * "License"); you may not use this file except in compliance
 * with the License.  You may obtain a copy of the License at
 *
 * http://www.apache.org/licenses/LICENSE-2.0
 *
 * Unless required by applicable law or agreed to in writing,
 * software distributed under the License is distributed on an
 * "AS IS" BASIS, WITHOUT WARRANTIES OR CONDITIONS OF ANY
 * KIND, either express or implied.  See the License for the
 * specific language governing permissions and limitations
 * under the License.
 */
package org.apache.flume.agent.embedded;

import java.util.Map;

import junit.framework.Assert;

import org.apache.flume.FlumeException;
import org.junit.Before;
import org.junit.Test;

import com.google.common.collect.Maps;

public class TestEmbeddedAgentConfiguration {
  private Map<String, String> properties;

  @Before
  public void setUp() throws Exception {
    properties = Maps.newHashMap();
    properties.put("source.type", EmbeddedAgentConfiguration.SOURCE_TYPE_EMBEDDED);
    properties.put("channel.type", "memory");
    properties.put("channel.capacity", "200");
    properties.put("sinks", "sink1 sink2");
    properties.put("sink1.type", "avro");
    properties.put("sink2.type", "avro");
    properties.put("sink1.hostname", "sink1.host");
    properties.put("sink1.port", "2");
    properties.put("sink2.hostname", "sink2.host");
    properties.put("sink2.port", "2");
    properties.put("processor.type", "load_balance");
    properties.put("source.interceptors", "i1");
    properties.put("source.interceptors.i1.type", "timestamp");
  }

  @Test
  public void testFullSourceType() throws Exception {
    doTestExcepted(EmbeddedAgentConfiguration.configure("test1", properties));
  }

  @Test
  public void testMissingSourceType() throws Exception {
    Assert.assertNotNull(properties.remove("source.type"));
    doTestExcepted(EmbeddedAgentConfiguration.configure("test1", properties));
  }

  @Test
  public void testShortSourceType() throws Exception {
    properties.put("source.type", "EMBEDDED");
    doTestExcepted(EmbeddedAgentConfiguration.configure("test1", properties));
  }

  public void doTestExcepted(Map<String, String> actual) throws Exception {
    Map<String, String> expected = Maps.newHashMap();
    expected.put("test1.channels", "channel-test1");
    expected.put("test1.channels.channel-test1.capacity", "200");
    expected.put("test1.channels.channel-test1.type", "memory");
    expected.put("test1.sinkgroups", "sink-group-test1");
    expected.put("test1.sinkgroups.sink-group-test1.processor.type", "load_balance");
    expected.put("test1.sinkgroups.sink-group-test1.sinks", "sink1 sink2");
    expected.put("test1.sinks", "sink1 sink2");
    expected.put("test1.sinks.sink1.channel", "channel-test1");
    expected.put("test1.sinks.sink1.hostname", "sink1.host");
    expected.put("test1.sinks.sink1.port", "2");
    expected.put("test1.sinks.sink1.type", "avro");
    expected.put("test1.sinks.sink2.channel", "channel-test1");
    expected.put("test1.sinks.sink2.hostname", "sink2.host");
    expected.put("test1.sinks.sink2.port", "2");
    expected.put("test1.sinks.sink2.type", "avro");
    expected.put("test1.sources", "source-test1");
    expected.put("test1.sources.source-test1.channels", "channel-test1");
<<<<<<< HEAD
    expected.put("test1.sources.source-test1.type", EmbeddedAgentConfiguration.
        SOURCE_TYPE_EMBEDDED);
=======
    expected.put("test1.sources.source-test1.type",
                 EmbeddedAgentConfiguration.SOURCE_TYPE_EMBEDDED);
>>>>>>> 511d8685
    expected.put("test1.sources.source-test1.interceptors", "i1");
    expected.put("test1.sources.source-test1.interceptors.i1.type", "timestamp");
    Assert.assertEquals(expected, actual);
  }

  @Test(expected = FlumeException.class)
  public void testBadSource() throws Exception {
    properties.put("source.type", "exec");
    EmbeddedAgentConfiguration.configure("test1", properties);
  }
  @Test(expected = FlumeException.class)
  public void testBadChannel() throws Exception {
    properties.put("channel.type", "jdbc");
    EmbeddedAgentConfiguration.configure("test1", properties);
  }
  @Test(expected = FlumeException.class)
  public void testBadSink() throws Exception {
    properties.put("sink1.type", "hbase");
    EmbeddedAgentConfiguration.configure("test1", properties);
  }
  @Test(expected = FlumeException.class)
  public void testBadSinkProcessor() throws Exception {
    properties.put("processor.type", "bad");
    EmbeddedAgentConfiguration.configure("test1", properties);
  }

  @Test(expected = FlumeException.class)
  public void testNoChannel() throws Exception {
    properties.remove("channel.type");
    EmbeddedAgentConfiguration.configure("test1", properties);
  }
  @Test(expected = FlumeException.class)
  public void testNoSink() throws Exception {
    properties.remove("sink2.type");
    EmbeddedAgentConfiguration.configure("test1", properties);
  }
  @Test(expected = FlumeException.class)
  public void testNoSinkProcessor() throws Exception {
    properties.remove("processor.type");
    EmbeddedAgentConfiguration.configure("test1", properties);
  }
  @Test(expected = FlumeException.class)
  public void testBadKey() throws Exception {
    properties.put("bad.key.name", "bad");
    EmbeddedAgentConfiguration.configure("test1", properties);
  }
  @Test(expected = FlumeException.class)
  public void testSinkNamedLikeSource() throws Exception {
    properties.put("sinks", "source");
    EmbeddedAgentConfiguration.configure("test1", properties);
  }
  @Test(expected = FlumeException.class)
  public void testSinkNamedLikeChannel() throws Exception {
    properties.put("sinks", "channel");
    EmbeddedAgentConfiguration.configure("test1", properties);
  }
  @Test(expected = FlumeException.class)
  public void testSinkNamedLikeProcessor() throws Exception {
    properties.put("sinks", "processor");
    EmbeddedAgentConfiguration.configure("test1", properties);
  }
}<|MERGE_RESOLUTION|>--- conflicted
+++ resolved
@@ -85,13 +85,8 @@
     expected.put("test1.sinks.sink2.type", "avro");
     expected.put("test1.sources", "source-test1");
     expected.put("test1.sources.source-test1.channels", "channel-test1");
-<<<<<<< HEAD
-    expected.put("test1.sources.source-test1.type", EmbeddedAgentConfiguration.
-        SOURCE_TYPE_EMBEDDED);
-=======
     expected.put("test1.sources.source-test1.type",
                  EmbeddedAgentConfiguration.SOURCE_TYPE_EMBEDDED);
->>>>>>> 511d8685
     expected.put("test1.sources.source-test1.interceptors", "i1");
     expected.put("test1.sources.source-test1.interceptors.i1.type", "timestamp");
     Assert.assertEquals(expected, actual);
