/*
 * Licensed to the Apache Software Foundation (ASF) under one
 * or more contributor license agreements.  See the NOTICE file
 * distributed with this work for additional information
 * regarding copyright ownership.  The ASF licenses this file
 * to you under the Apache License, Version 2.0 (the
 * "License"); you may not use this file except in compliance
 * with the License.  You may obtain a copy of the License at
 *
 * http://www.apache.org/licenses/LICENSE-2.0
 *
 * Unless required by applicable law or agreed to in writing,
 * software distributed under the License is distributed on an
 * "AS IS" BASIS, WITHOUT WARRANTIES OR CONDITIONS OF ANY
 * KIND, either express or implied.  See the License for the
 * specific language governing permissions and limitations
 * under the License.
 */
package org.apache.flume.instrumentation.http;

import com.google.gson.Gson;
import com.google.gson.reflect.TypeToken;
import org.apache.flume.Channel;
import org.apache.flume.Context;
import org.apache.flume.Transaction;
import org.apache.flume.channel.MemoryChannel;
import org.apache.flume.channel.PseudoTxnMemoryChannel;
import org.apache.flume.conf.Configurables;
import org.apache.flume.event.EventBuilder;
import org.apache.flume.instrumentation.MonitorService;
import org.apache.flume.instrumentation.util.JMXTestUtils;
import org.junit.Assert;
import org.junit.Test;

import javax.servlet.http.HttpServletResponse;
<<<<<<< HEAD
=======
import java.io.BufferedReader;
import java.io.InputStreamReader;
import java.lang.reflect.Type;
import java.net.HttpURLConnection;
import java.net.URL;
import java.util.Map;
>>>>>>> 511d8685

/**
 *
 */
public class TestHTTPMetricsServer {

  Channel memChannel = new MemoryChannel();
  Channel pmemChannel = new PseudoTxnMemoryChannel();
  Type mapType = new TypeToken<Map<String, Map<String, String>>>() {}.getType();
  Gson gson = new Gson();

  @Test
  public void testJSON() throws Exception {
    memChannel.setName("memChannel");
    pmemChannel.setName("pmemChannel");
    Context c = new Context();
    Configurables.configure(memChannel, c);
    Configurables.configure(pmemChannel, c);
    memChannel.start();
    pmemChannel.start();
    Transaction txn = memChannel.getTransaction();
    txn.begin();
    memChannel.put(EventBuilder.withBody("blah".getBytes()));
    memChannel.put(EventBuilder.withBody("blah".getBytes()));
    txn.commit();
    txn.close();

    txn = memChannel.getTransaction();
    txn.begin();
    memChannel.take();
    txn.commit();
    txn.close();


    Transaction txn2 = pmemChannel.getTransaction();
    txn2.begin();
    pmemChannel.put(EventBuilder.withBody("blah".getBytes()));
    pmemChannel.put(EventBuilder.withBody("blah".getBytes()));
    txn2.commit();
    txn2.close();

    txn2 = pmemChannel.getTransaction();
    txn2.begin();
    pmemChannel.take();
    txn2.commit();
    txn2.close();

    testWithPort(5467);
    testWithPort(33434);
    testWithPort(44343);
    testWithPort(0);
    memChannel.stop();
    pmemChannel.stop();
  }

  private void testWithPort(int port) throws Exception {
    MonitorService srv = new HTTPMetricsServer();
    Context context = new Context();
    if (port > 1024) {
      context.put(HTTPMetricsServer.CONFIG_PORT, String.valueOf(port));
    } else {
      port = HTTPMetricsServer.DEFAULT_PORT;
    }
    srv.configure(context);
    srv.start();
    Thread.sleep(1000);
    URL url = new URL("http://0.0.0.0:" + String.valueOf(port) + "/metrics");
    HttpURLConnection conn = (HttpURLConnection) url.openConnection();
    conn.setRequestMethod("GET");
    BufferedReader reader = new BufferedReader(
            new InputStreamReader(conn.getInputStream()));
    String line;
    String result = "";
    while ((line = reader.readLine()) != null) {
      result += line;
    }
    reader.close();
    Map<String, Map<String, String>> mbeans = gson.fromJson(result, mapType);
    Assert.assertNotNull(mbeans);
    Map<String, String> memBean = mbeans.get("CHANNEL.memChannel");
    Assert.assertNotNull(memBean);
    JMXTestUtils.checkChannelCounterParams(memBean);
    Map<String, String> pmemBean = mbeans.get("CHANNEL.pmemChannel");
    Assert.assertNotNull(pmemBean);
    JMXTestUtils.checkChannelCounterParams(pmemBean);
    srv.stop();
    System.out.println(String.valueOf(port) + "test success!");
  }

  @Test
  public void testTrace() throws Exception {
    doTestForbiddenMethods(4543,"TRACE");
  }
  @Test
  public void testOptions() throws Exception {
    doTestForbiddenMethods(4432,"OPTIONS");
  }

<<<<<<< HEAD
  public void doTestForbiddenMethods(int port, String method)
    throws Exception {
=======
  public void doTestForbiddenMethods(int port, String method) throws Exception {
>>>>>>> 511d8685
    MonitorService srv = new HTTPMetricsServer();
    Context context = new Context();
    if (port > 1024) {
      context.put(HTTPMetricsServer.CONFIG_PORT, String.valueOf(port));
    } else {
      port = HTTPMetricsServer.DEFAULT_PORT;
    }
    srv.configure(context);
    srv.start();
    Thread.sleep(1000);
    URL url = new URL("http://0.0.0.0:" + String.valueOf(port) + "/metrics");
    HttpURLConnection conn = (HttpURLConnection) url.openConnection();
    conn.setRequestMethod(method);
<<<<<<< HEAD
    Assert.assertEquals(HttpServletResponse.SC_FORBIDDEN,
      conn.getResponseCode());
=======
    Assert.assertEquals(HttpServletResponse.SC_FORBIDDEN, conn.getResponseCode());
>>>>>>> 511d8685
    srv.stop();
  }
}<|MERGE_RESOLUTION|>--- conflicted
+++ resolved
@@ -33,15 +33,12 @@
 import org.junit.Test;
 
 import javax.servlet.http.HttpServletResponse;
-<<<<<<< HEAD
-=======
 import java.io.BufferedReader;
 import java.io.InputStreamReader;
 import java.lang.reflect.Type;
 import java.net.HttpURLConnection;
 import java.net.URL;
 import java.util.Map;
->>>>>>> 511d8685
 
 /**
  *
@@ -140,12 +137,7 @@
     doTestForbiddenMethods(4432,"OPTIONS");
   }
 
-<<<<<<< HEAD
-  public void doTestForbiddenMethods(int port, String method)
-    throws Exception {
-=======
   public void doTestForbiddenMethods(int port, String method) throws Exception {
->>>>>>> 511d8685
     MonitorService srv = new HTTPMetricsServer();
     Context context = new Context();
     if (port > 1024) {
@@ -159,12 +151,7 @@
     URL url = new URL("http://0.0.0.0:" + String.valueOf(port) + "/metrics");
     HttpURLConnection conn = (HttpURLConnection) url.openConnection();
     conn.setRequestMethod(method);
-<<<<<<< HEAD
-    Assert.assertEquals(HttpServletResponse.SC_FORBIDDEN,
-      conn.getResponseCode());
-=======
     Assert.assertEquals(HttpServletResponse.SC_FORBIDDEN, conn.getResponseCode());
->>>>>>> 511d8685
     srv.stop();
   }
 }