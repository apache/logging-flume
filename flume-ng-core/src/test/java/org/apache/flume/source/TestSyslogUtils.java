/*
 * Licensed to the Apache Software Foundation (ASF) under one
 * or more contributor license agreements.  See the NOTICE file
 * distributed with this work for additional information
 * regarding copyright ownership.  The ASF licenses this file
 * to you under the Apache License, Version 2.0 (the
 * "License"); you may not use this file except in compliance
 * with the License.  You may obtain a copy of the License at
 *
 * http://www.apache.org/licenses/LICENSE-2.0
 *
 * Unless required by applicable law or agreed to in writing,
 * software distributed under the License is distributed on an
 * "AS IS" BASIS, WITHOUT WARRANTIES OR CONDITIONS OF ANY
 * KIND, either express or implied.  See the License for the
 * specific language governing permissions and limitations
 * under the License.
 */
package org.apache.flume.source;

import org.apache.flume.Event;
import org.jboss.netty.buffer.ChannelBuffer;
import org.jboss.netty.buffer.ChannelBuffers;
import org.junit.Assert;
import org.junit.Test;

import java.text.ParseException;
import java.text.SimpleDateFormat;
import java.util.Calendar;
import java.util.Date;
import java.util.HashSet;
import java.util.Locale;
import java.util.Map;

public class TestSyslogUtils {
  @Test
  public void TestHeader0() throws ParseException {
    String stamp1 = "2012-04-13T11:11:11";
    String format1 = "yyyy-MM-dd'T'HH:mm:ssZ";
    String host1 = "ubuntu-11.cloudera.com";
    String data1 = "some msg";
    // timestamp with hh:mm format timezone with no version
    String msg1 = "<10>" + stamp1 + "+08:00" + " " + host1 + " " + data1 + "\n";
    checkHeader(msg1, stamp1 + "+0800", format1, host1, data1);
  }

  @Test
  public void TestHeader1() throws ParseException {
    String stamp1 = "2012-04-13T11:11:11";
    String format1 = "yyyy-MM-dd'T'HH:mm:ss";
    String host1 = "ubuntu-11.cloudera.com";
    String data1 = "some msg";
    String msg1 = "<10>1 " + stamp1 + " " + host1 + " " + data1 + "\n";
    checkHeader(msg1, stamp1, format1, host1, data1);
  }

  @Test
  public void TestHeader2() throws ParseException {
    String stamp1 = "2012-04-13T11:11:11";
    String format1 = "yyyy-MM-dd'T'HH:mm:ssZ";
    String host1 = "ubuntu-11.cloudera.com";
    String data1 = "some msg";
    // timestamp with 'Z' appended, translates to UTC
    String msg1 = "<10>1 " + stamp1 + "Z" + " " + host1 + " " + data1 + "\n";
    checkHeader(msg1, stamp1 + "+0000", format1, host1, data1);
  }

  @Test
  public void TestHeader3() throws ParseException {
    String stamp1 = "2012-04-13T11:11:11";
    String format1 = "yyyy-MM-dd'T'HH:mm:ssZ";
    String host1 = "ubuntu-11.cloudera.com";
    String data1 = "some msg";
    // timestamp with hh:mm format timezone
    String msg1 = "<10>1 " + stamp1 + "+08:00" + " " + host1 + " " + data1 + "\n";
    checkHeader(msg1, stamp1 + "+0800", format1, host1, data1);
  }

  @Test
  public void TestHeader4() throws ParseException {
    String host1 = "ubuntu-11.cloudera.com";
    String data1 = "some msg";
    // null format timestamp (-)
    String msg1 = "<10>1 " + "-" + " " + host1 + " " + data1 + "\n";
    checkHeader(msg1, null, null, host1, data1);
  }

  @Test
  public void TestHeader5() throws ParseException {
    String stamp1 = "2012-04-13T11:11:11";
    String format1 = "yyyy-MM-dd'T'HH:mm:ss";
    String host1 = "-";
    String data1 = "some msg";
    // null host
    String msg1 = "<10>1 " + stamp1 + " " + host1 + " " + data1 + "\n";
    checkHeader(msg1, stamp1, format1, null, data1);
  }

  @Test
  public void TestHeader6() throws ParseException {
    String stamp1 = "2012-04-13T11:11:11";
    String format1 = "yyyy-MM-dd'T'HH:mm:ssZ";
    String host1 = "-";
    String data1 = "some msg";
    // null host
    String msg1 = "<10>1 " + stamp1 + "Z" + " " + host1 + " " + data1 + "\n";
    checkHeader(msg1, stamp1 + "+0000", format1, null, data1);
  }

  @Test
  public void TestHeader7() throws ParseException {
    String stamp1 = "2012-04-13T11:11:11";
    String format1 = "yyyy-MM-dd'T'HH:mm:ssZ";
    String host1 = "-";
    String data1 = "some msg";
    // null host
    String msg1 = "<10>1 " + stamp1 + "+08:00" + " " + host1 + " " + data1 + "\n";
    checkHeader(msg1, stamp1 + "+0800", format1, null, data1);
  }

  @Test
  public void TestHeader8() throws ParseException {
    String stamp1 = "2012-04-13T11:11:11.999";
    String format1 = "yyyy-MM-dd'T'HH:mm:ss.S";
    String host1 = "ubuntu-11.cloudera.com";
    String data1 = "some msg";
    String msg1 = "<10>1 " + stamp1 + " " + host1 + " " + data1 + "\n";
    checkHeader(msg1, stamp1, format1, host1, data1);
  }

  @Test
  public void TestHeader9() throws ParseException {
    SimpleDateFormat sdf = new SimpleDateFormat("MMM  d hh:MM:ss");
    Calendar cal = Calendar.getInstance();

    String year = String.valueOf(cal.get(Calendar.YEAR));
    String stamp1 = sdf.format(cal.getTime());
    String format1 = "yyyyMMM d HH:mm:ss";
    String host1 = "ubuntu-11.cloudera.com";
    String data1 = "some msg";
    // timestamp with 'Z' appended, translates to UTC
    String msg1 = "<10>" + stamp1 + " " + host1 + " " + data1 + "\n";
<<<<<<< HEAD
    checkHeader(msg1, year + stamp1,
        format1, host1, data1);
=======
    checkHeader(msg1, year + stamp1, format1, host1, data1);
>>>>>>> 511d8685
  }

  @Test
  public void TestHeader10() throws ParseException {
    SimpleDateFormat sdf = new SimpleDateFormat("MMM  d hh:MM:ss");
    Calendar cal = Calendar.getInstance();

    String year = String.valueOf(cal.get(Calendar.YEAR));
    String stamp1 = sdf.format(cal.getTime());
    String format1 = "yyyyMMM d HH:mm:ss";
    String host1 = "ubuntu-11.cloudera.com";
    String data1 = "some msg";
    // timestamp with 'Z' appended, translates to UTC
    String msg1 = "<10>" + stamp1 + " " + host1 + " " + data1 + "\n";
<<<<<<< HEAD
    checkHeader(msg1, year + stamp1,
        format1, host1, data1);
=======
    checkHeader(msg1, year + stamp1, format1, host1, data1);
  }

  @Test
  public void TestHeader11() throws ParseException {
    // SyslogUtils should truncate microsecond precision to only 3 digits.
    // This is to maintain consistency between the two syslog implementations.
    String inputStamp  = "2014-10-03T17:20:01.123456-07:00";
    String outputStamp = "2014-10-03T17:20:01.123-07:00";

    String format1 = "yyyy-MM-dd'T'HH:mm:ss.S";
    String host1 = "ubuntu-11.cloudera.com";
    String data1 = "some msg";

    String msg1 = "<10>" + inputStamp + " " + host1 + " " + data1 + "\n";
    checkHeader(msg1, outputStamp, format1, host1, data1);
>>>>>>> 511d8685
  }

  @Test
  public void TestHeader11() throws ParseException {
    // SyslogUtils should truncate microsecond precision to only 3 digits.
    // This is to maintain consistency between the two syslog implementations.
    String inputStamp  = "2014-10-03T17:20:01.123456-07:00";
    String outputStamp = "2014-10-03T17:20:01.123-07:00";

    String format1 = "yyyy-MM-dd'T'HH:mm:ss.S";
    String host1 = "ubuntu-11.cloudera.com";
    String data1 = "some msg";

    String msg1 = "<10>" + inputStamp + " " + host1 + " " + data1 + "\n";
    checkHeader(msg1, outputStamp, format1, host1, data1);
  }

  @Test
  public void TestRfc3164HeaderApacheLogWithNulls() throws ParseException {
    SimpleDateFormat sdf = new SimpleDateFormat("MMM  d hh:MM:ss");
    Calendar cal = Calendar.getInstance();

    String year = String.valueOf(cal.get(Calendar.YEAR));
    String stamp1 = sdf.format(cal.getTime());
    String format1 = "yyyyMMM d HH:mm:ss";
    String host1 = "ubuntu-11.cloudera.com";
    String data1 = "- hyphen_null_breaks_5424_pattern [07/Jun/2012:14:46:44 -0600]";
    String msg1 = "<10>" + stamp1 + " " + host1 + " " + data1 + "\n";
<<<<<<< HEAD
    checkHeader(msg1, year + stamp1,
            format1, host1, data1);
  }

  @Test
  public void TestRfc3164Dates() throws ParseException {
    /*
     * This test creates a series of dates that range from 10 months in the past to (5 days short of)
     * one month in the future. This tests that the year addition code is clever enough to handle scenarios
     * where the event received was generated in a different year to what flume considers to be "current"
     * (e.g. where there has been some lag somewhere, especially when flicking over on New Year's eve, or
     * when you are about to flick over and the flume's system clock is slightly slower than the Syslog
     * source's clock).
     */
    for (int i=-10; i<=1; i++) {
=======
    checkHeader(msg1, year + stamp1, format1, host1, data1);
  }

  /* This test creates a series of dates that range from 10 months in the past to (5 days short
   * of) one month in the future. This tests that the year addition code is clever enough to
   * handle scenarios where the event received was generated in a different year to what flume
   * considers to be "current" (e.g. where there has been some lag somewhere, especially when
   * flicking over on New Year's eve, or when you are about to flick over and the flume's
   * system clock is slightly slower than the Syslog source's clock).
   */
  @Test
  public void TestRfc3164Dates() throws ParseException {
    for (int i = -10; i <= 1; i++) {
>>>>>>> 511d8685
      SimpleDateFormat sdf = new SimpleDateFormat("MMM  d hh:MM:ss");
      Date date = new Date(System.currentTimeMillis());
      Calendar cal = Calendar.getInstance();
      cal.setTime(date);
      cal.add(Calendar.MONTH, i);

      //Small tweak to avoid the 1 month in the future ticking over by a few seconds between now
      //and when the checkHeader actually runs
<<<<<<< HEAD
      if (i==1) {
=======
      if (i == 1) {
>>>>>>> 511d8685
        cal.add(Calendar.DAY_OF_MONTH, -1);
      }

      String stamp1 = sdf.format(cal.getTime());

      String year = String.valueOf(cal.get(Calendar.YEAR));
      String format1 = "yyyyMMM d HH:mm:ss";
      String host1 = "ubuntu-11.cloudera.com";
      String data1 = "some msg";

      // timestamp with 'Z' appended, translates to UTC
      String msg1 = "<10>" + stamp1 + " " + host1 + " " + data1 + "\n";
<<<<<<< HEAD
      checkHeader(msg1, year + stamp1,
          format1, host1, data1);
=======
      checkHeader(msg1, year + stamp1, format1, host1, data1);
>>>>>>> 511d8685
    }
  }

  public static void checkHeader(String keepFields, String msg1, String stamp1, String format1,
                                 String host1, String data1) throws ParseException {
    SyslogUtils util;
    if (keepFields == null || keepFields.isEmpty()) {
      util = new SyslogUtils(SyslogUtils.DEFAULT_SIZE, new HashSet<String>(), false);
    } else {
<<<<<<< HEAD
      util = new SyslogUtils(
          SyslogUtils.DEFAULT_SIZE,
          SyslogUtils.chooseFieldsToKeep(keepFields),
          false);
=======
      util = new SyslogUtils(SyslogUtils.DEFAULT_SIZE,
                             SyslogUtils.chooseFieldsToKeep(keepFields),
                             false);
>>>>>>> 511d8685
    }
    ChannelBuffer buff = ChannelBuffers.buffer(200);

    buff.writeBytes(msg1.getBytes());
    Event e = util.extractEvent(buff);
    if (e == null) {
      throw new NullPointerException("Event is null");
    }
    Map<String, String> headers2 = e.getHeaders();
    if (stamp1 == null) {
      Assert.assertFalse(headers2.containsKey("timestamp"));
    } else {
      SimpleDateFormat formater = new SimpleDateFormat(format1, Locale.ENGLISH);
<<<<<<< HEAD
      Assert.assertEquals(String.valueOf(formater.parse(stamp1).getTime()), headers2.get("timestamp"));
=======
      Assert.assertEquals(String.valueOf(formater.parse(stamp1).getTime()),
                          headers2.get("timestamp"));
>>>>>>> 511d8685
    }
    if (host1 == null) {
      Assert.assertFalse(headers2.containsKey("host"));
    } else {
      String host2 = headers2.get("host");
      Assert.assertEquals(host2, host1);
    }
    Assert.assertEquals(data1, new String(e.getBody()));
  }

  // Check headers for when keepFields is "none".
  public static void checkHeader(String msg1, String stamp1, String format1,
                                 String host1, String data1) throws ParseException {
    checkHeader("none", msg1, stamp1, format1, host1, data1);
  }

  /**
   * Test bad event format 1: Priority is not numeric
   */
  @Test
  public void testExtractBadEvent1() {
    String badData1 = "<10F> bad bad data\n";
    SyslogUtils util = new SyslogUtils(false);
    ChannelBuffer buff = ChannelBuffers.buffer(100);
    buff.writeBytes(badData1.getBytes());
    Event e = util.extractEvent(buff);
    if (e == null) {
      throw new NullPointerException("Event is null");
    }
    Map<String, String> headers = e.getHeaders();
    Assert.assertEquals("0", headers.get(SyslogUtils.SYSLOG_FACILITY));
    Assert.assertEquals("0", headers.get(SyslogUtils.SYSLOG_SEVERITY));
    Assert.assertEquals(SyslogUtils.SyslogStatus.INVALID.getSyslogStatus(),
                        headers.get(SyslogUtils.EVENT_STATUS));
    Assert.assertEquals(badData1.trim(), new String(e.getBody()).trim());
  }

  /**
   * Test bad event format 2: The first char is not <
   */
  @Test
  public void testExtractBadEvent2() {
    String badData1 = "hi guys! <10> bad bad data\n";
    SyslogUtils util = new SyslogUtils(false);
    ChannelBuffer buff = ChannelBuffers.buffer(100);
    buff.writeBytes(badData1.getBytes());
    Event e = util.extractEvent(buff);
    if (e == null) {
      throw new NullPointerException("Event is null");
    }
    Map<String, String> headers = e.getHeaders();
    Assert.assertEquals("0", headers.get(SyslogUtils.SYSLOG_FACILITY));
    Assert.assertEquals("0", headers.get(SyslogUtils.SYSLOG_SEVERITY));
    Assert.assertEquals(SyslogUtils.SyslogStatus.INVALID.getSyslogStatus(),
                        headers.get(SyslogUtils.EVENT_STATUS));
    Assert.assertEquals(badData1.trim(), new String(e.getBody()).trim());
  }

  /**
   * Test bad event format 3: Empty priority - <>
   */
  @Test
  public void testExtractBadEvent3() {
    String badData1 = "<> bad bad data\n";
    SyslogUtils util = new SyslogUtils(false);
    ChannelBuffer buff = ChannelBuffers.buffer(100);
    buff.writeBytes(badData1.getBytes());
    Event e = util.extractEvent(buff);
    if (e == null) {
      throw new NullPointerException("Event is null");
    }
    Map<String, String> headers = e.getHeaders();
    Assert.assertEquals("0", headers.get(SyslogUtils.SYSLOG_FACILITY));
    Assert.assertEquals("0", headers.get(SyslogUtils.SYSLOG_SEVERITY));
    Assert.assertEquals(SyslogUtils.SyslogStatus.INVALID.getSyslogStatus(),
                        headers.get(SyslogUtils.EVENT_STATUS));
    Assert.assertEquals(badData1.trim(), new String(e.getBody()).trim());
  }

  /**
   * Test bad event format 4: Priority too long
   */
  @Test
  public void testExtractBadEvent4() {
    String badData1 = "<123123123123123123123123123123> bad bad data\n";
    SyslogUtils util = new SyslogUtils(false);
    ChannelBuffer buff = ChannelBuffers.buffer(100);
    buff.writeBytes(badData1.getBytes());
    Event e = util.extractEvent(buff);
    if (e == null) {
      throw new NullPointerException("Event is null");
    }
    Map<String, String> headers = e.getHeaders();
    Assert.assertEquals("0", headers.get(SyslogUtils.SYSLOG_FACILITY));
    Assert.assertEquals("0", headers.get(SyslogUtils.SYSLOG_SEVERITY));
    Assert.assertEquals(SyslogUtils.SyslogStatus.INVALID.getSyslogStatus(),
                        headers.get(SyslogUtils.EVENT_STATUS));
    Assert.assertEquals(badData1.trim(), new String(e.getBody()).trim());
  }

  /**
   * Test bad event format 3: Empty priority - <>
   */

  @Test
  public void testExtractBadEvent3() {
    String badData1 = "<> bad bad data\n";
    SyslogUtils util = new SyslogUtils(false);
    ChannelBuffer buff = ChannelBuffers.buffer(100);
    buff.writeBytes(badData1.getBytes());
    Event e = util.extractEvent(buff);
    if(e == null){
      throw new NullPointerException("Event is null");
    }
    Map<String, String> headers = e.getHeaders();
    Assert.assertEquals("0", headers.get(SyslogUtils.SYSLOG_FACILITY));
    Assert.assertEquals("0", headers.get(SyslogUtils.SYSLOG_SEVERITY));
    Assert.assertEquals(SyslogUtils.SyslogStatus.INVALID.getSyslogStatus(),
        headers.get(SyslogUtils.EVENT_STATUS));
    Assert.assertEquals(badData1.trim(), new String(e.getBody()).trim());

  }

  /**
   * Test bad event format 4: Priority too long
   */

  @Test
  public void testExtractBadEvent4() {
    String badData1 = "<123123123123123123123123123123> bad bad data\n";
    SyslogUtils util = new SyslogUtils(false);
    ChannelBuffer buff = ChannelBuffers.buffer(100);
    buff.writeBytes(badData1.getBytes());
    Event e = util.extractEvent(buff);
    if(e == null){
      throw new NullPointerException("Event is null");
    }
    Map<String, String> headers = e.getHeaders();
    Assert.assertEquals("0", headers.get(SyslogUtils.SYSLOG_FACILITY));
    Assert.assertEquals("0", headers.get(SyslogUtils.SYSLOG_SEVERITY));
    Assert.assertEquals(SyslogUtils.SyslogStatus.INVALID.getSyslogStatus(),
        headers.get(SyslogUtils.EVENT_STATUS));
    Assert.assertEquals(badData1.trim(), new String(e.getBody()).trim());

  }

  /**
   * Good event
   */
  @Test
  public void testExtractGoodEvent() {
    String priority = "<10>";
    String goodData1 = "Good good good data\n";
    SyslogUtils util = new SyslogUtils(false);
    ChannelBuffer buff = ChannelBuffers.buffer(100);
    buff.writeBytes((priority + goodData1).getBytes());
    Event e = util.extractEvent(buff);
    if (e == null) {
      throw new NullPointerException("Event is null");
    }
    Map<String, String> headers = e.getHeaders();
    Assert.assertEquals("1", headers.get(SyslogUtils.SYSLOG_FACILITY));
    Assert.assertEquals("2", headers.get(SyslogUtils.SYSLOG_SEVERITY));
    Assert.assertEquals(null, headers.get(SyslogUtils.EVENT_STATUS));
    Assert.assertEquals(priority + goodData1.trim(),
<<<<<<< HEAD
        new String(e.getBody()).trim());

=======
                        new String(e.getBody()).trim());
>>>>>>> 511d8685
  }

  /**
   * Bad event immediately followed by a good event
   */
  @Test
  public void testBadEventGoodEvent() {
    String badData1 = "hi guys! <10F> bad bad data\n";
    SyslogUtils util = new SyslogUtils(false);
    ChannelBuffer buff = ChannelBuffers.buffer(100);
    buff.writeBytes(badData1.getBytes());
    String priority = "<10>";
    String goodData1 = "Good good good data\n";
    buff.writeBytes((priority + goodData1).getBytes());
    Event e = util.extractEvent(buff);

    if (e == null) {
      throw new NullPointerException("Event is null");
    }
    Map<String, String> headers = e.getHeaders();
    Assert.assertEquals("0", headers.get(SyslogUtils.SYSLOG_FACILITY));
    Assert.assertEquals("0", headers.get(SyslogUtils.SYSLOG_SEVERITY));
    Assert.assertEquals(SyslogUtils.SyslogStatus.INVALID.getSyslogStatus(),
<<<<<<< HEAD
        headers.get(SyslogUtils.EVENT_STATUS));
    Assert.assertEquals(badData1.trim(), new String(e.getBody())
      .trim());
=======
                        headers.get(SyslogUtils.EVENT_STATUS));
    Assert.assertEquals(badData1.trim(), new String(e.getBody()).trim());
>>>>>>> 511d8685

    Event e2 = util.extractEvent(buff);
    if (e2 == null) {
      throw new NullPointerException("Event is null");
    }
    Map<String, String> headers2 = e2.getHeaders();
    Assert.assertEquals("1", headers2.get(SyslogUtils.SYSLOG_FACILITY));
    Assert.assertEquals("2", headers2.get(SyslogUtils.SYSLOG_SEVERITY));
<<<<<<< HEAD
    Assert.assertEquals(null,
        headers2.get(SyslogUtils.EVENT_STATUS));
    Assert.assertEquals(priority + goodData1.trim(),
        new String(e2.getBody()).trim());
=======
    Assert.assertEquals(null, headers2.get(SyslogUtils.EVENT_STATUS));
    Assert.assertEquals(priority + goodData1.trim(), new String(e2.getBody()).trim());
>>>>>>> 511d8685
  }

  @Test
  public void testGoodEventBadEvent() {
    String badData1 = "hi guys! <10F> bad bad data\n";
    String priority = "<10>";
    String goodData1 = "Good good good data\n";
    SyslogUtils util = new SyslogUtils(false);
    ChannelBuffer buff = ChannelBuffers.buffer(100);
    buff.writeBytes((priority + goodData1).getBytes());
    buff.writeBytes(badData1.getBytes());

    Event e2 = util.extractEvent(buff);
    if (e2 == null) {
      throw new NullPointerException("Event is null");
    }
    Map<String, String> headers2 = e2.getHeaders();
    Assert.assertEquals("1", headers2.get(SyslogUtils.SYSLOG_FACILITY));
    Assert.assertEquals("2", headers2.get(SyslogUtils.SYSLOG_SEVERITY));
    Assert.assertEquals(null,
<<<<<<< HEAD
        headers2.get(SyslogUtils.EVENT_STATUS));
    Assert.assertEquals(priority + goodData1.trim(),
        new String(e2.getBody()).trim());
=======
                        headers2.get(SyslogUtils.EVENT_STATUS));
    Assert.assertEquals(priority + goodData1.trim(),
                        new String(e2.getBody()).trim());
>>>>>>> 511d8685

    Event e = util.extractEvent(buff);

    if (e == null) {
      throw new NullPointerException("Event is null");
    }
    Map<String, String> headers = e.getHeaders();
    Assert.assertEquals("0", headers.get(SyslogUtils.SYSLOG_FACILITY));
    Assert.assertEquals("0", headers.get(SyslogUtils.SYSLOG_SEVERITY));
    Assert.assertEquals(SyslogUtils.SyslogStatus.INVALID.getSyslogStatus(),
                        headers.get(SyslogUtils.EVENT_STATUS));
    Assert.assertEquals(badData1.trim(), new String(e.getBody()).trim());
  }

  @Test
  public void testBadEventBadEvent() {
    String badData1 = "hi guys! <10F> bad bad data\n";
    SyslogUtils util = new SyslogUtils(false);
    ChannelBuffer buff = ChannelBuffers.buffer(100);
    buff.writeBytes(badData1.getBytes());
    String badData2 = "hi guys! <20> bad bad data\n";
    buff.writeBytes((badData2).getBytes());
    Event e = util.extractEvent(buff);

    if (e == null) {
      throw new NullPointerException("Event is null");
    }
    Map<String, String> headers = e.getHeaders();
    Assert.assertEquals("0", headers.get(SyslogUtils.SYSLOG_FACILITY));
    Assert.assertEquals("0", headers.get(SyslogUtils.SYSLOG_SEVERITY));
    Assert.assertEquals(SyslogUtils.SyslogStatus.INVALID.getSyslogStatus(),
                        headers.get(SyslogUtils.EVENT_STATUS));
    Assert.assertEquals(badData1.trim(), new String(e.getBody()).trim());

    Event e2 = util.extractEvent(buff);

    if (e2 == null) {
      throw new NullPointerException("Event is null");
    }
    Map<String, String> headers2 = e2.getHeaders();
    Assert.assertEquals("0", headers2.get(SyslogUtils.SYSLOG_FACILITY));
    Assert.assertEquals("0", headers2.get(SyslogUtils.SYSLOG_SEVERITY));
    Assert.assertEquals(SyslogUtils.SyslogStatus.INVALID.getSyslogStatus(),
                        headers2.get(SyslogUtils.EVENT_STATUS));
    Assert.assertEquals(badData2.trim(), new String(e2.getBody()).trim());
  }

  @Test
  public void testGoodEventGoodEvent() {
    String priority = "<10>";
    String goodData1 = "Good good good data\n";
    SyslogUtils util = new SyslogUtils(false);
    ChannelBuffer buff = ChannelBuffers.buffer(100);
    buff.writeBytes((priority + goodData1).getBytes());
    String priority2 = "<20>";
    String goodData2 = "Good really good data\n";
    buff.writeBytes((priority2 + goodData2).getBytes());
    Event e = util.extractEvent(buff);
    if (e == null) {
      throw new NullPointerException("Event is null");
    }
    Map<String, String> headers = e.getHeaders();
    Assert.assertEquals("1", headers.get(SyslogUtils.SYSLOG_FACILITY));
    Assert.assertEquals("2", headers.get(SyslogUtils.SYSLOG_SEVERITY));
    Assert.assertEquals(null,
<<<<<<< HEAD
        headers.get(SyslogUtils.EVENT_STATUS));
    Assert.assertEquals(priority + goodData1.trim(),
        new String(e.getBody()).trim());
=======
                        headers.get(SyslogUtils.EVENT_STATUS));
    Assert.assertEquals(priority + goodData1.trim(),
                        new String(e.getBody()).trim());
>>>>>>> 511d8685


    Event e2 = util.extractEvent(buff);
    if (e2 == null) {
      throw new NullPointerException("Event is null");
    }
    Map<String, String> headers2 = e2.getHeaders();
    Assert.assertEquals("2", headers2.get(SyslogUtils.SYSLOG_FACILITY));
    Assert.assertEquals("4", headers2.get(SyslogUtils.SYSLOG_SEVERITY));
    Assert.assertEquals(null,
<<<<<<< HEAD
        headers.get(SyslogUtils.EVENT_STATUS));
    Assert.assertEquals(priority2 + goodData2.trim(),
        new String(e2.getBody()).trim());

=======
                        headers.get(SyslogUtils.EVENT_STATUS));
    Assert.assertEquals(priority2 + goodData2.trim(),
                        new String(e2.getBody()).trim());
>>>>>>> 511d8685
  }

  @Test
  public void testExtractBadEventLarge() {
    String badData1 = "<10> bad bad data bad bad\n";
    // The minimum size (which is 10) overrides the 5 specified here.
    SyslogUtils util = new SyslogUtils(5, null, false);
    ChannelBuffer buff = ChannelBuffers.buffer(100);
    buff.writeBytes(badData1.getBytes());
    Event e = util.extractEvent(buff);
    if (e == null) {
      throw new NullPointerException("Event is null");
    }
    Map<String, String> headers = e.getHeaders();
    Assert.assertEquals("1", headers.get(SyslogUtils.SYSLOG_FACILITY));
    Assert.assertEquals("2", headers.get(SyslogUtils.SYSLOG_SEVERITY));
    Assert.assertEquals(SyslogUtils.SyslogStatus.INCOMPLETE.getSyslogStatus(),
<<<<<<< HEAD
        headers.get(SyslogUtils.EVENT_STATUS));
=======
                        headers.get(SyslogUtils.EVENT_STATUS));
>>>>>>> 511d8685
    Assert.assertEquals("<10> bad b".trim(), new String(e.getBody()).trim());

    Event e2 = util.extractEvent(buff);

    if (e2 == null) {
      throw new NullPointerException("Event is null");
    }
    Map<String, String> headers2 = e2.getHeaders();
    Assert.assertEquals("0", headers2.get(SyslogUtils.SYSLOG_FACILITY));
    Assert.assertEquals("0", headers2.get(SyslogUtils.SYSLOG_SEVERITY));
    Assert.assertEquals(SyslogUtils.SyslogStatus.INVALID.getSyslogStatus(),
<<<<<<< HEAD
        headers2.get(SyslogUtils.EVENT_STATUS));
    Assert.assertEquals("ad data ba".trim(), new String(e2.getBody()).trim());

=======
                        headers2.get(SyslogUtils.EVENT_STATUS));
    Assert.assertEquals("ad data ba".trim(), new String(e2.getBody()).trim());
>>>>>>> 511d8685
  }

  @Test
  public void testKeepFields() throws Exception {
    String stamp1 = "2012-04-13T11:11:11";
    String format1 = "yyyy-MM-dd'T'HH:mm:ssZ";
    String host1 = "ubuntu-11.cloudera.com";
    String data1 = "some msg";
    // timestamp with hh:mm format timezone
    String msg1 = "<10>1 " + stamp1 + "+08:00" + " " + host1 + " " + data1 + "\n";
    checkHeader("none", msg1, stamp1 + "+0800", format1, host1, data1);
    checkHeader("false", msg1, stamp1 + "+0800", format1, host1, data1);

    String data2 = "ubuntu-11.cloudera.com some msg";
    checkHeader("hostname", msg1, stamp1 + "+0800", format1, host1, data2);

    String data3 = "2012-04-13T11:11:11+08:00 ubuntu-11.cloudera.com some msg";
    checkHeader("timestamp hostname", msg1, stamp1 + "+0800", format1, host1, data3);

    String data4 = "<10>2012-04-13T11:11:11+08:00 ubuntu-11.cloudera.com some msg";
    checkHeader("priority timestamp hostname", msg1, stamp1 + "+0800", format1, host1, data4);

    String data5 = "<10>1 2012-04-13T11:11:11+08:00 ubuntu-11.cloudera.com some msg";
<<<<<<< HEAD
    checkHeader("priority version timestamp hostname", msg1, stamp1 + "+0800", format1, host1, data5);
=======
    checkHeader("priority version timestamp hostname", msg1, stamp1 + "+0800",
                format1, host1, data5);
>>>>>>> 511d8685
    checkHeader("all", msg1, stamp1 + "+0800", format1, host1, data5);
    checkHeader("true", msg1, stamp1 + "+0800", format1, host1, data5);
  }

}<|MERGE_RESOLUTION|>--- conflicted
+++ resolved
@@ -140,12 +140,7 @@
     String data1 = "some msg";
     // timestamp with 'Z' appended, translates to UTC
     String msg1 = "<10>" + stamp1 + " " + host1 + " " + data1 + "\n";
-<<<<<<< HEAD
-    checkHeader(msg1, year + stamp1,
-        format1, host1, data1);
-=======
     checkHeader(msg1, year + stamp1, format1, host1, data1);
->>>>>>> 511d8685
   }
 
   @Test
@@ -160,10 +155,6 @@
     String data1 = "some msg";
     // timestamp with 'Z' appended, translates to UTC
     String msg1 = "<10>" + stamp1 + " " + host1 + " " + data1 + "\n";
-<<<<<<< HEAD
-    checkHeader(msg1, year + stamp1,
-        format1, host1, data1);
-=======
     checkHeader(msg1, year + stamp1, format1, host1, data1);
   }
 
@@ -180,7 +171,6 @@
 
     String msg1 = "<10>" + inputStamp + " " + host1 + " " + data1 + "\n";
     checkHeader(msg1, outputStamp, format1, host1, data1);
->>>>>>> 511d8685
   }
 
   @Test
@@ -209,23 +199,6 @@
     String host1 = "ubuntu-11.cloudera.com";
     String data1 = "- hyphen_null_breaks_5424_pattern [07/Jun/2012:14:46:44 -0600]";
     String msg1 = "<10>" + stamp1 + " " + host1 + " " + data1 + "\n";
-<<<<<<< HEAD
-    checkHeader(msg1, year + stamp1,
-            format1, host1, data1);
-  }
-
-  @Test
-  public void TestRfc3164Dates() throws ParseException {
-    /*
-     * This test creates a series of dates that range from 10 months in the past to (5 days short of)
-     * one month in the future. This tests that the year addition code is clever enough to handle scenarios
-     * where the event received was generated in a different year to what flume considers to be "current"
-     * (e.g. where there has been some lag somewhere, especially when flicking over on New Year's eve, or
-     * when you are about to flick over and the flume's system clock is slightly slower than the Syslog
-     * source's clock).
-     */
-    for (int i=-10; i<=1; i++) {
-=======
     checkHeader(msg1, year + stamp1, format1, host1, data1);
   }
 
@@ -239,7 +212,6 @@
   @Test
   public void TestRfc3164Dates() throws ParseException {
     for (int i = -10; i <= 1; i++) {
->>>>>>> 511d8685
       SimpleDateFormat sdf = new SimpleDateFormat("MMM  d hh:MM:ss");
       Date date = new Date(System.currentTimeMillis());
       Calendar cal = Calendar.getInstance();
@@ -248,11 +220,7 @@
 
       //Small tweak to avoid the 1 month in the future ticking over by a few seconds between now
       //and when the checkHeader actually runs
-<<<<<<< HEAD
-      if (i==1) {
-=======
       if (i == 1) {
->>>>>>> 511d8685
         cal.add(Calendar.DAY_OF_MONTH, -1);
       }
 
@@ -265,12 +233,7 @@
 
       // timestamp with 'Z' appended, translates to UTC
       String msg1 = "<10>" + stamp1 + " " + host1 + " " + data1 + "\n";
-<<<<<<< HEAD
-      checkHeader(msg1, year + stamp1,
-          format1, host1, data1);
-=======
       checkHeader(msg1, year + stamp1, format1, host1, data1);
->>>>>>> 511d8685
     }
   }
 
@@ -280,16 +243,9 @@
     if (keepFields == null || keepFields.isEmpty()) {
       util = new SyslogUtils(SyslogUtils.DEFAULT_SIZE, new HashSet<String>(), false);
     } else {
-<<<<<<< HEAD
-      util = new SyslogUtils(
-          SyslogUtils.DEFAULT_SIZE,
-          SyslogUtils.chooseFieldsToKeep(keepFields),
-          false);
-=======
       util = new SyslogUtils(SyslogUtils.DEFAULT_SIZE,
                              SyslogUtils.chooseFieldsToKeep(keepFields),
                              false);
->>>>>>> 511d8685
     }
     ChannelBuffer buff = ChannelBuffers.buffer(200);
 
@@ -303,12 +259,8 @@
       Assert.assertFalse(headers2.containsKey("timestamp"));
     } else {
       SimpleDateFormat formater = new SimpleDateFormat(format1, Locale.ENGLISH);
-<<<<<<< HEAD
-      Assert.assertEquals(String.valueOf(formater.parse(stamp1).getTime()), headers2.get("timestamp"));
-=======
       Assert.assertEquals(String.valueOf(formater.parse(stamp1).getTime()),
                           headers2.get("timestamp"));
->>>>>>> 511d8685
     }
     if (host1 == null) {
       Assert.assertFalse(headers2.containsKey("host"));
@@ -474,12 +426,7 @@
     Assert.assertEquals("2", headers.get(SyslogUtils.SYSLOG_SEVERITY));
     Assert.assertEquals(null, headers.get(SyslogUtils.EVENT_STATUS));
     Assert.assertEquals(priority + goodData1.trim(),
-<<<<<<< HEAD
-        new String(e.getBody()).trim());
-
-=======
                         new String(e.getBody()).trim());
->>>>>>> 511d8685
   }
 
   /**
@@ -503,14 +450,8 @@
     Assert.assertEquals("0", headers.get(SyslogUtils.SYSLOG_FACILITY));
     Assert.assertEquals("0", headers.get(SyslogUtils.SYSLOG_SEVERITY));
     Assert.assertEquals(SyslogUtils.SyslogStatus.INVALID.getSyslogStatus(),
-<<<<<<< HEAD
-        headers.get(SyslogUtils.EVENT_STATUS));
-    Assert.assertEquals(badData1.trim(), new String(e.getBody())
-      .trim());
-=======
-                        headers.get(SyslogUtils.EVENT_STATUS));
-    Assert.assertEquals(badData1.trim(), new String(e.getBody()).trim());
->>>>>>> 511d8685
+                        headers.get(SyslogUtils.EVENT_STATUS));
+    Assert.assertEquals(badData1.trim(), new String(e.getBody()).trim());
 
     Event e2 = util.extractEvent(buff);
     if (e2 == null) {
@@ -519,15 +460,8 @@
     Map<String, String> headers2 = e2.getHeaders();
     Assert.assertEquals("1", headers2.get(SyslogUtils.SYSLOG_FACILITY));
     Assert.assertEquals("2", headers2.get(SyslogUtils.SYSLOG_SEVERITY));
-<<<<<<< HEAD
-    Assert.assertEquals(null,
-        headers2.get(SyslogUtils.EVENT_STATUS));
-    Assert.assertEquals(priority + goodData1.trim(),
-        new String(e2.getBody()).trim());
-=======
     Assert.assertEquals(null, headers2.get(SyslogUtils.EVENT_STATUS));
     Assert.assertEquals(priority + goodData1.trim(), new String(e2.getBody()).trim());
->>>>>>> 511d8685
   }
 
   @Test
@@ -548,15 +482,9 @@
     Assert.assertEquals("1", headers2.get(SyslogUtils.SYSLOG_FACILITY));
     Assert.assertEquals("2", headers2.get(SyslogUtils.SYSLOG_SEVERITY));
     Assert.assertEquals(null,
-<<<<<<< HEAD
-        headers2.get(SyslogUtils.EVENT_STATUS));
-    Assert.assertEquals(priority + goodData1.trim(),
-        new String(e2.getBody()).trim());
-=======
                         headers2.get(SyslogUtils.EVENT_STATUS));
     Assert.assertEquals(priority + goodData1.trim(),
                         new String(e2.getBody()).trim());
->>>>>>> 511d8685
 
     Event e = util.extractEvent(buff);
 
@@ -622,15 +550,9 @@
     Assert.assertEquals("1", headers.get(SyslogUtils.SYSLOG_FACILITY));
     Assert.assertEquals("2", headers.get(SyslogUtils.SYSLOG_SEVERITY));
     Assert.assertEquals(null,
-<<<<<<< HEAD
-        headers.get(SyslogUtils.EVENT_STATUS));
-    Assert.assertEquals(priority + goodData1.trim(),
-        new String(e.getBody()).trim());
-=======
                         headers.get(SyslogUtils.EVENT_STATUS));
     Assert.assertEquals(priority + goodData1.trim(),
                         new String(e.getBody()).trim());
->>>>>>> 511d8685
 
 
     Event e2 = util.extractEvent(buff);
@@ -641,16 +563,9 @@
     Assert.assertEquals("2", headers2.get(SyslogUtils.SYSLOG_FACILITY));
     Assert.assertEquals("4", headers2.get(SyslogUtils.SYSLOG_SEVERITY));
     Assert.assertEquals(null,
-<<<<<<< HEAD
-        headers.get(SyslogUtils.EVENT_STATUS));
-    Assert.assertEquals(priority2 + goodData2.trim(),
-        new String(e2.getBody()).trim());
-
-=======
                         headers.get(SyslogUtils.EVENT_STATUS));
     Assert.assertEquals(priority2 + goodData2.trim(),
                         new String(e2.getBody()).trim());
->>>>>>> 511d8685
   }
 
   @Test
@@ -668,11 +583,7 @@
     Assert.assertEquals("1", headers.get(SyslogUtils.SYSLOG_FACILITY));
     Assert.assertEquals("2", headers.get(SyslogUtils.SYSLOG_SEVERITY));
     Assert.assertEquals(SyslogUtils.SyslogStatus.INCOMPLETE.getSyslogStatus(),
-<<<<<<< HEAD
-        headers.get(SyslogUtils.EVENT_STATUS));
-=======
-                        headers.get(SyslogUtils.EVENT_STATUS));
->>>>>>> 511d8685
+                        headers.get(SyslogUtils.EVENT_STATUS));
     Assert.assertEquals("<10> bad b".trim(), new String(e.getBody()).trim());
 
     Event e2 = util.extractEvent(buff);
@@ -684,14 +595,8 @@
     Assert.assertEquals("0", headers2.get(SyslogUtils.SYSLOG_FACILITY));
     Assert.assertEquals("0", headers2.get(SyslogUtils.SYSLOG_SEVERITY));
     Assert.assertEquals(SyslogUtils.SyslogStatus.INVALID.getSyslogStatus(),
-<<<<<<< HEAD
-        headers2.get(SyslogUtils.EVENT_STATUS));
-    Assert.assertEquals("ad data ba".trim(), new String(e2.getBody()).trim());
-
-=======
                         headers2.get(SyslogUtils.EVENT_STATUS));
     Assert.assertEquals("ad data ba".trim(), new String(e2.getBody()).trim());
->>>>>>> 511d8685
   }
 
   @Test
@@ -715,12 +620,8 @@
     checkHeader("priority timestamp hostname", msg1, stamp1 + "+0800", format1, host1, data4);
 
     String data5 = "<10>1 2012-04-13T11:11:11+08:00 ubuntu-11.cloudera.com some msg";
-<<<<<<< HEAD
-    checkHeader("priority version timestamp hostname", msg1, stamp1 + "+0800", format1, host1, data5);
-=======
     checkHeader("priority version timestamp hostname", msg1, stamp1 + "+0800",
                 format1, host1, data5);
->>>>>>> 511d8685
     checkHeader("all", msg1, stamp1 + "+0800", format1, host1, data5);
     checkHeader("true", msg1, stamp1 + "+0800", format1, host1, data5);
   }
