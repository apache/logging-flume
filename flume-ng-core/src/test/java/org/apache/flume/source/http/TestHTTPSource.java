/*
 * Licensed to the Apache Software Foundation (ASF) under one
 * or more contributor license agreements.  See the NOTICE file
 * distributed with this work for additional information
 * regarding copyright ownership.  The ASF licenses this file
 * to you under the Apache License, Version 2.0 (the
 * "License"); you may not use this file except in compliance
 * with the License.  You may obtain a copy of the License at
 *
 *     http://www.apache.org/licenses/LICENSE-2.0
 *
 * Unless required by applicable law or agreed to in writing, software
 * distributed under the License is distributed on an "AS IS" BASIS,
 * WITHOUT WARRANTIES OR CONDITIONS OF ANY KIND, either express or implied.
 * See the License for the specific language governing permissions and
 * limitations under the License.
 */
package org.apache.flume.source.http;

import com.google.common.collect.Lists;
import com.google.common.collect.Maps;
import com.google.gson.Gson;
import com.google.gson.reflect.TypeToken;
import junit.framework.Assert;
import org.apache.flume.*;
import org.apache.flume.channel.ChannelProcessor;
import org.apache.flume.channel.MemoryChannel;
import org.apache.flume.channel.ReplicatingChannelSelector;
import org.apache.flume.conf.Configurables;
import org.apache.flume.event.JSONEvent;
import org.apache.http.HttpResponse;
import org.apache.http.client.methods.HttpOptions;
import org.apache.http.client.methods.HttpPost;
import org.apache.http.client.methods.HttpRequestBase;
import org.apache.http.client.methods.HttpTrace;
import org.apache.http.conn.ssl.SSLSocketFactory;
import org.apache.http.entity.StringEntity;
import org.apache.http.impl.client.DefaultHttpClient;
import org.junit.AfterClass;
import org.junit.Before;
import org.junit.BeforeClass;
import org.junit.Test;

<<<<<<< HEAD
import javax.net.ssl.*;
import javax.servlet.http.HttpServletResponse;
import java.io.IOException;
import java.lang.reflect.Type;
import java.net.*;
=======
import javax.net.ssl.HostnameVerifier;
import javax.net.ssl.HttpsURLConnection;
import javax.net.ssl.SSLContext;
import javax.net.ssl.SSLSession;
import javax.net.ssl.SSLSocket;
import javax.net.ssl.TrustManager;
import javax.net.ssl.X509TrustManager;
import javax.servlet.http.HttpServletResponse;
import java.io.IOException;
import java.lang.reflect.Type;
import java.net.HttpURLConnection;
import java.net.InetAddress;
import java.net.ServerSocket;
import java.net.Socket;
import java.net.URL;
import java.net.UnknownHostException;
>>>>>>> 511d8685
import java.security.SecureRandom;
import java.security.cert.CertificateException;
import java.util.ArrayList;
import java.util.List;
import java.util.Map;
import java.util.Random;

import static org.fest.reflect.core.Reflection.field;

/**
 *
 */
public class TestHTTPSource {

  private static HTTPSource source;
  private static HTTPSource httpsSource;
//  private static Channel httpsChannel;

  private static Channel channel;
  private static int selectedPort;
  private static int sslPort;
  DefaultHttpClient httpClient;
  HttpPost postRequest;

  private static int findFreePort() throws IOException {
    ServerSocket socket = new ServerSocket(0);
    int port = socket.getLocalPort();
    socket.close();
    return port;
  }

  @BeforeClass
  public static void setUpClass() throws Exception {
    selectedPort = findFreePort();

    source = new HTTPSource();
    channel = new MemoryChannel();

    httpsSource = new HTTPSource();
    httpsSource.setName("HTTPS Source");

    Context ctx = new Context();
    ctx.put("capacity", "100");
    Configurables.configure(channel, ctx);

    List<Channel> channels = new ArrayList<Channel>(1);
    channels.add(channel);

    ChannelSelector rcs = new ReplicatingChannelSelector();
    rcs.setChannels(channels);

    source.setChannelProcessor(new ChannelProcessor(rcs));

    channel.start();

    httpsSource.setChannelProcessor(new ChannelProcessor(rcs));

    // HTTP context
    Context context = new Context();

    context.put("port", String.valueOf(selectedPort));
    context.put("host", "0.0.0.0");

    // SSL context props
    Context sslContext = new Context();
    sslContext.put(HTTPSourceConfigurationConstants.SSL_ENABLED, "true");
    sslPort = findFreePort();
    sslContext.put(HTTPSourceConfigurationConstants.CONFIG_PORT,
<<<<<<< HEAD
      String.valueOf(sslPort));
    sslContext.put(HTTPSourceConfigurationConstants.SSL_KEYSTORE_PASSWORD, "password");
    sslContext.put(HTTPSourceConfigurationConstants.SSL_KEYSTORE, "src/test/resources/jettykeystore");
=======
                   String.valueOf(sslPort));
    sslContext.put(HTTPSourceConfigurationConstants.SSL_KEYSTORE_PASSWORD, "password");
    sslContext.put(HTTPSourceConfigurationConstants.SSL_KEYSTORE,
                   "src/test/resources/jettykeystore");
>>>>>>> 511d8685

    Configurables.configure(source, context);
    Configurables.configure(httpsSource, sslContext);
    source.start();
    httpsSource.start();
  }

  @AfterClass
  public static void tearDownClass() throws Exception {
    source.stop();
    channel.stop();
    httpsSource.stop();
  }

  @Before
  public void setUp() {
    httpClient = new DefaultHttpClient();
    postRequest = new HttpPost("http://0.0.0.0:" + selectedPort);
  }

  @Test
  public void testSimple() throws IOException, InterruptedException {

    StringEntity input = new StringEntity("[{\"headers\":{\"a\": \"b\"},\"body\": \"random_body\"},"
            + "{\"headers\":{\"e\": \"f\"},\"body\": \"random_body2\"}]");
    //if we do not set the content type to JSON, the client will use
    //ISO-8859-1 as the charset. JSON standard does not support this.
    input.setContentType("application/json");
    postRequest.setEntity(input);

    HttpResponse response = httpClient.execute(postRequest);

    Assert.assertEquals(HttpServletResponse.SC_OK,
            response.getStatusLine().getStatusCode());
    Transaction tx = channel.getTransaction();
    tx.begin();
    Event e = channel.take();
    Assert.assertNotNull(e);
    Assert.assertEquals("b", e.getHeaders().get("a"));
    Assert.assertEquals("random_body", new String(e.getBody(), "UTF-8"));

    e = channel.take();
    Assert.assertNotNull(e);
    Assert.assertEquals("f", e.getHeaders().get("e"));
    Assert.assertEquals("random_body2", new String(e.getBody(), "UTF-8"));
    tx.commit();
    tx.close();
  }

  @Test
  public void testTrace() throws Exception {
    doTestForbidden(new HttpTrace("http://0.0.0.0:" + selectedPort));
  }

  @Test
  public void testOptions() throws Exception {
    doTestForbidden(new HttpOptions("http://0.0.0.0:" + selectedPort));
  }


  private void doTestForbidden(HttpRequestBase request) throws Exception {
    HttpResponse response = httpClient.execute(request);
    Assert.assertEquals(HttpServletResponse.SC_FORBIDDEN,
<<<<<<< HEAD
      response.getStatusLine().getStatusCode());
=======
                        response.getStatusLine().getStatusCode());
>>>>>>> 511d8685
  }

  @Test
  public void testSimpleUTF16() throws IOException, InterruptedException {

    StringEntity input = new StringEntity("[{\"headers\":{\"a\": \"b\"},\"body\": \"random_body\"},"
            + "{\"headers\":{\"e\": \"f\"},\"body\": \"random_body2\"}]", "UTF-16");
    input.setContentType("application/json; charset=utf-16");
    postRequest.setEntity(input);

    HttpResponse response = httpClient.execute(postRequest);

    Assert.assertEquals(HttpServletResponse.SC_OK,
            response.getStatusLine().getStatusCode());
    Transaction tx = channel.getTransaction();
    tx.begin();
    Event e = channel.take();
    Assert.assertNotNull(e);
    Assert.assertEquals("b", e.getHeaders().get("a"));
    Assert.assertEquals("random_body", new String(e.getBody(), "UTF-16"));

    e = channel.take();
    Assert.assertNotNull(e);
    Assert.assertEquals("f", e.getHeaders().get("e"));
    Assert.assertEquals("random_body2", new String(e.getBody(), "UTF-16"));
    tx.commit();
    tx.close();
  }

  @Test
  public void testInvalid() throws Exception {
    StringEntity input = new StringEntity("[{\"a\": \"b\",[\"d\":\"e\"],\"body\": \"random_body\"},"
            + "{\"e\": \"f\",\"body\": \"random_body2\"}]");
    input.setContentType("application/json");
    postRequest.setEntity(input);
    HttpResponse response = httpClient.execute(postRequest);

    Assert.assertEquals(HttpServletResponse.SC_BAD_REQUEST,
            response.getStatusLine().getStatusCode());

  }

  @Test
  public void testBigBatchDeserializarionUTF8() throws Exception {
    testBatchWithVariousEncoding("UTF-8");
  }

  @Test
  public void testBigBatchDeserializarionUTF16() throws Exception {
    testBatchWithVariousEncoding("UTF-16");
  }

  @Test
  public void testBigBatchDeserializarionUTF32() throws Exception {
    testBatchWithVariousEncoding("UTF-32");
  }
  @Test
  public void testSingleEvent() throws Exception {
    StringEntity input = new StringEntity("[{\"headers\" : {\"a\": \"b\"},\"body\":"
            + " \"random_body\"}]");
    input.setContentType("application/json");
    postRequest.setEntity(input);

    httpClient.execute(postRequest);
    Transaction tx = channel.getTransaction();
    tx.begin();
    Event e = channel.take();
    Assert.assertNotNull(e);
    Assert.assertEquals("b", e.getHeaders().get("a"));
    Assert.assertEquals("random_body", new String(e.getBody(),"UTF-8"));
    tx.commit();
    tx.close();
  }

  @Test
  public void testFullChannel() throws Exception {
    HttpResponse response = putWithEncoding("UTF-8", 150).response;
    Assert.assertEquals(HttpServletResponse.SC_SERVICE_UNAVAILABLE,
            response.getStatusLine().getStatusCode());
  }

  @Test
  public void testFail() throws Exception {
    HTTPSourceHandler handler = field("handler").ofType(HTTPSourceHandler.class)
            .in(source).get();
    //Cause an exception in the source - this is equivalent to any exception
    //thrown by the handler since the handler is called inside a try-catch
    field("handler").ofType(HTTPSourceHandler.class).in(source).set(null);
    HttpResponse response = putWithEncoding("UTF-8", 1).response;
    Assert.assertEquals(HttpServletResponse.SC_INTERNAL_SERVER_ERROR,
            response.getStatusLine().getStatusCode());
    //Set the original handler back so tests don't fail after this runs.
    field("handler").ofType(HTTPSourceHandler.class).in(source).set(handler);
  }

  @Test
  public void testHandlerThrowingException() throws Exception {
    //This will cause the handler to throw an
    //UnsupportedCharsetException.
    HttpResponse response = putWithEncoding("ISO-8859-1", 150).response;
    Assert.assertEquals(HttpServletResponse.SC_INTERNAL_SERVER_ERROR,
            response.getStatusLine().getStatusCode());
  }


  private ResultWrapper putWithEncoding(String encoding, int n) throws Exception {
    Type listType = new TypeToken<List<JSONEvent>>() {}.getType();
    List<JSONEvent> events = Lists.newArrayList();
    Random rand = new Random();
    for (int i = 0; i < n; i++) {
      Map<String, String> input = Maps.newHashMap();
      for (int j = 0; j < 10; j++) {
        input.put(String.valueOf(i) + String.valueOf(j), String.valueOf(i));
      }
      JSONEvent e = new JSONEvent();
      e.setHeaders(input);
      e.setBody(String.valueOf(rand.nextGaussian()).getBytes(encoding));
      events.add(e);
    }
    Gson gson = new Gson();
    String json = gson.toJson(events, listType);
    StringEntity input = new StringEntity(json);
    input.setContentType("application/json; charset=" + encoding);
    postRequest.setEntity(input);
    HttpResponse resp = httpClient.execute(postRequest);
    return new ResultWrapper(resp, events);
  }

  @Test
  public void testHttps() throws Exception {
    doTestHttps(null);
  }

  @Test (expected = javax.net.ssl.SSLHandshakeException.class)
  public void testHttpsSSLv3() throws Exception {
    doTestHttps("SSLv3");
  }

  public void doTestHttps(String protocol) throws Exception {
    Type listType = new TypeToken<List<JSONEvent>>() {
    }.getType();
    List<JSONEvent> events = Lists.newArrayList();
    Random rand = new Random();
    for (int i = 0; i < 10; i++) {
      Map<String, String> input = Maps.newHashMap();
      for (int j = 0; j < 10; j++) {
        input.put(String.valueOf(i) + String.valueOf(j), String.valueOf(i));
      }
      input.put("MsgNum", String.valueOf(i));
      JSONEvent e = new JSONEvent();
      e.setHeaders(input);
      e.setBody(String.valueOf(rand.nextGaussian()).getBytes("UTF-8"));
      events.add(e);
    }
    Gson gson = new Gson();
    String json = gson.toJson(events, listType);
    HttpsURLConnection httpsURLConnection = null;
    try {
<<<<<<< HEAD
      TrustManager[] trustAllCerts = {new X509TrustManager() {
        @Override
        public void checkClientTrusted(
          java.security.cert.X509Certificate[] x509Certificates, String s)
          throws CertificateException {
          // noop
        }

        @Override
        public void checkServerTrusted(
          java.security.cert.X509Certificate[] x509Certificates, String s)
          throws CertificateException {
          // noop
        }

        public java.security.cert.X509Certificate[] getAcceptedIssuers() {
          return null;
        }
      }};
=======
      TrustManager[] trustAllCerts = {
        new X509TrustManager() {
          @Override
          public void checkClientTrusted(java.security.cert.X509Certificate[] x509Certificates,
                                         String s) throws CertificateException {
            // noop
          }

          @Override
          public void checkServerTrusted(java.security.cert.X509Certificate[] x509Certificates,
                                         String s) throws CertificateException {
            // noop
          }

          public java.security.cert.X509Certificate[] getAcceptedIssuers() {
            return null;
          }
        }
      };
>>>>>>> 511d8685

      SSLContext sc = null;
      javax.net.ssl.SSLSocketFactory factory = null;
      if (System.getProperty("java.vendor").contains("IBM")) {
        sc = SSLContext.getInstance("SSL_TLS");
      } else {
        sc = SSLContext.getInstance("SSL");
      }

      HostnameVerifier hv = new HostnameVerifier() {
        public boolean verify(String arg0, SSLSession arg1) {
          return true;
        }
      };
      sc.init(null, trustAllCerts, new SecureRandom());

<<<<<<< HEAD
      if(protocol != null) {
=======
      if (protocol != null) {
>>>>>>> 511d8685
        factory = new DisabledProtocolsSocketFactory(sc.getSocketFactory(), protocol);
      } else {
        factory = sc.getSocketFactory();
      }
      HttpsURLConnection.setDefaultSSLSocketFactory(factory);
<<<<<<< HEAD
      HttpsURLConnection.setDefaultHostnameVerifier(
        SSLSocketFactory.ALLOW_ALL_HOSTNAME_VERIFIER);
=======
      HttpsURLConnection.setDefaultHostnameVerifier(SSLSocketFactory.ALLOW_ALL_HOSTNAME_VERIFIER);
>>>>>>> 511d8685
      URL sslUrl = new URL("https://0.0.0.0:" + sslPort);
      httpsURLConnection = (HttpsURLConnection) sslUrl.openConnection();
      httpsURLConnection.setDoInput(true);
      httpsURLConnection.setDoOutput(true);
      httpsURLConnection.setRequestMethod("POST");
      httpsURLConnection.getOutputStream().write(json.getBytes());

      int statusCode = httpsURLConnection.getResponseCode();
      Assert.assertEquals(200, statusCode);

      Transaction transaction = channel.getTransaction();
      transaction.begin();
<<<<<<< HEAD
      for(int i = 0; i < 10; i++) {
=======
      for (int i = 0; i < 10; i++) {
>>>>>>> 511d8685
        Event e = channel.take();
        Assert.assertNotNull(e);
        Assert.assertEquals(String.valueOf(i), e.getHeaders().get("MsgNum"));
      }

<<<<<<< HEAD
    transaction.commit();
    transaction.close();
=======
      transaction.commit();
      transaction.close();
>>>>>>> 511d8685
    } finally {
      httpsURLConnection.disconnect();
    }
  }

  @Test
  public void testHttpsSourceNonHttpsClient() throws Exception {
    Type listType = new TypeToken<List<JSONEvent>>() {
    }.getType();
    List<JSONEvent> events = Lists.newArrayList();
    Random rand = new Random();
    for (int i = 0; i < 10; i++) {
<<<<<<< HEAD
        Map<String, String> input = Maps.newHashMap();
        for (int j = 0; j < 10; j++) {
            input.put(String.valueOf(i) + String.valueOf(j), String.valueOf(i));
        }
        input.put("MsgNum", String.valueOf(i));
        JSONEvent e = new JSONEvent();
        e.setHeaders(input);
        e.setBody(String.valueOf(rand.nextGaussian()).getBytes("UTF-8"));
        events.add(e);
=======
      Map<String, String> input = Maps.newHashMap();
      for (int j = 0; j < 10; j++) {
        input.put(String.valueOf(i) + String.valueOf(j), String.valueOf(i));
      }
      input.put("MsgNum", String.valueOf(i));
      JSONEvent e = new JSONEvent();
      e.setHeaders(input);
      e.setBody(String.valueOf(rand.nextGaussian()).getBytes("UTF-8"));
      events.add(e);
>>>>>>> 511d8685
    }
    Gson gson = new Gson();
    String json = gson.toJson(events, listType);
    HttpURLConnection httpURLConnection = null;
    try {
<<<<<<< HEAD
        URL url = new URL("http://0.0.0.0:" + sslPort);
        httpURLConnection = (HttpURLConnection) url.openConnection();
        httpURLConnection.setDoInput(true);
        httpURLConnection.setDoOutput(true);
        httpURLConnection.setRequestMethod("POST");
        httpURLConnection.getOutputStream().write(json.getBytes());
        httpURLConnection.getResponseCode();

        Assert.fail("HTTP Client cannot connect to HTTPS source");
    } catch (Exception exception) {
        Assert.assertTrue("Exception expected", true);
    } finally {
        httpURLConnection.disconnect();
    }
  }

  private void takeWithEncoding(String encoding, int n, List<JSONEvent> events)
          throws Exception{
=======
      URL url = new URL("http://0.0.0.0:" + sslPort);
      httpURLConnection = (HttpURLConnection) url.openConnection();
      httpURLConnection.setDoInput(true);
      httpURLConnection.setDoOutput(true);
      httpURLConnection.setRequestMethod("POST");
      httpURLConnection.getOutputStream().write(json.getBytes());
      httpURLConnection.getResponseCode();

      Assert.fail("HTTP Client cannot connect to HTTPS source");
    } catch (Exception exception) {
      Assert.assertTrue("Exception expected", true);
    } finally {
      httpURLConnection.disconnect();
    }
  }

  private void takeWithEncoding(String encoding, int n, List<JSONEvent> events) throws Exception {
>>>>>>> 511d8685
    Transaction tx = channel.getTransaction();
    tx.begin();
    Event e = null;
    int i = 0;
    while (true) {
      e = channel.take();
      if (e == null) {
        break;
      }
      Event current = events.get(i++);
      Assert.assertEquals(new String(current.getBody(), encoding),
                          new String(e.getBody(), encoding));
      Assert.assertEquals(current.getHeaders(), e.getHeaders());
    }
    Assert.assertEquals(n, events.size());
    tx.commit();
    tx.close();
  }


  private void testBatchWithVariousEncoding(String encoding) throws Exception {
    testBatchWithVariousEncoding(encoding, 50);
  }
  private void testBatchWithVariousEncoding(String encoding, int n)
          throws Exception {
    List<JSONEvent> events = putWithEncoding(encoding, n).events;
    takeWithEncoding(encoding, n, events);
  }

  private class ResultWrapper {
    public final HttpResponse response;
    public final List<JSONEvent> events;

    public ResultWrapper(HttpResponse resp, List<JSONEvent> events) {
      this.response = resp;
      this.events = events;
    }
  }

  private class DisabledProtocolsSocketFactory extends javax.net.ssl.SSLSocketFactory {

    private final javax.net.ssl.SSLSocketFactory socketFactory;
    private final String[] protocols;

    DisabledProtocolsSocketFactory(javax.net.ssl.SSLSocketFactory factory, String protocol) {
      this.socketFactory = factory;
      protocols = new String[1];
      protocols[0] = protocol;
    }

    @Override
    public String[] getDefaultCipherSuites() {
      return socketFactory.getDefaultCipherSuites();
    }

    @Override
    public String[] getSupportedCipherSuites() {
      return socketFactory.getSupportedCipherSuites();
    }

    @Override
<<<<<<< HEAD
    public Socket createSocket(Socket socket, String s, int i, boolean b)
      throws IOException {
=======
    public Socket createSocket(Socket socket, String s, int i, boolean b) throws IOException {
>>>>>>> 511d8685
      SSLSocket sc = (SSLSocket) socketFactory.createSocket(socket, s, i, b);
      sc.setEnabledProtocols(protocols);
      return sc;
    }

    @Override
<<<<<<< HEAD
    public Socket createSocket(String s, int i)
      throws IOException, UnknownHostException {
      SSLSocket sc = (SSLSocket)socketFactory.createSocket(s, i);
=======
    public Socket createSocket(String s, int i) throws IOException, UnknownHostException {
      SSLSocket sc = (SSLSocket) socketFactory.createSocket(s, i);
>>>>>>> 511d8685
      sc.setEnabledProtocols(protocols);
      return sc;
    }

    @Override
    public Socket createSocket(String s, int i, InetAddress inetAddress, int i2)
<<<<<<< HEAD
      throws IOException, UnknownHostException {
      SSLSocket sc = (SSLSocket)socketFactory.createSocket(s, i, inetAddress,
        i2);
=======
        throws IOException, UnknownHostException {
      SSLSocket sc = (SSLSocket) socketFactory.createSocket(s, i, inetAddress, i2);
>>>>>>> 511d8685
      sc.setEnabledProtocols(protocols);
      return sc;
    }

    @Override
<<<<<<< HEAD
    public Socket createSocket(InetAddress inetAddress, int i)
      throws IOException {
      SSLSocket sc = (SSLSocket)socketFactory.createSocket(inetAddress, i);
=======
    public Socket createSocket(InetAddress inetAddress, int i) throws IOException {
      SSLSocket sc = (SSLSocket) socketFactory.createSocket(inetAddress, i);
>>>>>>> 511d8685
      sc.setEnabledProtocols(protocols);
      return sc;
    }

    @Override
    public Socket createSocket(InetAddress inetAddress, int i,
<<<<<<< HEAD
      InetAddress inetAddress2, int i2) throws IOException {
      SSLSocket sc = (SSLSocket)socketFactory.createSocket(inetAddress, i,
        inetAddress2, i2);
=======
                               InetAddress inetAddress2, int i2) throws IOException {
      SSLSocket sc = (SSLSocket) socketFactory.createSocket(inetAddress, i,
                                                            inetAddress2, i2);
>>>>>>> 511d8685
      sc.setEnabledProtocols(protocols);
      return sc;
    }
  }
}<|MERGE_RESOLUTION|>--- conflicted
+++ resolved
@@ -41,13 +41,6 @@
 import org.junit.BeforeClass;
 import org.junit.Test;
 
-<<<<<<< HEAD
-import javax.net.ssl.*;
-import javax.servlet.http.HttpServletResponse;
-import java.io.IOException;
-import java.lang.reflect.Type;
-import java.net.*;
-=======
 import javax.net.ssl.HostnameVerifier;
 import javax.net.ssl.HttpsURLConnection;
 import javax.net.ssl.SSLContext;
@@ -64,7 +57,6 @@
 import java.net.Socket;
 import java.net.URL;
 import java.net.UnknownHostException;
->>>>>>> 511d8685
 import java.security.SecureRandom;
 import java.security.cert.CertificateException;
 import java.util.ArrayList;
@@ -133,16 +125,10 @@
     sslContext.put(HTTPSourceConfigurationConstants.SSL_ENABLED, "true");
     sslPort = findFreePort();
     sslContext.put(HTTPSourceConfigurationConstants.CONFIG_PORT,
-<<<<<<< HEAD
-      String.valueOf(sslPort));
-    sslContext.put(HTTPSourceConfigurationConstants.SSL_KEYSTORE_PASSWORD, "password");
-    sslContext.put(HTTPSourceConfigurationConstants.SSL_KEYSTORE, "src/test/resources/jettykeystore");
-=======
                    String.valueOf(sslPort));
     sslContext.put(HTTPSourceConfigurationConstants.SSL_KEYSTORE_PASSWORD, "password");
     sslContext.put(HTTPSourceConfigurationConstants.SSL_KEYSTORE,
                    "src/test/resources/jettykeystore");
->>>>>>> 511d8685
 
     Configurables.configure(source, context);
     Configurables.configure(httpsSource, sslContext);
@@ -206,11 +192,7 @@
   private void doTestForbidden(HttpRequestBase request) throws Exception {
     HttpResponse response = httpClient.execute(request);
     Assert.assertEquals(HttpServletResponse.SC_FORBIDDEN,
-<<<<<<< HEAD
-      response.getStatusLine().getStatusCode());
-=======
                         response.getStatusLine().getStatusCode());
->>>>>>> 511d8685
   }
 
   @Test
@@ -369,27 +351,6 @@
     String json = gson.toJson(events, listType);
     HttpsURLConnection httpsURLConnection = null;
     try {
-<<<<<<< HEAD
-      TrustManager[] trustAllCerts = {new X509TrustManager() {
-        @Override
-        public void checkClientTrusted(
-          java.security.cert.X509Certificate[] x509Certificates, String s)
-          throws CertificateException {
-          // noop
-        }
-
-        @Override
-        public void checkServerTrusted(
-          java.security.cert.X509Certificate[] x509Certificates, String s)
-          throws CertificateException {
-          // noop
-        }
-
-        public java.security.cert.X509Certificate[] getAcceptedIssuers() {
-          return null;
-        }
-      }};
-=======
       TrustManager[] trustAllCerts = {
         new X509TrustManager() {
           @Override
@@ -409,7 +370,6 @@
           }
         }
       };
->>>>>>> 511d8685
 
       SSLContext sc = null;
       javax.net.ssl.SSLSocketFactory factory = null;
@@ -426,22 +386,13 @@
       };
       sc.init(null, trustAllCerts, new SecureRandom());
 
-<<<<<<< HEAD
-      if(protocol != null) {
-=======
       if (protocol != null) {
->>>>>>> 511d8685
         factory = new DisabledProtocolsSocketFactory(sc.getSocketFactory(), protocol);
       } else {
         factory = sc.getSocketFactory();
       }
       HttpsURLConnection.setDefaultSSLSocketFactory(factory);
-<<<<<<< HEAD
-      HttpsURLConnection.setDefaultHostnameVerifier(
-        SSLSocketFactory.ALLOW_ALL_HOSTNAME_VERIFIER);
-=======
       HttpsURLConnection.setDefaultHostnameVerifier(SSLSocketFactory.ALLOW_ALL_HOSTNAME_VERIFIER);
->>>>>>> 511d8685
       URL sslUrl = new URL("https://0.0.0.0:" + sslPort);
       httpsURLConnection = (HttpsURLConnection) sslUrl.openConnection();
       httpsURLConnection.setDoInput(true);
@@ -454,23 +405,14 @@
 
       Transaction transaction = channel.getTransaction();
       transaction.begin();
-<<<<<<< HEAD
-      for(int i = 0; i < 10; i++) {
-=======
       for (int i = 0; i < 10; i++) {
->>>>>>> 511d8685
         Event e = channel.take();
         Assert.assertNotNull(e);
         Assert.assertEquals(String.valueOf(i), e.getHeaders().get("MsgNum"));
       }
 
-<<<<<<< HEAD
-    transaction.commit();
-    transaction.close();
-=======
       transaction.commit();
       transaction.close();
->>>>>>> 511d8685
     } finally {
       httpsURLConnection.disconnect();
     }
@@ -483,17 +425,6 @@
     List<JSONEvent> events = Lists.newArrayList();
     Random rand = new Random();
     for (int i = 0; i < 10; i++) {
-<<<<<<< HEAD
-        Map<String, String> input = Maps.newHashMap();
-        for (int j = 0; j < 10; j++) {
-            input.put(String.valueOf(i) + String.valueOf(j), String.valueOf(i));
-        }
-        input.put("MsgNum", String.valueOf(i));
-        JSONEvent e = new JSONEvent();
-        e.setHeaders(input);
-        e.setBody(String.valueOf(rand.nextGaussian()).getBytes("UTF-8"));
-        events.add(e);
-=======
       Map<String, String> input = Maps.newHashMap();
       for (int j = 0; j < 10; j++) {
         input.put(String.valueOf(i) + String.valueOf(j), String.valueOf(i));
@@ -503,32 +434,11 @@
       e.setHeaders(input);
       e.setBody(String.valueOf(rand.nextGaussian()).getBytes("UTF-8"));
       events.add(e);
->>>>>>> 511d8685
     }
     Gson gson = new Gson();
     String json = gson.toJson(events, listType);
     HttpURLConnection httpURLConnection = null;
     try {
-<<<<<<< HEAD
-        URL url = new URL("http://0.0.0.0:" + sslPort);
-        httpURLConnection = (HttpURLConnection) url.openConnection();
-        httpURLConnection.setDoInput(true);
-        httpURLConnection.setDoOutput(true);
-        httpURLConnection.setRequestMethod("POST");
-        httpURLConnection.getOutputStream().write(json.getBytes());
-        httpURLConnection.getResponseCode();
-
-        Assert.fail("HTTP Client cannot connect to HTTPS source");
-    } catch (Exception exception) {
-        Assert.assertTrue("Exception expected", true);
-    } finally {
-        httpURLConnection.disconnect();
-    }
-  }
-
-  private void takeWithEncoding(String encoding, int n, List<JSONEvent> events)
-          throws Exception{
-=======
       URL url = new URL("http://0.0.0.0:" + sslPort);
       httpURLConnection = (HttpURLConnection) url.openConnection();
       httpURLConnection.setDoInput(true);
@@ -546,7 +456,6 @@
   }
 
   private void takeWithEncoding(String encoding, int n, List<JSONEvent> events) throws Exception {
->>>>>>> 511d8685
     Transaction tx = channel.getTransaction();
     tx.begin();
     Event e = null;
@@ -608,68 +517,39 @@
     }
 
     @Override
-<<<<<<< HEAD
-    public Socket createSocket(Socket socket, String s, int i, boolean b)
-      throws IOException {
-=======
     public Socket createSocket(Socket socket, String s, int i, boolean b) throws IOException {
->>>>>>> 511d8685
       SSLSocket sc = (SSLSocket) socketFactory.createSocket(socket, s, i, b);
       sc.setEnabledProtocols(protocols);
       return sc;
     }
 
     @Override
-<<<<<<< HEAD
-    public Socket createSocket(String s, int i)
-      throws IOException, UnknownHostException {
-      SSLSocket sc = (SSLSocket)socketFactory.createSocket(s, i);
-=======
     public Socket createSocket(String s, int i) throws IOException, UnknownHostException {
       SSLSocket sc = (SSLSocket) socketFactory.createSocket(s, i);
->>>>>>> 511d8685
       sc.setEnabledProtocols(protocols);
       return sc;
     }
 
     @Override
     public Socket createSocket(String s, int i, InetAddress inetAddress, int i2)
-<<<<<<< HEAD
-      throws IOException, UnknownHostException {
-      SSLSocket sc = (SSLSocket)socketFactory.createSocket(s, i, inetAddress,
-        i2);
-=======
         throws IOException, UnknownHostException {
       SSLSocket sc = (SSLSocket) socketFactory.createSocket(s, i, inetAddress, i2);
->>>>>>> 511d8685
       sc.setEnabledProtocols(protocols);
       return sc;
     }
 
     @Override
-<<<<<<< HEAD
-    public Socket createSocket(InetAddress inetAddress, int i)
-      throws IOException {
-      SSLSocket sc = (SSLSocket)socketFactory.createSocket(inetAddress, i);
-=======
     public Socket createSocket(InetAddress inetAddress, int i) throws IOException {
       SSLSocket sc = (SSLSocket) socketFactory.createSocket(inetAddress, i);
->>>>>>> 511d8685
       sc.setEnabledProtocols(protocols);
       return sc;
     }
 
     @Override
     public Socket createSocket(InetAddress inetAddress, int i,
-<<<<<<< HEAD
-      InetAddress inetAddress2, int i2) throws IOException {
-      SSLSocket sc = (SSLSocket)socketFactory.createSocket(inetAddress, i,
-        inetAddress2, i2);
-=======
                                InetAddress inetAddress2, int i2) throws IOException {
       SSLSocket sc = (SSLSocket) socketFactory.createSocket(inetAddress, i,
                                                             inetAddress2, i2);
->>>>>>> 511d8685
       sc.setEnabledProtocols(protocols);
       return sc;
     }
