--- conflicted
+++ resolved
@@ -20,28 +20,17 @@
 
 import com.google.common.base.Charsets;
 import com.google.common.collect.Lists;
-<<<<<<< HEAD
-import java.nio.charset.Charset;
-import java.util.HashSet;
-import java.util.List;
-import java.util.Set;
-
-=======
->>>>>>> 511d8685
 import org.apache.flume.Event;
 import org.joda.time.format.DateTimeFormatter;
 import org.joda.time.format.ISODateTimeFormat;
 import org.junit.Assert;
 import org.junit.Test;
 
-<<<<<<< HEAD
-=======
 import java.nio.charset.Charset;
 import java.util.HashSet;
 import java.util.List;
 import java.util.Set;
 
->>>>>>> 511d8685
 public class TestSyslogParser {
   @Test
   public void testRfc5424DateParsing() {
@@ -95,11 +84,7 @@
       Set<String> keepFields = new HashSet<String>();
       Event event = parser.parseMessage(msg, charset, keepFields);
       Assert.assertNull("Failure to parse known-good syslog message",
-<<<<<<< HEAD
-        event.getHeaders().get(SyslogUtils.EVENT_STATUS));
-=======
                         event.getHeaders().get(SyslogUtils.EVENT_STATUS));
->>>>>>> 511d8685
     }
 
     // test that priority, timestamp and hostname are preserved in event body
