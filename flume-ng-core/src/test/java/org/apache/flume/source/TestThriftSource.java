--- conflicted
+++ resolved
@@ -109,11 +109,7 @@
     context.put("keymanager-type", KeyManagerFactory.getDefaultAlgorithm());
     Configurables.configure(source, context);
     source.start();
-<<<<<<< HEAD
-    for(int i = 0; i < 30; i++) {
-=======
-    for (int i = 0; i < 30; i++) {
->>>>>>> 511d8685
+    for (int i = 0; i < 30; i++) {
       client.append(EventBuilder.withBody(String.valueOf(i).getBytes()));
     }
     Transaction transaction = channel.getTransaction();
