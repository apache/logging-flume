--- conflicted
+++ resolved
@@ -113,30 +113,9 @@
     }
     outputStream1.close();
 
-<<<<<<< HEAD
-    // Generates a random files for input\output
-    File inputFile = File.createTempFile("input", null);
-    File ouputFile = File.createTempFile("ouput", null);
-    FileUtils.forceDeleteOnExit(inputFile);
-    FileUtils.forceDeleteOnExit(ouputFile);
-
-    // Generates input file with a random data set (10 lines, 200 characters each)
-    FileOutputStream outputStream1 = new FileOutputStream(inputFile);
-    for (int i=0; i<10; i++) {
-        outputStream1.write(
-          RandomStringUtils.randomAlphanumeric(200).getBytes());
-        outputStream1.write('\n');
-    }
-    outputStream1.close();
-
-    String command = SystemUtils.IS_OS_WINDOWS ?
-        String.format("cmd /c type %s", inputFile.getAbsolutePath()) :
-        String.format("cat %s", inputFile.getAbsolutePath());
-=======
     String command = SystemUtils.IS_OS_WINDOWS ?
                          String.format("cmd /c type %s", inputFile.getAbsolutePath()) :
                          String.format("cat %s", inputFile.getAbsolutePath());
->>>>>>> 511d8685
     context.put("command", command);
     context.put("keep-alive", "1");
     context.put("capacity", "1000");
@@ -162,24 +141,11 @@
     transaction.close();
 
     Assert.assertEquals(FileUtils.checksumCRC32(inputFile),
-<<<<<<< HEAD
-      FileUtils.checksumCRC32(ouputFile));
-=======
                         FileUtils.checksumCRC32(ouputFile));
->>>>>>> 511d8685
   }
 
   @Test
   public void testShellCommandSimple() throws InterruptedException, LifecycleException,
-<<<<<<< HEAD
-    EventDeliveryException, IOException {
-    if (SystemUtils.IS_OS_WINDOWS) {
-      runTestShellCmdHelper("powershell -ExecutionPolicy Unrestricted -command",
-        "1..5", new String[]{"1", "2", "3", "4", "5"});
-    } else {
-      runTestShellCmdHelper("/bin/bash -c", "seq 5",
-        new String[]{"1", "2", "3", "4", "5"});
-=======
                                               EventDeliveryException, IOException {
     if (SystemUtils.IS_OS_WINDOWS) {
       runTestShellCmdHelper("powershell -ExecutionPolicy Unrestricted -command",
@@ -187,26 +153,10 @@
     } else {
       runTestShellCmdHelper("/bin/bash -c", "seq 5",
                             new String[] { "1", "2", "3", "4", "5" });
->>>>>>> 511d8685
-    }
-  }
-
-  @Test
-<<<<<<< HEAD
-  public void testShellCommandBackTicks()
-    throws InterruptedException, LifecycleException, EventDeliveryException,
-    IOException {
-    // command with backticks
-    if (SystemUtils.IS_OS_WINDOWS) {
-      runTestShellCmdHelper(
-        "powershell -ExecutionPolicy Unrestricted -command", "$(1..5)",
-        new String[]{"1", "2", "3", "4", "5"});
-    } else {
-      runTestShellCmdHelper("/bin/bash -c", "echo `seq 5`",
-        new String[]{"1 2 3 4 5"});
-      runTestShellCmdHelper("/bin/bash -c", "echo $(seq 5)",
-        new String[]{"1 2 3 4 5"});
-=======
+    }
+  }
+
+  @Test
   public void testShellCommandBackTicks() throws InterruptedException, LifecycleException,
                                                  EventDeliveryException, IOException {
     // command with backticks
@@ -218,58 +168,25 @@
                             new String[] { "1 2 3 4 5" });
       runTestShellCmdHelper("/bin/bash -c", "echo $(seq 5)",
                             new String[] { "1 2 3 4 5" });
->>>>>>> 511d8685
     }
   }
 
   @Test
   public void testShellCommandComplex()
-<<<<<<< HEAD
-    throws InterruptedException, LifecycleException, EventDeliveryException,
-    IOException {
-=======
       throws InterruptedException, LifecycleException, EventDeliveryException, IOException {
->>>>>>> 511d8685
     // command with wildcards & pipes
     String[] expected = {"1234", "abcd", "ijk", "xyz", "zzz"};
     // pipes
     if (SystemUtils.IS_OS_WINDOWS) {
-<<<<<<< HEAD
-      runTestShellCmdHelper(
-        "powershell -ExecutionPolicy Unrestricted -command",
-        "'zzz','1234','xyz','abcd','ijk' | sort", expected);
-    } else {
-      runTestShellCmdHelper("/bin/bash -c",
-        "echo zzz 1234 xyz abcd ijk | xargs -n1 echo | sort -f", expected);
-=======
       runTestShellCmdHelper("powershell -ExecutionPolicy Unrestricted -command",
                             "'zzz','1234','xyz','abcd','ijk' | sort", expected);
     } else {
       runTestShellCmdHelper("/bin/bash -c",
                             "echo zzz 1234 xyz abcd ijk | xargs -n1 echo | sort -f", expected);
->>>>>>> 511d8685
-    }
-  }
-
-  @Test
-<<<<<<< HEAD
-  public void testShellCommandScript()
-    throws InterruptedException, LifecycleException, EventDeliveryException,
-    IOException {
-    // mini script
-    if (SystemUtils.IS_OS_WINDOWS) {
-      runTestShellCmdHelper("powershell -ExecutionPolicy Unrestricted -command",
-        "foreach ($i in 1..5) { $i }", new String[]{"1", "2", "3", "4", "5"});
-      // shell arithmetic
-      runTestShellCmdHelper("powershell -ExecutionPolicy Unrestricted -command",
-        "if(2+2 -gt 3) { 'good' } else { 'not good' } ", new String[]{"good"});
-    } else {
-      runTestShellCmdHelper("/bin/bash -c", "for i in {1..5}; do echo $i;done"
-        , new String[]{"1", "2", "3", "4", "5"});
-      // shell arithmetic
-      runTestShellCmdHelper("/bin/bash -c", "if ((2+2>3)); " +
-        "then  echo good; else echo not good; fi", new String[]{"good"});
-=======
+    }
+  }
+
+  @Test
   public void testShellCommandScript() throws InterruptedException, LifecycleException,
                                               EventDeliveryException, IOException {
     // mini script
@@ -288,40 +205,11 @@
       runTestShellCmdHelper("/bin/bash -c",
                             "if ((2+2>3)); " + "then  echo good; else echo not good; fi",
                             new String[] { "good" });
->>>>>>> 511d8685
     }
   }
 
   @Test
   public void testShellCommandEmbeddingAndEscaping()
-<<<<<<< HEAD
-    throws InterruptedException, LifecycleException, EventDeliveryException,
-    IOException {
-    // mini script
-    String fileName = SystemUtils.IS_OS_WINDOWS ?
-                      "src\\test\\resources\\test_command.ps1" :
-                      "src/test/resources/test_command.txt";
-    BufferedReader reader = new BufferedReader(new FileReader(fileName));
-      try {
-        String shell = SystemUtils.IS_OS_WINDOWS ?
-                       "powershell -ExecutionPolicy Unrestricted -command" :
-                       "/bin/bash -c";
-        String command1 = reader.readLine();
-        Assert.assertNotNull(command1);
-        String[] output1 = new String[] {"'1'", "\"2\"", "\\3", "\\4"};
-        runTestShellCmdHelper( shell, command1 , output1);
-        String command2 = reader.readLine();
-        Assert.assertNotNull(command2);
-        String[] output2 = new String[]{"1","2","3","4","5" };
-        runTestShellCmdHelper(shell, command2 , output2);
-        String command3 = reader.readLine();
-        Assert.assertNotNull(command3);
-        String[] output3 = new String[]{"2","3","4","5","6" };
-        runTestShellCmdHelper(shell, command3 , output3);
-      } finally {
-        reader.close();
-      }
-=======
       throws InterruptedException, LifecycleException, EventDeliveryException, IOException {
     // mini script
     String fileName = SystemUtils.IS_OS_WINDOWS ?
@@ -346,7 +234,6 @@
       runTestShellCmdHelper(shell, command3, output3);
     } finally {
       reader.close();
->>>>>>> 511d8685
     }
   }
 
@@ -356,19 +243,11 @@
     // mini script
     if (SystemUtils.IS_OS_WINDOWS) {
       runTestShellCmdHelper("powershell -ExecutionPolicy Unrestricted -command",
-<<<<<<< HEAD
-        "foreach ($i in 1..5) { $i }"
-        , new String[]{"1", "2", "3", "4", "5"});
-    } else {
-      runTestShellCmdHelper("/bin/bash -c", "for i in {1..5}; do echo $i;done"
-        , new String[]{"1", "2", "3", "4", "5"});
-=======
                             "foreach ($i in 1..5) { $i }",
                             new String[] { "1", "2", "3", "4", "5" });
     } else {
       runTestShellCmdHelper("/bin/bash -c", "for i in {1..5}; do echo $i;done",
                             new String[] { "1", "2", "3", "4", "5" });
->>>>>>> 511d8685
     }
 
     ObjectName objName = null;
@@ -414,21 +293,12 @@
     context.put(ExecSourceConfigurationConstants.CONFIG_BATCH_SIZE, "50000");
     context.put(ExecSourceConfigurationConstants.CONFIG_BATCH_TIME_OUT, "750");
     context.put("shell", SystemUtils.IS_OS_WINDOWS ?
-<<<<<<< HEAD
-                         "powershell -ExecutionPolicy Unrestricted -command" :
-                         "/bin/bash -c");
-    context.put("command", SystemUtils.IS_OS_WINDOWS ?
-                           "Get-Content " + filePath +
-                             " | Select-Object -Last 10" :
-                           ("tail -f " + filePath));
-=======
                              "powershell -ExecutionPolicy Unrestricted -command" :
                              "/bin/bash -c");
     context.put("command", SystemUtils.IS_OS_WINDOWS ?
                                "Get-Content " + filePath +
                                    " | Select-Object -Last 10" :
                                ("tail -f " + filePath));
->>>>>>> 511d8685
 
     Configurables.configure(source, context);
     source.start();
@@ -459,34 +329,6 @@
     FileUtils.forceDelete(file);
   }
 
-<<<<<<< HEAD
-    private void runTestShellCmdHelper(String shell, String command, String[] expectedOutput)
-             throws InterruptedException, LifecycleException, EventDeliveryException, IOException {
-      context.put("shell", shell);
-      context.put("command", command);
-      Configurables.configure(source, context);
-      source.start();
-      // Some commands might take longer to complete, specially on Windows
-      // or on slow environments (e.g. Travis CI).
-      Thread.sleep(2500);
-      Transaction transaction = channel.getTransaction();
-      transaction.begin();
-      try {
-        List<String> output = Lists.newArrayList();
-        Event event;
-        while ((event = channel.take()) != null) {
-          output.add(new String(event.getBody(), Charset.defaultCharset()));
-        }
-        transaction.commit();
-//        System.out.println("command : " + command);
-//        System.out.println("output : ");
-//        for( String line : output )
-//          System.out.println(line);
-        Assert.assertArrayEquals(expectedOutput, output.toArray(new String[]{}));
-      } finally {
-        transaction.close();
-        source.stop();
-=======
   private void runTestShellCmdHelper(String shell, String command, String[] expectedOutput)
       throws InterruptedException, LifecycleException, EventDeliveryException, IOException {
     context.put("shell", shell);
@@ -503,7 +345,6 @@
       Event event;
       while ((event = channel.take()) != null) {
         output.add(new String(event.getBody(), Charset.defaultCharset()));
->>>>>>> 511d8685
       }
       transaction.commit();
       Assert.assertArrayEquals(expectedOutput, output.toArray(new String[] {}));
@@ -518,13 +359,7 @@
                                    EventDeliveryException, IOException {
     context.put(ExecSourceConfigurationConstants.CONFIG_RESTART_THROTTLE, "10");
     context.put(ExecSourceConfigurationConstants.CONFIG_RESTART, "true");
-<<<<<<< HEAD
-
-    context.put("command",
-      SystemUtils.IS_OS_WINDOWS ? "cmd /c echo flume" : "echo flume");
-=======
     context.put("command", SystemUtils.IS_OS_WINDOWS ? "cmd /c echo flume" : "echo flume");
->>>>>>> 511d8685
     Configurables.configure(source, context);
 
     source.start();
@@ -565,23 +400,12 @@
     boolean searchForCommand = true;
     while (searchForCommand) {
       searchForCommand = false;
-<<<<<<< HEAD
-      String command = SystemUtils.IS_OS_WINDOWS ? ("cmd /c sleep " + seconds) :
-                       ("sleep " + seconds);
-      String searchTxt = SystemUtils.IS_OS_WINDOWS ? ("sleep.exe") :
-                         ("\b" + command + "\b");
-      Pattern pattern = Pattern.compile(searchTxt);
-      for (String line : exec(SystemUtils.IS_OS_WINDOWS ?
-                              "cmd /c tasklist /FI \"SESSIONNAME eq Console\"" :
-                              "ps -ef")) {
-=======
       String command = SystemUtils.IS_OS_WINDOWS ? "cmd /c sleep " + seconds : "sleep " + seconds;
       String searchTxt = SystemUtils.IS_OS_WINDOWS ? "sleep.exe" : "\b" + command + "\b";
       Pattern pattern = Pattern.compile(searchTxt);
       for (String line : exec(SystemUtils.IS_OS_WINDOWS ?
                                   "cmd /c tasklist /FI \"SESSIONNAME eq Console\"" :
                                   "ps -ef")) {
->>>>>>> 511d8685
         if (pattern.matcher(line).find()) {
           seconds++;
           searchForCommand = true;
@@ -606,15 +430,9 @@
     source.stop();
     Thread.sleep(1000L);
     for (String line : exec(SystemUtils.IS_OS_WINDOWS ?
-<<<<<<< HEAD
-                            "cmd /c tasklist /FI \"SESSIONNAME eq Console\"" :
-                            "ps -ef")) {
-      if(pattern.matcher(line).find()) {
-=======
                                 "cmd /c tasklist /FI \"SESSIONNAME eq Console\"" :
                                 "ps -ef")) {
       if (pattern.matcher(line).find()) {
->>>>>>> 511d8685
         Assert.fail("Found [" + line + "]");
       }
     }
