/**
 * Licensed to the Apache Software Foundation (ASF) under one
 * or more contributor license agreements.  See the NOTICE file
 * distributed with this work for additional information
 * regarding copyright ownership.  The ASF licenses this file
 * to you under the Apache License, Version 2.0 (the
 * "License"); you may not use this file except in compliance
 * with the License.  You may obtain a copy of the License at
 *
 *     http://www.apache.org/licenses/LICENSE-2.0
 *
 * Unless required by applicable law or agreed to in writing, software
 * distributed under the License is distributed on an "AS IS" BASIS,
 * WITHOUT WARRANTIES OR CONDITIONS OF ANY KIND, either express or implied.
 * See the License for the specific language governing permissions and
 * limitations under the License.
 */
package org.apache.flume.client.avro;

import java.io.File;
import java.io.FileFilter;
import java.io.IOException;
import java.util.ArrayList;
import java.util.Arrays;
import java.util.Collection;
import java.util.Collections;
import java.util.Comparator;
import java.util.HashSet;
import java.util.List;
import java.util.Map;
import java.util.Map.Entry;
import java.util.Set;
import java.util.TreeMap;
import java.util.concurrent.Callable;
import java.util.concurrent.ExecutorService;
import java.util.concurrent.Executors;
import java.util.concurrent.Future;
import java.util.concurrent.Semaphore;

import org.apache.commons.io.FileUtils;
import org.apache.commons.lang.SystemUtils;
import org.apache.commons.lang.mutable.MutableLong;
import org.apache.flume.Event;
import org.apache.flume.client.avro.ReliableSpoolingFileEventReader.DeletePolicy;
<<<<<<< HEAD
import org.apache.flume.instrumentation.SourceCounter;
=======
import org.apache.flume.client.avro.ReliableSpoolingFileEventReader.TrackingPolicy;
>>>>>>> 368776ff
import org.apache.flume.source.SpoolDirectorySourceConfigurationConstants;
import org.apache.flume.source.SpoolDirectorySourceConfigurationConstants.ConsumeOrder;
import org.junit.After;
import org.junit.Before;
import org.junit.Test;
import org.slf4j.Logger;
import org.slf4j.LoggerFactory;

import com.google.common.base.Charsets;
import com.google.common.collect.Lists;
import com.google.common.collect.Sets;
import com.google.common.io.Files;

import junit.framework.Assert;

public class TestReliableSpoolingFileEventReader {

  private static final Logger logger = LoggerFactory.getLogger(TestReliableSpoolingFileEventReader.class);

  private static final File WORK_DIR = new File(
      "target/test/work/" + TestReliableSpoolingFileEventReader.class.getSimpleName());

  private static final File TRACKER_DIR = new File(WORK_DIR,
      SpoolDirectorySourceConfigurationConstants.DEFAULT_TRACKER_DIR);

  @Before
  public void setup() throws IOException, InterruptedException {
    if (!WORK_DIR.isDirectory()) {
      Files.createParentDirs(new File(WORK_DIR, "dummy"));
    }

    // write out a few files
    for (int i = 0; i < 4; i++) {
      File fileName = new File(WORK_DIR, "file" + i);
      StringBuilder sb = new StringBuilder();

      // write as many lines as the index of the file
      for (int j = 0; j < i; j++) {
        sb.append("file" + i + "line" + j + "\n");
      }
      Files.write(sb.toString(), fileName, Charsets.UTF_8);
    }
    Thread.sleep(1500L); // make sure timestamp is later
    Files.write("\n", new File(WORK_DIR, "emptylineFile"), Charsets.UTF_8);
  }

  @After
  public void tearDown() {
    deleteDir(WORK_DIR);
  }

  private void deleteDir(File dir) {
    // delete all the files & dirs we created
    try {
      FileUtils.deleteDirectory(dir);
    } catch (IOException e) {
      logger.warn("Cannot delete work directory {}", dir.getAbsolutePath(), e);
    }
  }

  private void processEventsWithReader(ReliableEventReader reader, int nEvents) throws IOException {
    List<Event> events;
    do {
      events = reader.readEvents(nEvents);
      reader.commit();
    } while (!events.isEmpty());
  }

  /**
   * Verify if the give dir contains only the given files
   *
   * @param dir
   *          the directory to check
   * @param files
   *          the files that should be contained in dir
   * @return true only if the dir contains exactly the same files given, false
   *         otherwise
   */
  private boolean checkLeftFilesInDir(File dir, String[] files) {

    List<File> actualFiles = listFiles(dir);
    Set<String> expectedFiles = new HashSet<String>(Arrays.asList(files));

    // Verify if the number of files in the dir is the expected
    if (actualFiles.size() != expectedFiles.size()) {
      return false;
    }

    // Then check files by name
    for (File f : actualFiles) {
      expectedFiles.remove(f.getName());
    }

    return expectedFiles.isEmpty();
  }

  @Test
  public void testIncludePattern() throws IOException {
    ReliableEventReader reader = new ReliableSpoolingFileEventReader.Builder()
        .spoolDirectory(WORK_DIR)
        .includePattern("^file2$")
        .deletePolicy(DeletePolicy.IMMEDIATE.toString())
        .sourceCounter(new SourceCounter("test"))
        .build();

    String[] beforeFiles = { "file0", "file1", "file2", "file3", "emptylineFile" };
    Assert.assertTrue("Expected " + beforeFiles.length + " files in working dir",
        checkLeftFilesInDir(WORK_DIR, beforeFiles));

    processEventsWithReader(reader, 10);

    String[] afterFiles = { "file0", "file1", "file3", "emptylineFile" };
    Assert.assertTrue("Expected " + afterFiles.length + " files left in working dir",
        checkLeftFilesInDir(WORK_DIR, afterFiles));
    Assert.assertTrue("Expected no files left in tracker dir", checkLeftFilesInDir(TRACKER_DIR, new String[0]));
  }

  @Test
  public void testIgnorePattern() throws IOException {
    ReliableEventReader reader =
        new ReliableSpoolingFileEventReader.Builder()
            .spoolDirectory(WORK_DIR)
            .ignorePattern("^file2$")
            .deletePolicy(DeletePolicy.IMMEDIATE.toString())
            .sourceCounter(new SourceCounter("test"))
            .build();

    String[] beforeFiles = { "file0", "file1", "file2", "file3", "emptylineFile" };
    Assert.assertTrue("Expected " + beforeFiles.length + " files in working dir",
        checkLeftFilesInDir(WORK_DIR, beforeFiles));

    processEventsWithReader(reader, 10);

    String[] files = { "file2" };
    Assert.assertTrue("Expected " + files.length + " files left in working dir", checkLeftFilesInDir(WORK_DIR, files));
    Assert.assertTrue("Expected no files left in tracker dir", checkLeftFilesInDir(TRACKER_DIR, new String[0]));
  }

  @Test
  public void testIncludeExcludePatternNoConflict() throws IOException {

    // Expected behavior mixing include/exclude conditions:
    // - file0, file1, file3: not deleted as matching ignore pattern and not
    // matching include pattern
    // - file2: deleted as not matching ignore pattern and matching include
    // pattern
    // - emptylineFile: not deleted as not matching ignore pattern but not
    // matching include pattern as well

    ReliableEventReader reader = new ReliableSpoolingFileEventReader.Builder()
        .spoolDirectory(WORK_DIR)
        .ignorePattern("^file[013]$")
        .includePattern("^file2$")
        .deletePolicy(DeletePolicy.IMMEDIATE.toString())
<<<<<<< HEAD
        .sourceCounter(new SourceCounter("test"))
=======
>>>>>>> 368776ff
        .build();

    String[] beforeFiles = { "file0", "file1", "file2", "file3", "emptylineFile" };
    Assert.assertTrue("Expected " + beforeFiles.length + " files in working dir",
        checkLeftFilesInDir(WORK_DIR, beforeFiles));

    processEventsWithReader(reader, 10);

    String[] files = { "file0", "file1", "file3", "emptylineFile" };
    Assert.assertTrue("Expected " + files.length + " files left in working dir", checkLeftFilesInDir(WORK_DIR, files));
    Assert.assertTrue("Expected no files left in tracker dir", checkLeftFilesInDir(TRACKER_DIR, new String[0]));
  }

  @Test
  public void testIncludeExcludePatternConflict() throws IOException {

    // This test will stress what happens when both ignore and include options
    // are specified and the two patterns match at the same time.
    // Expected behavior:
    // - file2: not deleted as both include and ignore patterns match (safety
    // measure: ignore always wins on conflict)

    ReliableEventReader reader = new ReliableSpoolingFileEventReader.Builder()
        .spoolDirectory(WORK_DIR)
        .ignorePattern("^file2$")
        .includePattern("^file2$")
        .deletePolicy(DeletePolicy.IMMEDIATE.toString())
        .sourceCounter(new SourceCounter("test"))
        .build();

    String[] beforeFiles = { "file0", "file1", "file2", "file3", "emptylineFile" };
    Assert.assertTrue("Expected " + beforeFiles.length + " files in working dir",
        checkLeftFilesInDir(WORK_DIR, beforeFiles));

    processEventsWithReader(reader, 10);

    String[] files = { "file0", "file1", "file2", "file3", "emptylineFile" };
    Assert.assertTrue("Expected " + files.length + " files left in working dir", checkLeftFilesInDir(WORK_DIR, files));
    Assert.assertTrue("Expected no files left in tracker dir", checkLeftFilesInDir(TRACKER_DIR, new String[0]));
  }

  @Test
  public void testRepeatedCallsWithCommitAlways() throws IOException {
    ReliableEventReader reader =
        new ReliableSpoolingFileEventReader.Builder().spoolDirectory(WORK_DIR)
                                                     .sourceCounter(new SourceCounter("test"))
                                                     .build();

    final int expectedLines = 1 + 1 + 2 + 3 + 1;
    int seenLines = 0;
    for (int i = 0; i < 10; i++) {
      List<Event> events = reader.readEvents(10);
      seenLines += events.size();
      reader.commit();
    }

    Assert.assertEquals(expectedLines, seenLines);
  }

  @Test
  public void testRepeatedCallsWithCommitOnSuccess() throws IOException {
    String trackerDirPath =
        SpoolDirectorySourceConfigurationConstants.DEFAULT_TRACKER_DIR;
    File trackerDir = new File(WORK_DIR, trackerDirPath);

    ReliableEventReader reader =
        new ReliableSpoolingFileEventReader.Builder().spoolDirectory(WORK_DIR)
                                                     .trackerDirPath(trackerDirPath)
                                                     .sourceCounter(new SourceCounter("test"))
                                                     .build();

    final int expectedLines = 1 + 1 + 2 + 3 + 1;
    int seenLines = 0;
    for (int i = 0; i < 10; i++) {
      List<Event> events = reader.readEvents(10);
      int numEvents = events.size();
      if (numEvents > 0) {
        seenLines += numEvents;
        reader.commit();

        // ensure that there are files in the trackerDir
        File[] files = trackerDir.listFiles();
        Assert.assertNotNull(files);
        Assert.assertTrue("Expected tracker files in tracker dir " + trackerDir
            .getAbsolutePath(), files.length > 0);
      }
    }

    Assert.assertEquals(expectedLines, seenLines);
  }

  @Test
  public void testFileDeletion() throws IOException {
    ReliableEventReader reader =
        new ReliableSpoolingFileEventReader.Builder().spoolDirectory(WORK_DIR)
                                                     .deletePolicy(DeletePolicy.IMMEDIATE.name())
                                                     .sourceCounter(new SourceCounter("test"))
                                                     .build();

    List<File> before = listFiles(WORK_DIR);
    Assert.assertEquals("Expected 5, not: " + before, 5, before.size());

    List<Event> events;
    do {
      events = reader.readEvents(10);
      reader.commit();
    } while (!events.isEmpty());

    List<File> after = listFiles(WORK_DIR);
    Assert.assertEquals("Expected 0, not: " + after, 0, after.size());
    List<File> trackerFiles = listFiles(new File(WORK_DIR,
        SpoolDirectorySourceConfigurationConstants.DEFAULT_TRACKER_DIR));
    Assert.assertEquals("Expected 0, not: " + trackerFiles, 0,
        trackerFiles.size());
  }

  @Test(expected = NullPointerException.class)
  public void testNullConsumeOrder() throws IOException {
    new ReliableSpoolingFileEventReader.Builder().spoolDirectory(WORK_DIR)
                                                 .consumeOrder(null)
                                                 .sourceCounter(new SourceCounter("test"))
                                                 .build();
  }

  @Test
  public void testConsumeFileRandomly() throws IOException {
    ReliableEventReader reader =
        new ReliableSpoolingFileEventReader.Builder().spoolDirectory(WORK_DIR)
                                                     .consumeOrder(ConsumeOrder.RANDOM)
                                                     .sourceCounter(new SourceCounter("test"))
                                                     .build();
    File fileName = new File(WORK_DIR, "new-file");
    FileUtils.write(fileName, "New file created in the end. Shoud be read randomly.\n");
    Set<String> actual = Sets.newHashSet();
    readEventsForFilesInDir(WORK_DIR, reader, actual);
    Set<String> expected = Sets.newHashSet();
    createExpectedFromFilesInSetup(expected);
    expected.add("");
    expected.add("New file created in the end. Shoud be read randomly.");
    Assert.assertEquals(expected, actual);
  }

  @Test
  public void testConsumeFileRandomlyNewFile() throws Exception {
    // Atomic moves are not supported in Windows.
    if (SystemUtils.IS_OS_WINDOWS) {
      return;
    }
    final ReliableEventReader reader =
        new ReliableSpoolingFileEventReader.Builder().spoolDirectory(WORK_DIR)
                                                     .consumeOrder(ConsumeOrder.RANDOM)
                                                     .sourceCounter(new SourceCounter("test"))
                                                     .build();
    File fileName = new File(WORK_DIR, "new-file");
    FileUtils.write(fileName, "New file created in the end. Shoud be read randomly.\n");
    Set<String> expected = Sets.newHashSet();
    int totalFiles = WORK_DIR.listFiles().length;
    final Set<String> actual = Sets.newHashSet();
    ExecutorService executor = Executors.newSingleThreadExecutor();
    final Semaphore semaphore1 = new Semaphore(0);
    final Semaphore semaphore2 = new Semaphore(0);
    Future<Void> wait = executor.submit(new Callable<Void>() {
      @Override
      public Void call() throws Exception {
        readEventsForFilesInDir(WORK_DIR, reader, actual, semaphore1, semaphore2);
        return null;
      }
    });
    semaphore1.acquire();
    File finalFile = new File(WORK_DIR, "t-file");
    FileUtils.write(finalFile, "Last file");
    semaphore2.release();
    wait.get();
    int listFilesCount = ((ReliableSpoolingFileEventReader)reader).getListFilesCount();
    finalFile.delete();
    createExpectedFromFilesInSetup(expected);
    expected.add("");
    expected.add("New file created in the end. Shoud be read randomly.");
    expected.add("Last file");
    Assert.assertTrue(listFilesCount < (totalFiles + 2));
    Assert.assertEquals(expected, actual);
  }

  @Test
  public void testConsumeFileOldest() throws IOException, InterruptedException {
    ReliableEventReader reader =
        new ReliableSpoolingFileEventReader.Builder().spoolDirectory(WORK_DIR)
                                                     .consumeOrder(ConsumeOrder.OLDEST)
                                                     .sourceCounter(new SourceCounter("test"))
                                                     .build();
    File file1 = new File(WORK_DIR, "new-file1");
    File file2 = new File(WORK_DIR, "new-file2");
    File file3 = new File(WORK_DIR, "new-file3");
    Thread.sleep(1000L);
    FileUtils.write(file2, "New file2 created.\n");
    Thread.sleep(1000L);
    FileUtils.write(file1, "New file1 created.\n");
    Thread.sleep(1000L);
    FileUtils.write(file3, "New file3 created.\n");
    // order of age oldest to youngest (file2, file1, file3)
    List<String> actual = Lists.newLinkedList();
    readEventsForFilesInDir(WORK_DIR, reader, actual);
    List<String> expected = Lists.newLinkedList();
    createExpectedFromFilesInSetup(expected);
    expected.add(""); // Empty file was added in the last in setup.
    expected.add("New file2 created.");
    expected.add("New file1 created.");
    expected.add("New file3 created.");
    Assert.assertEquals(expected, actual);
  }

  @Test
  public void testConsumeFileYoungest() throws IOException, InterruptedException {
    ReliableEventReader reader =
        new ReliableSpoolingFileEventReader.Builder().spoolDirectory(WORK_DIR)
                                                     .consumeOrder(ConsumeOrder.YOUNGEST)
                                                     .sourceCounter(new SourceCounter("test"))
                                                     .build();
    File file1 = new File(WORK_DIR, "new-file1");
    File file2 = new File(WORK_DIR, "new-file2");
    File file3 = new File(WORK_DIR, "new-file3");
    Thread.sleep(1000L);
    FileUtils.write(file2, "New file2 created.\n");
    Thread.sleep(1000L);
    FileUtils.write(file3, "New file3 created.\n");
    Thread.sleep(1000L);
    FileUtils.write(file1, "New file1 created.\n");
    // order of age youngest to oldest (file2, file3, file1)
    List<String> actual = Lists.newLinkedList();
    readEventsForFilesInDir(WORK_DIR, reader, actual);
    List<String> expected = Lists.newLinkedList();
    createExpectedFromFilesInSetup(expected);
    Collections.sort(expected);
    // Empty Line file was added in the last in Setup.
    expected.add(0, "");
    expected.add(0, "New file2 created.");
    expected.add(0, "New file3 created.");
    expected.add(0, "New file1 created.");

    Assert.assertEquals(expected, actual);
  }

  @Test
  public void testConsumeFileOldestWithLexicographicalComparision()
      throws IOException, InterruptedException {
    ReliableEventReader reader =
        new ReliableSpoolingFileEventReader.Builder().spoolDirectory(WORK_DIR)
                                                     .consumeOrder(ConsumeOrder.OLDEST)
                                                     .sourceCounter(new SourceCounter("test"))
                                                     .build();
    File file1 = new File(WORK_DIR, "new-file1");
    File file2 = new File(WORK_DIR, "new-file2");
    File file3 = new File(WORK_DIR, "new-file3");
    Thread.sleep(1000L);
    FileUtils.write(file3, "New file3 created.\n");
    FileUtils.write(file2, "New file2 created.\n");
    FileUtils.write(file1, "New file1 created.\n");
    file1.setLastModified(file3.lastModified());
    file1.setLastModified(file2.lastModified());
    // file ages are same now they need to be ordered
    // lexicographically (file1, file2, file3).
    List<String> actual = Lists.newLinkedList();
    readEventsForFilesInDir(WORK_DIR, reader, actual);
    List<String> expected = Lists.newLinkedList();
    createExpectedFromFilesInSetup(expected);
    expected.add(""); // Empty file was added in the last in setup.
    expected.add("New file1 created.");
    expected.add("New file2 created.");
    expected.add("New file3 created.");
    Assert.assertEquals(expected, actual);
  }

  @Test
  public void testConsumeFileYoungestWithLexicographicalComparision()
      throws IOException, InterruptedException {
    ReliableEventReader reader =
        new ReliableSpoolingFileEventReader.Builder().spoolDirectory(WORK_DIR)
                                                     .consumeOrder(ConsumeOrder.YOUNGEST)
                                                     .sourceCounter(new SourceCounter("test"))
                                                     .build();
    File file1 = new File(WORK_DIR, "new-file1");
    File file2 = new File(WORK_DIR, "new-file2");
    File file3 = new File(WORK_DIR, "new-file3");
    Thread.sleep(1000L);
    FileUtils.write(file1, "New file1 created.\n");
    FileUtils.write(file2, "New file2 created.\n");
    FileUtils.write(file3, "New file3 created.\n");
    file1.setLastModified(file3.lastModified());
    file1.setLastModified(file2.lastModified());
    // file ages are same now they need to be ordered
    // lexicographically (file1, file2, file3).
    List<String> actual = Lists.newLinkedList();
    readEventsForFilesInDir(WORK_DIR, reader, actual);
    List<String> expected = Lists.newLinkedList();
    createExpectedFromFilesInSetup(expected);
    expected.add(0, ""); // Empty file was added in the last in setup.
    expected.add(0, "New file3 created.");
    expected.add(0, "New file2 created.");
    expected.add(0, "New file1 created.");
    Assert.assertEquals(expected, actual);
  }

  @Test public void testLargeNumberOfFilesOLDEST() throws IOException {
    templateTestForRecursiveDirs(ConsumeOrder.OLDEST, null, 3, 3, 37, TrackingPolicy.RENAME);
  }

  @Test public void testLargeNumberOfFilesYOUNGEST() throws IOException {
    templateTestForRecursiveDirs(ConsumeOrder.YOUNGEST, Comparator.reverseOrder(),
        3, 3, 37, TrackingPolicy.RENAME);
  }

  @Test public void testLargeNumberOfFilesRANDOM() throws IOException {
    templateTestForRecursiveDirs(ConsumeOrder.RANDOM, null, 3, 3, 37, TrackingPolicy.RENAME);
  }

  @Test public void testLargeNumberOfFilesOLDESTTrackerDir() throws IOException {
    templateTestForRecursiveDirs(ConsumeOrder.OLDEST, null, 3, 3, 10, TrackingPolicy.TRACKER_DIR);
  }

  @Test public void testLargeNumberOfFilesYOUNGESTTrackerDir() throws IOException {
    templateTestForRecursiveDirs(ConsumeOrder.YOUNGEST, Comparator.reverseOrder(),
        3, 3, 10, TrackingPolicy.TRACKER_DIR);
  }

  @Test public void testLargeNumberOfFilesRANDOMTrackerDir() throws IOException {
    templateTestForRecursiveDirs(ConsumeOrder.RANDOM, null, 3, 3, 10, TrackingPolicy.TRACKER_DIR);
  }

  @Test
  public void testZeroByteTrackerFile() throws IOException {
    String trackerDirPath =
        SpoolDirectorySourceConfigurationConstants.DEFAULT_TRACKER_DIR;
    File trackerDir = new File(WORK_DIR, trackerDirPath);
    if (!trackerDir.exists()) {
      trackerDir.mkdir();
    }
    File trackerFile = new File(trackerDir, ReliableSpoolingFileEventReader.metaFileName);
    if (trackerFile.exists()) {
      trackerFile.delete();
    }
    trackerFile.createNewFile();

    ReliableEventReader reader =
        new ReliableSpoolingFileEventReader.Builder().spoolDirectory(WORK_DIR)
                                                     .trackerDirPath(trackerDirPath)
                                                     .sourceCounter(new SourceCounter("test"))
                                                     .build();
    final int expectedLines = 1;
    int seenLines = 0;
    List<Event> events = reader.readEvents(10);
    int numEvents = events.size();
    if (numEvents > 0) {
      seenLines += numEvents;
      reader.commit();
    }
    // This line will fail, if the zero-byte tracker file has not been handled
    Assert.assertEquals(expectedLines, seenLines);
  }

  private void templateTestForRecursiveDirs(ConsumeOrder order, Comparator<Long> comparator, int depth, int dirNum,
                                            int fileNum, TrackingPolicy trackingPolicy) throws IOException {
    File dir = null;
    try {
      dir = new File("target/test/work/" + this.getClass().getSimpleName() + "_large");
      Files.createParentDirs(new File(dir, "dummy"));
      ReliableEventReader reader =
<<<<<<< HEAD
          new ReliableSpoolingFileEventReader.Builder().spoolDirectory(dir)
                                                       .consumeOrder(order)
                                                       .sourceCounter(new SourceCounter("test"))
                                                       .build();
=======
              new ReliableSpoolingFileEventReader.Builder().spoolDirectory(dir)
                      .consumeOrder(order)
                      .trackingPolicy(trackingPolicy.toString())
                      .recursiveDirectorySearch(true)
                      .build();
>>>>>>> 368776ff
      Map<Long, List<String>> expected;
      if (comparator == null) {
        expected = new TreeMap<Long, List<String>>();
      } else {
        expected = new TreeMap<Long, List<String>>(comparator);
      }
      createMultilevelFiles(dir, 0, depth, dirNum, fileNum, expected, new MutableLong(0L));
      Collection<String> expectedColl;
      int index = 0;
      if (order == ConsumeOrder.RANDOM) {
        expectedColl = Sets.newHashSet();
      } else {
        expectedColl = new ArrayList<>();
      }
      for (Entry<Long, List<String>> entry : expected.entrySet()) {
        Collections.sort(entry.getValue());
        expectedColl.addAll(entry.getValue());
      }

      int expNum = expectedColl.size();
      int actualNum = 0;
      for (int i = 0; i < expNum; i++) {
        List<Event> events;
        events = reader.readEvents(10);
        for (Event e : events) {
          actualNum++;
          if (order == ConsumeOrder.RANDOM) {
            Assert.assertTrue(expectedColl.remove(new String(e.getBody())));
          } else {
            String exp = ((ArrayList<String>) expectedColl).get(index);
            String actual = new String(e.getBody());
            Assert.assertEquals(exp, actual);
            index++;
          }
        }
        reader.commit();
      }
      Assert.assertEquals(expNum, actualNum);
    } finally {
      deleteDir(dir);
    }
  }

  private void createMultilevelFiles(File dir, int currDepth, int maxDepth, int dirNum, int fileNum,
                                     Map<Long, List<String>> expected, MutableLong id) throws IOException {
    if (currDepth == maxDepth) {
      createFiles(dir, fileNum, expected, id);
    } else {
      for (int i = 0; i < dirNum; i++) {
        File nextDir = new File(dir, "dir-" + i);
        nextDir.mkdirs();
        createMultilevelFiles(nextDir, currDepth + 1, maxDepth, dirNum, fileNum, expected, id);
      }
    }
  }

  private void createFiles(File dir, int fileNum, Map<Long, List<String>> expected, MutableLong id) throws IOException {
    for (int i = 0; i < fileNum; i++) {
      File f = new File(dir, "file-" + id);
      String data = f.getPath();
      Files.write(data, f, Charsets.UTF_8);
      long lastMod = id.longValue() * 10000L;
      f.setLastModified(lastMod);
      if (expected.containsKey(f.lastModified())) {
        expected.get(f.lastModified()).add(data);
      } else {
        expected.put(f.lastModified(), Lists.newArrayList(data));
      }
      id.increment();
    }
  }

  private void readEventsForFilesInDir(File dir, ReliableEventReader reader,
                                       Collection<String> actual) throws IOException {
    readEventsForFilesInDir(dir, reader, actual, null, null);
  }

  /* Read events, one for each file in the given directory. */
  private void readEventsForFilesInDir(File dir, ReliableEventReader reader,
                                       Collection<String> actual, Semaphore semaphore1,
                                       Semaphore semaphore2) throws IOException {
    List<Event> events;
    boolean executed = false;
    for (int i = 0; i < listFiles(dir).size(); i++) {
      events = reader.readEvents(10);
      for (Event e : events) {
        actual.add(new String(e.getBody()));
      }
      reader.commit();
      try {
        if (!executed) {
          executed = true;
          if (semaphore1 != null) {
            semaphore1.release();
          }
          if (semaphore2 != null) {
            semaphore2.acquire();
          }
        }
      } catch (Exception ex) {
        throw new IOException(ex);
      }
    }
  }
  /* Create expected results out of the files created in the setup method. */
  private void createExpectedFromFilesInSetup(Collection<String> expected) {
    expected.add("");
    for (int i = 0; i < 4; i++) {
      for (int j = 0; j < i; j++) {
        expected.add("file" + i + "line" + j);
      }
    }
  }

  private static List<File> listFiles(File dir) {
    List<File> files = Lists.newArrayList(dir.listFiles(new FileFilter() {
      @Override
      public boolean accept(File pathname) {
        return !pathname.isDirectory();
      }
    }));
    return files;
  }
}<|MERGE_RESOLUTION|>--- conflicted
+++ resolved
@@ -42,11 +42,8 @@
 import org.apache.commons.lang.mutable.MutableLong;
 import org.apache.flume.Event;
 import org.apache.flume.client.avro.ReliableSpoolingFileEventReader.DeletePolicy;
-<<<<<<< HEAD
 import org.apache.flume.instrumentation.SourceCounter;
-=======
 import org.apache.flume.client.avro.ReliableSpoolingFileEventReader.TrackingPolicy;
->>>>>>> 368776ff
 import org.apache.flume.source.SpoolDirectorySourceConfigurationConstants;
 import org.apache.flume.source.SpoolDirectorySourceConfigurationConstants.ConsumeOrder;
 import org.junit.After;
@@ -201,10 +198,7 @@
         .ignorePattern("^file[013]$")
         .includePattern("^file2$")
         .deletePolicy(DeletePolicy.IMMEDIATE.toString())
-<<<<<<< HEAD
         .sourceCounter(new SourceCounter("test"))
-=======
->>>>>>> 368776ff
         .build();
 
     String[] beforeFiles = { "file0", "file1", "file2", "file3", "emptylineFile" };
@@ -571,18 +565,12 @@
       dir = new File("target/test/work/" + this.getClass().getSimpleName() + "_large");
       Files.createParentDirs(new File(dir, "dummy"));
       ReliableEventReader reader =
-<<<<<<< HEAD
           new ReliableSpoolingFileEventReader.Builder().spoolDirectory(dir)
                                                        .consumeOrder(order)
+                                                       .trackingPolicy(trackingPolicy.toString())
+                                                       .recursiveDirectorySearch(true)
                                                        .sourceCounter(new SourceCounter("test"))
                                                        .build();
-=======
-              new ReliableSpoolingFileEventReader.Builder().spoolDirectory(dir)
-                      .consumeOrder(order)
-                      .trackingPolicy(trackingPolicy.toString())
-                      .recursiveDirectorySearch(true)
-                      .build();
->>>>>>> 368776ff
       Map<Long, List<String>> expected;
       if (comparator == null) {
         expected = new TreeMap<Long, List<String>>();
