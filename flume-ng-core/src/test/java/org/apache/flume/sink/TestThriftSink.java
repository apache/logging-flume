--- conflicted
+++ resolved
@@ -282,12 +282,8 @@
     Assert.assertTrue(LifecycleController.waitForOneOf(sink,
             LifecycleState.STOP_OR_ERROR, 5000));
     if (failed) {
-<<<<<<< HEAD
-      Assert.fail("SSL-enabled sink successfully connected to a non-SSL-enabled server, that's wrong.");
-=======
       Assert.fail("SSL-enabled sink successfully connected to a non-SSL-enabled server, " +
                   "that's wrong.");
->>>>>>> 511d8685
     }
   }
 
@@ -333,12 +329,8 @@
     Assert.assertTrue(LifecycleController.waitForOneOf(sink,
             LifecycleState.STOP_OR_ERROR, 5000));
     if (failed) {
-<<<<<<< HEAD
-      Assert.fail("SSL-enabled sink successfully connected to a server with an untrusted certificate when it should have failed");
-=======
       Assert.fail("SSL-enabled sink successfully connected to a server with an " +
                   "untrusted certificate when it should have failed");
->>>>>>> 511d8685
     }
   }
 }