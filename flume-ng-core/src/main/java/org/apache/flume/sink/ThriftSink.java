/*
 * Licensed to the Apache Software Foundation (ASF) under one
 * or more contributor license agreements.  See the NOTICE file
 * distributed with this work for additional information
 * regarding copyright ownership.  The ASF licenses this file
 * to you under the Apache License, Version 2.0 (the
 * "License"); you may not use this file except in compliance
 * with the License.  You may obtain a copy of the License at
 *
 * http://www.apache.org/licenses/LICENSE-2.0
 *
 * Unless required by applicable law or agreed to in writing,
 * software distributed under the License is distributed on an
 * "AS IS" BASIS, WITHOUT WARRANTIES OR CONDITIONS OF ANY
 * KIND, either express or implied.  See the License for the
 * specific language governing permissions and limitations
 * under the License.
 */
package org.apache.flume.sink;

import java.util.Properties;

import org.apache.flume.api.RpcClient;
import org.apache.flume.api.RpcClientConfigurationConstants;
import org.apache.flume.api.RpcClientFactory;
import org.apache.flume.api.SecureRpcClientFactory;

/**
 * <p>
 * A {@link org.apache.flume.Sink} implementation that can send events to an RPC server (such as
 * Flume's {@link org.apache.flume.source.ThriftSource}).
 * </p>
 * <p>
 * This sink forms one half of Flume's tiered collection support. Events sent to
 * this sink are transported over the network to the hostname / port pair using
 * the RPC implementation encapsulated in {@link RpcClient}.
 * The destination is an instance of Flume's
 * {@link org.apache.flume.source.ThriftSource}, which
 * allows Flume agents to forward to other Flume agents, forming a tiered
 * collection infrastructure. Of course, nothing prevents one from using this
 * sink to speak to other custom built infrastructure that implements the same
 * RPC protocol.
 * </p>
 * <p>
 * Events are taken from the configured {@link org.apache.flume.Channel} in batches of the
 * configured <tt>batch-size</tt>. The batch size has no theoretical limits
 * although all events in the batch <b>must</b> fit in memory. Generally, larger
 * batches are far more efficient, but introduce a slight delay (measured in
 * millis) in delivery. The batch behavior is such that underruns (i.e. batches
 * smaller than the configured batch size) are possible. This is a compromise
 * made to maintain low latency of event delivery. If the channel returns a null
 * event, meaning it is empty, the batch is immediately sent, regardless of
 * size. Batch underruns are tracked in the metrics. Empty batches do not incur
 * an RPC roundtrip.
 * </p>
 * <p>
 * <b>Configuration options</b>
 * </p>
 * <table>
 * <tr>
 * <th>Parameter</th>
 * <th>Description</th>
 * <th>Unit (data type)</th>
 * <th>Default</th>
 * </tr>
 * <tr>
 * <td><tt>hostname</tt></td>
 * <td>The hostname to which events should be sent.</td>
 * <td>Hostname or IP (String)</td>
 * <td>none (required)</td>
 * </tr>
 * <tr>
 * <td><tt>port</tt></td>
 * <td>The port to which events should be sent on <tt>hostname</tt>.</td>
 * <td>TCP port (int)</td>
 * <td>none (required)</td>
 * </tr>
 * <tr>
 * <td><tt>batch-size</tt></td>
 * <td>The maximum number of events to send per RPC.</td>
 * <td>events (int)</td>
 * <td>100</td>
 * </tr>
 * <tr>
 * <td><tt>connect-timeout</tt></td>
 * <td>Maximum time to wait for the first Avro handshake and RPC request</td>
 * <td>milliseconds (long)</td>
 * <td>20000</td>
 * </tr>
 * <tr>
 * <td><tt>request-timeout</tt></td>
 * <td>Maximum time to wait RPC requests after the first</td>
 * <td>milliseconds (long)</td>
 * <td>20000</td>
 * </tr>
 * </table>
 * <p>
 * <b>Metrics</b>
 * </p>
 * <p>
 * TODO
 * </p>
 */
public class ThriftSink extends AbstractRpcSink {
  @Override
  protected RpcClient initializeRpcClient(Properties props) {
    // Only one thread is enough, since only one sink thread processes
    // transactions at any given time. Each sink owns its own Rpc client.
<<<<<<< HEAD
    props.setProperty(RpcClientConfigurationConstants
      .CONFIG_CONNECTION_POOL_SIZE, String.valueOf(1));
    boolean enableKerberos =  Boolean.parseBoolean(props.getProperty(
      RpcClientConfigurationConstants.KERBEROS_KEY, "false"));
    if(enableKerberos) {
      return SecureRpcClientFactory.getThriftInstance(props);
    } else {
      props.setProperty(RpcClientConfigurationConstants.CONFIG_CLIENT_TYPE,
              RpcClientFactory.ClientType.THRIFT.name());
=======
    props.setProperty(RpcClientConfigurationConstants.CONFIG_CONNECTION_POOL_SIZE,
                      String.valueOf(1));
    boolean enableKerberos = Boolean.parseBoolean(
        props.getProperty(RpcClientConfigurationConstants.KERBEROS_KEY, "false"));
    if (enableKerberos) {
      return SecureRpcClientFactory.getThriftInstance(props);
    } else {
      props.setProperty(RpcClientConfigurationConstants.CONFIG_CLIENT_TYPE,
                        RpcClientFactory.ClientType.THRIFT.name());
>>>>>>> 511d8685
      return RpcClientFactory.getInstance(props);
    }
  }
}<|MERGE_RESOLUTION|>--- conflicted
+++ resolved
@@ -106,17 +106,6 @@
   protected RpcClient initializeRpcClient(Properties props) {
     // Only one thread is enough, since only one sink thread processes
     // transactions at any given time. Each sink owns its own Rpc client.
-<<<<<<< HEAD
-    props.setProperty(RpcClientConfigurationConstants
-      .CONFIG_CONNECTION_POOL_SIZE, String.valueOf(1));
-    boolean enableKerberos =  Boolean.parseBoolean(props.getProperty(
-      RpcClientConfigurationConstants.KERBEROS_KEY, "false"));
-    if(enableKerberos) {
-      return SecureRpcClientFactory.getThriftInstance(props);
-    } else {
-      props.setProperty(RpcClientConfigurationConstants.CONFIG_CLIENT_TYPE,
-              RpcClientFactory.ClientType.THRIFT.name());
-=======
     props.setProperty(RpcClientConfigurationConstants.CONFIG_CONNECTION_POOL_SIZE,
                       String.valueOf(1));
     boolean enableKerberos = Boolean.parseBoolean(
@@ -126,7 +115,6 @@
     } else {
       props.setProperty(RpcClientConfigurationConstants.CONFIG_CLIENT_TYPE,
                         RpcClientFactory.ClientType.THRIFT.name());
->>>>>>> 511d8685
       return RpcClientFactory.getInstance(props);
     }
   }
