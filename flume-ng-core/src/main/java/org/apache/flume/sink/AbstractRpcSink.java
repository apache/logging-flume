/*
 * Licensed to the Apache Software Foundation (ASF) under one
 * or more contributor license agreements.  See the NOTICE file
 * distributed with this work for additional information
 * regarding copyright ownership.  The ASF licenses this file
 * to you under the Apache License, Version 2.0 (the
 * "License"); you may not use this file except in compliance
 * with the License.  You may obtain a copy of the License at
 *
 * http://www.apache.org/licenses/LICENSE-2.0
 *
 * Unless required by applicable law or agreed to in writing,
 * software distributed under the License is distributed on an
 * "AS IS" BASIS, WITHOUT WARRANTIES OR CONDITIONS OF ANY
 * KIND, either express or implied.  See the License for the
 * specific language governing permissions and limitations
 * under the License.
 */
package org.apache.flume.sink;

import com.google.common.annotations.VisibleForTesting;
import com.google.common.base.Preconditions;
import com.google.common.base.Throwables;
import com.google.common.collect.Lists;
import com.google.common.util.concurrent.ThreadFactoryBuilder;
import org.apache.flume.Channel;
import org.apache.flume.ChannelException;
import org.apache.flume.Context;
import org.apache.flume.Event;
import org.apache.flume.EventDeliveryException;
import org.apache.flume.FlumeException;
import org.apache.flume.Transaction;
import org.apache.flume.api.RpcClient;
import org.apache.flume.api.RpcClientConfigurationConstants;
import org.apache.flume.conf.Configurable;
import org.apache.flume.instrumentation.SinkCounter;
import org.slf4j.Logger;
import org.slf4j.LoggerFactory;

import java.util.List;
import java.util.Map.Entry;
import java.util.Properties;
import java.util.concurrent.Executors;
import java.util.concurrent.ScheduledExecutorService;
import java.util.concurrent.TimeUnit;
import java.util.concurrent.atomic.AtomicBoolean;
import java.util.concurrent.locks.Lock;
import java.util.concurrent.locks.ReentrantLock;

/**
 * This sink provides the basic RPC functionality for Flume. This sink takes
 * several arguments which are used in RPC.
 * This sink forms one half of Flume's tiered collection support. Events sent to
 * this sink are transported over the network to the hostname / port pair using
 * the RPC implementation encapsulated in {@link RpcClient}.
 * The destination is an instance of Flume's {@link org.apache.flume.source
 * .AvroSource} or {@link org.apache.flume.source.ThriftSource} (based on
 * which implementation of this class is used), which
 * allows Flume agents to forward to other Flume agents, forming a tiered
 * collection infrastructure. Of course, nothing prevents one from using this
 * sink to speak to other custom built infrastructure that implements the same
 * RPC protocol.
 * </p>
 * <p>
 * Events are taken from the configured {@link Channel} in batches of the
 * configured <tt>batch-size</tt>. The batch size has no theoretical limits
 * although all events in the batch <b>must</b> fit in memory. Generally, larger
 * batches are far more efficient, but introduce a slight delay (measured in
 * millis) in delivery. The batch behavior is such that underruns (i.e. batches
 * smaller than the configured batch size) are possible. This is a compromise
 * made to maintain low latency of event delivery. If the channel returns a null
 * event, meaning it is empty, the batch is immediately sent, regardless of
 * size. Batch underruns are tracked in the metrics. Empty batches do not incur
 * an RPC roundtrip.
 * </p>
 * <p>
 * <b>Configuration options</b>
 * </p>
 * <table>
 * <tr>
 * <th>Parameter</th>
 * <th>Description</th>
 * <th>Unit (data type)</th>
 * <th>Default</th>
 * </tr>
 * <tr>
 * <td><tt>hostname</tt></td>
 * <td>The hostname to which events should be sent.</td>
 * <td>Hostname or IP (String)</td>
 * <td>none (required)</td>
 * </tr>
 * <tr>
 * <td><tt>port</tt></td>
 * <td>The port to which events should be sent on <tt>hostname</tt>.</td>
 * <td>TCP port (int)</td>
 * <td>none (required)</td>
 * </tr>
 * <tr>
 * <td><tt>batch-size</tt></td>
 * <td>The maximum number of events to send per RPC.</td>
 * <td>events (int)</td>
 * <td>100</td>
 * </tr>
 * <tr>
 * <td><tt>connect-timeout</tt></td>
 * <td>Maximum time to wait for the first Avro handshake and RPC request</td>
 * <td>milliseconds (long)</td>
 * <td>20000</td>
 * </tr>
 * <tr>
 * <td><tt>request-timeout</tt></td>
 * <td>Maximum time to wait RPC requests after the first</td>
 * <td>milliseconds (long)</td>
 * <td>20000</td>
 * </tr>
 * <tr>
 * <td><tt>compression-type</tt></td>
 * <td>Select compression type. Default is "none" and the only compression type available
 *     is "deflate"</td>
 * <td>compression type</td>
 * <td>none</td>
 * </tr>
 * <tr>
 * <td><tt>compression-level</tt></td>
 * <td>In the case compression type is "deflate" this value can be between 0-9.
 *     0 being no compression and 1-9 is compression.
 *     The higher the number the better the compression. 6 is the default.</td>
 * <td>compression level</td>
 * <td>6</td>
 * </tr>
 * </table>
 * <p>
 * <b>Metrics</b>
 * </p>
 * <p>
 * TODO
 * </p>
 *
 * <strong>Implementation Notes:</strong> Any implementation of this class
 * must override the {@linkplain #initializeRpcClient(Properties)} method.
 * This method will be called whenever this sink needs to create a new
 * connection to the source.
 */
public abstract class AbstractRpcSink extends AbstractSink implements Configurable {

  private static final Logger logger = LoggerFactory.getLogger(AbstractRpcSink.class);
  private String hostname;
  private Integer port;
  private RpcClient client;
  private Properties clientProps;
  private SinkCounter sinkCounter;
  private int cxnResetInterval;
  private AtomicBoolean resetConnectionFlag;
  private final int DEFAULT_CXN_RESET_INTERVAL = 0;
<<<<<<< HEAD
  private final ScheduledExecutorService cxnResetExecutor = Executors
    .newSingleThreadScheduledExecutor(new ThreadFactoryBuilder()
      .setNameFormat("Rpc Sink Reset Thread").build());
=======
  private final ScheduledExecutorService cxnResetExecutor =
      Executors.newSingleThreadScheduledExecutor(
          new ThreadFactoryBuilder().setNameFormat("Rpc Sink Reset Thread").build());
>>>>>>> 511d8685

  @Override
  public void configure(Context context) {
    clientProps = new Properties();

    hostname = context.getString("hostname");
    port = context.getInteger("port");

    Preconditions.checkState(hostname != null, "No hostname specified");
    Preconditions.checkState(port != null, "No port specified");

    clientProps.setProperty(RpcClientConfigurationConstants.CONFIG_HOSTS, "h1");
    clientProps.setProperty(RpcClientConfigurationConstants.CONFIG_HOSTS_PREFIX +
        "h1", hostname + ":" + port);

    for (Entry<String, String> entry: context.getParameters().entrySet()) {
      clientProps.setProperty(entry.getKey(), entry.getValue());
    }

    if (sinkCounter == null) {
      sinkCounter = new SinkCounter(getName());
    }
    cxnResetInterval = context.getInteger("reset-connection-interval",
      DEFAULT_CXN_RESET_INTERVAL);
    if (cxnResetInterval == DEFAULT_CXN_RESET_INTERVAL) {
      logger.info("Connection reset is set to " + String.valueOf(DEFAULT_CXN_RESET_INTERVAL) +
                  ". Will not reset connection to next hop");
    }
  }

  /**
   * Returns a new {@linkplain RpcClient} instance configured using the given
   * {@linkplain Properties} object. This method is called whenever a new
   * connection needs to be created to the next hop.
   * @param props
   * @return
   */
  protected abstract RpcClient initializeRpcClient(Properties props);

  /**
   * If this function is called successively without calling
   * {@see #destroyConnection()}, only the first call has any effect.
   * @throws org.apache.flume.FlumeException if an RPC client connection could not be opened
   */
  private void createConnection() throws FlumeException {

    if (client == null) {
      logger.info("Rpc sink {}: Building RpcClient with hostname: {}, " +
          "port: {}",
          new Object[] { getName(), hostname, port });
      try {
        resetConnectionFlag = new AtomicBoolean(false);
        client = initializeRpcClient(clientProps);
        Preconditions.checkNotNull(client, "Rpc Client could not be " +
            "initialized. " + getName() + " could not be started");
        sinkCounter.incrementConnectionCreatedCount();
        if (cxnResetInterval > 0) {
          cxnResetExecutor.schedule(new Runnable() {
            @Override
            public void run() {
              resetConnectionFlag.set(true);
            }
          }, cxnResetInterval, TimeUnit.SECONDS);
        }
      } catch (Exception ex) {
        sinkCounter.incrementConnectionFailedCount();
        if (ex instanceof FlumeException) {
          throw (FlumeException) ex;
        } else {
          throw new FlumeException(ex);
        }
      }
      logger.debug("Rpc sink {}: Created RpcClient: {}", getName(), client);
    }

  }

  private void resetConnection() {
<<<<<<< HEAD
      try {
        destroyConnection();
        createConnection();
      } catch (Throwable throwable) {
        //Don't rethrow, else this runnable won't get scheduled again.
        logger.error("Error while trying to expire connection",
          throwable);
      }
=======
    try {
      destroyConnection();
      createConnection();
    } catch (Throwable throwable) {
      // Don't rethrow, else this runnable won't get scheduled again.
      logger.error("Error while trying to expire connection", throwable);
    }
>>>>>>> 511d8685
  }

  private void destroyConnection() {
    if (client != null) {
      logger.debug("Rpc sink {} closing Rpc client: {}", getName(), client);
      try {
        client.close();
        sinkCounter.incrementConnectionClosedCount();
      } catch (FlumeException e) {
        sinkCounter.incrementConnectionFailedCount();
        logger.error("Rpc sink " + getName() + ": Attempt to close Rpc " +
            "client failed. Exception follows.", e);
      }
    }

    client = null;
  }

  /**
   * Ensure the connection exists and is active.
   * If the connection is not active, destroy it and recreate it.
   *
   * @throws org.apache.flume.FlumeException If there are errors closing or opening the RPC
   * connection.
   */
  private void verifyConnection() throws FlumeException {
    if (client == null) {
      createConnection();
    } else if (!client.isActive()) {
      destroyConnection();
      createConnection();
    }
  }

  /**
   * The start() of RpcSink is more of an optimization that allows connection
   * to be created before the process() loop is started. In case it so happens
   * that the start failed, the process() loop will itself attempt to reconnect
   * as necessary. This is the expected behavior since it is possible that the
   * downstream source becomes unavailable in the middle of the process loop
   * and the sink will have to retry the connection again.
   */
  @Override
  public void start() {
    logger.info("Starting {}...", this);
    sinkCounter.start();
    try {
      createConnection();
    } catch (FlumeException e) {
      logger.warn("Unable to create Rpc client using hostname: " + hostname
          + ", port: " + port, e);

      /* Try to prevent leaking resources. */
      destroyConnection();
    }

    super.start();

    logger.info("Rpc sink {} started.", getName());
  }

  @Override
  public void stop() {
    logger.info("Rpc sink {} stopping...", getName());

    destroyConnection();
    cxnResetExecutor.shutdown();
    try {
      if (cxnResetExecutor.awaitTermination(5, TimeUnit.SECONDS)) {
        cxnResetExecutor.shutdownNow();
      }
    } catch (Exception ex) {
      logger.error("Interrupted while waiting for connection reset executor to shut down");
    }
    sinkCounter.stop();
    super.stop();

    logger.info("Rpc sink {} stopped. Metrics: {}", getName(), sinkCounter);
  }

  @Override
  public String toString() {
    return "RpcSink " + getName() + " { host: " + hostname + ", port: " +
        port + " }";
  }

  @Override
  public Status process() throws EventDeliveryException {
    Status status = Status.READY;
    Channel channel = getChannel();
    Transaction transaction = channel.getTransaction();

<<<<<<< HEAD
    if(resetConnectionFlag.get()) {
=======
    if (resetConnectionFlag.get()) {
>>>>>>> 511d8685
      resetConnection();
      // if the time to reset is long and the timeout is short
      // this may cancel the next reset request
      // this should however not be an issue
      resetConnectionFlag.set(false);
    }

    try {
      transaction.begin();

      verifyConnection();

      List<Event> batch = Lists.newLinkedList();

      for (int i = 0; i < client.getBatchSize(); i++) {
        Event event = channel.take();

        if (event == null) {
          break;
        }

        batch.add(event);
      }

      int size = batch.size();
      int batchSize = client.getBatchSize();

      if (size == 0) {
        sinkCounter.incrementBatchEmptyCount();
        status = Status.BACKOFF;
      } else {
        if (size < batchSize) {
          sinkCounter.incrementBatchUnderflowCount();
        } else {
          sinkCounter.incrementBatchCompleteCount();
        }
        sinkCounter.addToEventDrainAttemptCount(size);
        client.appendBatch(batch);
      }

      transaction.commit();
      sinkCounter.addToEventDrainSuccessCount(size);

    } catch (Throwable t) {
      transaction.rollback();
      if (t instanceof Error) {
        throw (Error) t;
      } else if (t instanceof ChannelException) {
        logger.error("Rpc Sink " + getName() + ": Unable to get event from" +
            " channel " + channel.getName() + ". Exception follows.", t);
        status = Status.BACKOFF;
      } else {
        destroyConnection();
        throw new EventDeliveryException("Failed to send events", t);
      }
    } finally {
      transaction.close();
    }

    return status;
  }

  @VisibleForTesting
  RpcClient getUnderlyingClient() {
    return client;
  }
}<|MERGE_RESOLUTION|>--- conflicted
+++ resolved
@@ -152,15 +152,9 @@
   private int cxnResetInterval;
   private AtomicBoolean resetConnectionFlag;
   private final int DEFAULT_CXN_RESET_INTERVAL = 0;
-<<<<<<< HEAD
-  private final ScheduledExecutorService cxnResetExecutor = Executors
-    .newSingleThreadScheduledExecutor(new ThreadFactoryBuilder()
-      .setNameFormat("Rpc Sink Reset Thread").build());
-=======
   private final ScheduledExecutorService cxnResetExecutor =
       Executors.newSingleThreadScheduledExecutor(
           new ThreadFactoryBuilder().setNameFormat("Rpc Sink Reset Thread").build());
->>>>>>> 511d8685
 
   @Override
   public void configure(Context context) {
@@ -239,16 +233,6 @@
   }
 
   private void resetConnection() {
-<<<<<<< HEAD
-      try {
-        destroyConnection();
-        createConnection();
-      } catch (Throwable throwable) {
-        //Don't rethrow, else this runnable won't get scheduled again.
-        logger.error("Error while trying to expire connection",
-          throwable);
-      }
-=======
     try {
       destroyConnection();
       createConnection();
@@ -256,7 +240,6 @@
       // Don't rethrow, else this runnable won't get scheduled again.
       logger.error("Error while trying to expire connection", throwable);
     }
->>>>>>> 511d8685
   }
 
   private void destroyConnection() {
@@ -349,11 +332,7 @@
     Channel channel = getChannel();
     Transaction transaction = channel.getTransaction();
 
-<<<<<<< HEAD
-    if(resetConnectionFlag.get()) {
-=======
     if (resetConnectionFlag.get()) {
->>>>>>> 511d8685
       resetConnection();
       // if the time to reset is long and the timeout is short
       // this may cancel the next reset request
