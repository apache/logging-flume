--- conflicted
+++ resolved
@@ -71,14 +71,9 @@
       try {
         maxBytesToLog = Integer.parseInt(strMaxBytes);
       } catch (NumberFormatException e) {
-<<<<<<< HEAD
-        logger.warn(String.format("Unable to convert %s to integer, using default value(%d) for maxByteToDump",
-                strMaxBytes, DEFAULT_MAX_BYTE_DUMP));
-=======
         logger.warn(String.format(
             "Unable to convert %s to integer, using default value(%d) for maxByteToDump",
             strMaxBytes, DEFAULT_MAX_BYTE_DUMP));
->>>>>>> 511d8685
         maxBytesToLog = DEFAULT_MAX_BYTE_DUMP;
       }
     }
