--- conflicted
+++ resolved
@@ -46,11 +46,7 @@
 
   @Override
   public void stop() {
-<<<<<<< HEAD
-    for(Sink s : sinkList) {
-=======
     for (Sink s : sinkList) {
->>>>>>> 511d8685
       s.stop();
     }
     state = LifecycleState.STOP;
