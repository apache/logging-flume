/**
 * Licensed to the Apache Software Foundation (ASF) under one
 * or more contributor license agreements.  See the NOTICE file
 * distributed with this work for additional information
 * regarding copyright ownership.  The ASF licenses this file
 * to you under the Apache License, Version 2.0 (the
 * "License"); you may not use this file except in compliance
 * with the License.  You may obtain a copy of the License at
 *
 *     http://www.apache.org/licenses/LICENSE-2.0
 *
 * Unless required by applicable law or agreed to in writing, software
 * distributed under the License is distributed on an "AS IS" BASIS,
 * WITHOUT WARRANTIES OR CONDITIONS OF ANY KIND, either express or implied.
 * See the License for the specific language governing permissions and
 * limitations under the License.
 */

package org.apache.flume.formatter.output;

import com.google.common.annotations.VisibleForTesting;
import com.google.common.base.Preconditions;
import org.apache.flume.Clock;
import org.apache.flume.SystemClock;
import org.apache.flume.tools.TimestampRoundDownUtil;

import java.net.InetAddress;
import java.net.UnknownHostException;
import java.text.SimpleDateFormat;
import java.util.Calendar;
import java.util.Date;
import java.util.HashMap;
import java.util.Map;
import java.util.TimeZone;
import java.util.concurrent.ConcurrentHashMap;
import java.util.regex.Matcher;
import java.util.regex.Pattern;

<<<<<<< HEAD
import com.google.common.annotations.VisibleForTesting;

import org.apache.flume.Clock;
import org.apache.flume.SystemClock;
import org.apache.flume.tools.TimestampRoundDownUtil;

import com.google.common.base.Preconditions;

=======
>>>>>>> 511d8685
public class BucketPath {

  /**
   * These are useful to other classes which might want to search for tags in
   * strings.
   */
  public static final String TAG_REGEX = "%(\\w|%)|%\\{([\\w\\.-]+)\\}|%\\[(\\w+)\\]";
  public static final Pattern tagPattern = Pattern.compile(TAG_REGEX);

  private static Clock clock = new SystemClock();

  /**
   * Returns true if in contains a substring matching TAG_REGEX (i.e. of the
   * form %{...} or %x.
   */
  @VisibleForTesting
  @Deprecated
  public static boolean containsTag(String in) {
    return tagPattern.matcher(in).find();
  }

  @VisibleForTesting
  @Deprecated
  public static String expandShorthand(char c) {
    // It's a date
    switch (c) {
<<<<<<< HEAD
    case 'a':
      return "weekday_short";
    case 'A':
      return "weekday_full";
    case 'b':
      return "monthname_short";
    case 'B':
      return "monthname_full";
    case 'c':
      return "datetime";
    case 'd':
      return "day_of_month_xx"; // two digit
    case 'e':
      return "day_of_month_x"; // 1 or 2 digit
    case 'D':
      return "date_short"; // "MM/dd/yy";
    case 'H':
      return "hour_24_xx";
    case 'I':
      return "hour_12_xx";
    case 'j':
      return "day_of_year_xxx"; // three digits
    case 'k':
      return "hour_24"; // 1 or 2 digits
    case 'l':
      return "hour_12"; // 1 or 2 digits
    case 'm':
      return "month_xx";
    case 'n':
      return "month_x"; // 1 or 2 digits
    case 'M':
      return "minute_xx";
    case 'p':
      return "am_pm";
    case 's':
      return "unix_seconds";
    case 'S':
      return "seconds_xx";
    case 't':
      // This is different from unix date (which would insert a tab character
      // here)
      return "unix_millis";
    case 'y':
      return "year_xx";
    case 'Y':
      return "year_xxxx";
    case 'z':
      return "timezone_delta";
    default:
//      LOG.warn("Unrecognized escape in event format string: %" + c);
      return "" + c;
=======
      case 'a':
        return "weekday_short";
      case 'A':
        return "weekday_full";
      case 'b':
        return "monthname_short";
      case 'B':
        return "monthname_full";
      case 'c':
        return "datetime";
      case 'd':
        return "day_of_month_xx"; // two digit
      case 'e':
        return "day_of_month_x"; // 1 or 2 digit
      case 'D':
        return "date_short"; // "MM/dd/yy";
      case 'H':
        return "hour_24_xx";
      case 'I':
        return "hour_12_xx";
      case 'j':
        return "day_of_year_xxx"; // three digits
      case 'k':
        return "hour_24"; // 1 or 2 digits
      case 'l':
        return "hour_12"; // 1 or 2 digits
      case 'm':
        return "month_xx";
      case 'n':
        return "month_x"; // 1 or 2 digits
      case 'M':
        return "minute_xx";
      case 'p':
        return "am_pm";
      case 's':
        return "unix_seconds";
      case 'S':
        return "seconds_xx";
      case 't':
        // This is different from unix date (which would insert a tab character
        // here)
        return "unix_millis";
      case 'y':
        return "year_xx";
      case 'Y':
        return "year_xxxx";
      case 'z':
        return "timezone_delta";
      default:
        // LOG.warn("Unrecognized escape in event format string: %" + c);
        return "" + c;
>>>>>>> 511d8685
    }

  }

  /**
   * Hardcoded lookups for %x style escape replacement. Add your own!
   *
   * All shorthands are Date format strings, currently.
   *
   * Returns the empty string if an escape is not recognized.
   *
   * Dates follow the same format as unix date, with a few exceptions.
   *
   * <p>This static method will be REMOVED in a future version of Flume</p>
   *
   */
  @VisibleForTesting
  @Deprecated
  public static String replaceShorthand(char c, Map<String, String> headers) {
    return replaceShorthand(c, headers, false, 0, 0);
  }

  /**
   * A wrapper around
   * {@link BucketPath#replaceShorthand(char, Map, TimeZone, boolean, int,
   * int, boolean)}
   * with the timezone set to the default.
   *
   * <p>This static method will be REMOVED in a future version of Flume</p>
   */
  @VisibleForTesting
  @Deprecated
  public static String replaceShorthand(char c, Map<String, String> headers,
      boolean needRounding, int unit, int roundDown) {
    return replaceShorthand(c, headers, null, needRounding, unit, roundDown,
      false);
  }

  /**
   * Hardcoded lookups for %x style escape replacement. Add your own!
   *
   * All shorthands are Date format strings, currently.
   *
   * Returns the empty string if an escape is not recognized.
   *
   * Dates follow the same format as unix date, with a few exceptions.
   *
   * <p>This static method will be REMOVED in a future version of Flume</p>
   *
   * @param c - The character to replace.
   * @param headers - Event headers
   * @param timeZone - The timezone to use for formatting the timestamp
   * @param needRounding - Should the timestamp be rounded down?
   * @param unit - if needRounding is true, what unit to round down to. This
   * must be one of the units specified by {@link java.util.Calendar} -
   * HOUR, MINUTE or SECOND. Defaults to second, if none of these are present.
   * Ignored if needRounding is false.
   * @param roundDown - if needRounding is true,
   * The time should be rounded to the largest multiple of this
   * value, smaller than the time supplied, defaults to 1, if <= 0(rounds off
   * to the second/minute/hour immediately lower than the timestamp supplied.
   * Ignored if needRounding is false.
   *
   * @return
   */
  @VisibleForTesting
  @Deprecated
  public static String replaceShorthand(char c, Map<String, String> headers,
      TimeZone timeZone, boolean needRounding, int unit, int roundDown,
      boolean useLocalTimestamp) {
    long ts = 0;
    if (useLocalTimestamp) {
      ts = clock.currentTimeMillis();
    }
    return replaceShorthand(c, headers, timeZone, needRounding, unit,
        roundDown, false, ts);
  }
  
<<<<<<< HEAD
  protected static final ThreadLocal<HashMap<String, SimpleDateFormat>> simpleDateFormatCache = new ThreadLocal<HashMap<String, SimpleDateFormat>>() {
	  
	  @Override
	  protected HashMap<String, SimpleDateFormat> initialValue() {
		  return new HashMap<String, SimpleDateFormat>();
	  }
  };
  
  protected static SimpleDateFormat getSimpleDateFormat(String string) {
	HashMap<String, SimpleDateFormat> localCache = simpleDateFormatCache.get();
	
	SimpleDateFormat simpleDateFormat = localCache.get(string);
	if (simpleDateFormat == null) {
		simpleDateFormat = new SimpleDateFormat(string);
		localCache.put(string, simpleDateFormat);
		simpleDateFormatCache.set(localCache);
	}
	
	return simpleDateFormat;
  }
  
=======
  protected static final ThreadLocal<HashMap<String, SimpleDateFormat>> simpleDateFormatCache =
      new ThreadLocal<HashMap<String, SimpleDateFormat>>() {

        @Override
        protected HashMap<String, SimpleDateFormat> initialValue() {
          return new HashMap<String, SimpleDateFormat>();
        }
      };

  protected static SimpleDateFormat getSimpleDateFormat(String string) {
    HashMap<String, SimpleDateFormat> localCache = simpleDateFormatCache.get();

    SimpleDateFormat simpleDateFormat = localCache.get(string);
    if (simpleDateFormat == null) {
      simpleDateFormat = new SimpleDateFormat(string);
      localCache.put(string, simpleDateFormat);
      simpleDateFormatCache.set(localCache);
    }

    return simpleDateFormat;
  }

  /**
   * Not intended as a public API
   */
  @VisibleForTesting
  protected static String replaceStaticString(String key) {
    String replacementString = "";
    try {
      InetAddress addr = InetAddress.getLocalHost();
      switch (key.toLowerCase()) {
        case "localhost":
          replacementString = addr.getHostName();
          break;
        case "ip":
          replacementString = addr.getHostAddress();
          break;
        case "fqdn":
          replacementString = addr.getCanonicalHostName();
          break;
        default:
          throw new RuntimeException("The static escape string '" + key + "'"
                  + " was provided but does not match any of (localhost,IP,FQDN)");
      }
    } catch (UnknownHostException e) {
      throw new RuntimeException("Flume wasn't able to parse the static escape "
              + " sequence '" + key + "' due to UnkownHostException.", e);
    }
    return replacementString;
  }
>>>>>>> 511d8685

  /**
   * Not intended as a public API
   */
  @VisibleForTesting
  protected static String replaceShorthand(char c, Map<String, String> headers,
      TimeZone timeZone, boolean needRounding, int unit, int roundDown,
      boolean useLocalTimestamp, long ts) {

    String timestampHeader = null;
    try {
      if (!useLocalTimestamp) {
        timestampHeader = headers.get("timestamp");
        Preconditions.checkNotNull(timestampHeader, "Expected timestamp in " +
            "the Flume event headers, but it was null");
        ts = Long.valueOf(timestampHeader);
      } else {
        timestampHeader = String.valueOf(ts);
      }
    } catch (NumberFormatException e) {
      throw new RuntimeException("Flume wasn't able to parse timestamp header"
        + " in the event to resolve time based bucketing. Please check that"
        + " you're correctly populating timestamp header (for example using"
        + " TimestampInterceptor source interceptor).", e);
    }

    if (needRounding) {
      ts = roundDown(roundDown, unit, ts, timeZone);
    }

    // It's a date
    String formatString = "";
    switch (c) {
<<<<<<< HEAD
    case '%':
      return "%";
    case 'a':
      formatString = "EEE";
      break;
    case 'A':
      formatString = "EEEE";
      break;
    case 'b':
      formatString = "MMM";
      break;
    case 'B':
      formatString = "MMMM";
      break;
    case 'c':
      formatString = "EEE MMM d HH:mm:ss yyyy";
      break;
    case 'd':
      formatString = "dd";
      break;
    case 'e':
      formatString = "d";
      break;
    case 'D':
      formatString = "MM/dd/yy";
      break;
    case 'H':
      formatString = "HH";
      break;
    case 'I':
      formatString = "hh";
      break;
    case 'j':
      formatString = "DDD";
      break;
    case 'k':
      formatString = "H";
      break;
    case 'l':
      formatString = "h";
      break;
    case 'm':
      formatString = "MM";
      break;
    case 'M':
      formatString = "mm";
      break;
    case 'n':
      formatString = "M";
      break;
    case 'p':
      formatString = "a";
      break;
    case 's':
      return "" + (ts/1000);
    case 'S':
      formatString = "ss";
      break;
    case 't':
      // This is different from unix date (which would insert a tab character
      // here)
      return timestampHeader;
    case 'y':
      formatString = "yy";
      break;
    case 'Y':
      formatString = "yyyy";
      break;
    case 'z':
      formatString = "ZZZ";
      break;
    default:
//      LOG.warn("Unrecognized escape in event format string: %" + c);
      return "";
=======
      case '%':
        return "%";
      case 'a':
        formatString = "EEE";
        break;
      case 'A':
        formatString = "EEEE";
        break;
      case 'b':
        formatString = "MMM";
        break;
      case 'B':
        formatString = "MMMM";
        break;
      case 'c':
        formatString = "EEE MMM d HH:mm:ss yyyy";
        break;
      case 'd':
        formatString = "dd";
        break;
      case 'e':
        formatString = "d";
        break;
      case 'D':
        formatString = "MM/dd/yy";
        break;
      case 'H':
        formatString = "HH";
        break;
      case 'I':
        formatString = "hh";
        break;
      case 'j':
        formatString = "DDD";
        break;
      case 'k':
        formatString = "H";
        break;
      case 'l':
        formatString = "h";
        break;
      case 'm':
        formatString = "MM";
        break;
      case 'M':
        formatString = "mm";
        break;
      case 'n':
        formatString = "M";
        break;
      case 'p':
        formatString = "a";
        break;
      case 's':
        return "" + (ts / 1000);
      case 'S':
        formatString = "ss";
        break;
      case 't':
        // This is different from unix date (which would insert a tab character
        // here)
        return timestampHeader;
      case 'y':
        formatString = "yy";
        break;
      case 'Y':
        formatString = "yyyy";
        break;
      case 'z':
        formatString = "ZZZ";
        break;
      default:
        // LOG.warn("Unrecognized escape in event format string: %" + c);
        return "";
>>>>>>> 511d8685
    }

    SimpleDateFormat format = getSimpleDateFormat(formatString);
    if (timeZone != null) {
      format.setTimeZone(timeZone);
    } else {
      format.setTimeZone(TimeZone.getDefault());
    }

    Date date = new Date(ts);
    return format.format(date);
  }

  private static long roundDown(int roundDown, int unit, long ts, TimeZone timeZone) {
    long timestamp = ts;
    if (roundDown <= 0) {
      roundDown = 1;
    }
    switch (unit) {
      case Calendar.SECOND:
        timestamp = TimestampRoundDownUtil.roundDownTimeStampSeconds(
            ts, roundDown, timeZone);
        break;
      case Calendar.MINUTE:
        timestamp = TimestampRoundDownUtil.roundDownTimeStampMinutes(
            ts, roundDown, timeZone);
        break;
      case Calendar.HOUR_OF_DAY:
        timestamp = TimestampRoundDownUtil.roundDownTimeStampHours(
            ts, roundDown, timeZone);
        break;
      default:
        timestamp = ts;
        break;
    }
    return timestamp;
  }

  /**
   * Replace all substrings of form %{tagname} with get(tagname).toString() and
   * all shorthand substrings of form %x with a special value.
   *
   * Any unrecognized / not found tags will be replaced with the empty string.
   *
   * TODO(henry): we may want to consider taking this out of Event and into a
   * more general class when we get more use cases for this pattern.
   */
  public static String escapeString(String in, Map<String, String> headers) {
    return escapeString(in, headers, false, 0, 0);
  }

  /**
   * A wrapper around
   * {@link BucketPath#escapeString(String, Map, TimeZone, boolean, int, int,
   boolean)}
   * with the timezone set to the default.
   */
  public static String escapeString(String in, Map<String, String> headers,
      boolean needRounding, int unit, int roundDown) {
    return escapeString(in, headers, null, needRounding, unit, roundDown,
      false);
  }

  /**
   * Replace all substrings of form %{tagname} with get(tagname).toString() and
   * all shorthand substrings of form %x with a special value.
   *
   * Any unrecognized / not found tags will be replaced with the empty string.
   *
   * TODO(henry): we may want to consider taking this out of Event and into a
   * more general class when we get more use cases for this pattern.
   *
   * @param needRounding - Should the timestamp be rounded down?
   * @param unit - if needRounding is true, what unit to round down to. This
   * must be one of the units specified by {@link java.util.Calendar} -
   * HOUR, MINUTE or SECOND. Defaults to second, if none of these are present.
   * Ignored if needRounding is false.
   * @param roundDown - if needRounding is true,
   * The time should be rounded to the largest multiple of this
   * value, smaller than the time supplied, defaults to 1, if <= 0(rounds off
   * to the second/minute/hour immediately lower than the timestamp supplied.
   * Ignored if needRounding is false.
   * @return Escaped string.
   */
  public static String escapeString(String in, Map<String, String> headers,
      TimeZone timeZone, boolean needRounding, int unit, int roundDown,
      boolean useLocalTimeStamp) {

    long ts = clock.currentTimeMillis();

    Matcher matcher = tagPattern.matcher(in);
    StringBuffer sb = new StringBuffer();
    while (matcher.find()) {
      String replacement = "";
      // Group 2 is the %{...} pattern
      if (matcher.group(2) != null) {

        replacement = headers.get(matcher.group(2));
        if (replacement == null) {
          replacement = "";
//          LOG.warn("Tag " + matcher.group(2) + " not found");
        }

      // Group 3 is the %[...] pattern.
      } else if (matcher.group(3) != null) {
        replacement = replaceStaticString(matcher.group(3));

      } else {
        // The %x pattern.
        // Since we know the match is a single character, we can
        // switch on that rather than the string.
        Preconditions.checkState(matcher.group(1) != null
            && matcher.group(1).length() == 1,
            "Expected to match single character tag in string " + in);
        char c = matcher.group(1).charAt(0);
        replacement = replaceShorthand(c, headers, timeZone,
            needRounding, unit, roundDown, useLocalTimeStamp, ts);
      }

      // The replacement string must have '$' and '\' chars escaped. This
      // replacement string is pretty arcane.
      //
      // replace : '$' -> for java '\$' -> for regex "\\$"
      // replacement: '\$' -> for regex '\\\$' -> for java "\\\\\\$"
      //
      // replace : '\' -> for java "\\" -> for regex "\\\\"
      // replacement: '\\' -> for regex "\\\\" -> for java "\\\\\\\\"

      // note: order matters
      replacement = replacement.replaceAll("\\\\", "\\\\\\\\");
      replacement = replacement.replaceAll("\\$", "\\\\\\$");

      matcher.appendReplacement(sb, replacement);
    }
    matcher.appendTail(sb);
    return sb.toString();
  }

  /**
   * Instead of replacing escape sequences in a string, this method returns a
   * mapping of an attribute name to the value based on the escape sequence
   * found in the argument string.
   */
  @VisibleForTesting
  @Deprecated
  public static Map<String, String> getEscapeMapping(String in,
      Map<String, String> headers) {
    return getEscapeMapping(in, headers, false, 0, 0);
  }

  @VisibleForTesting
  @Deprecated
  public static Map<String, String> getEscapeMapping(String in,
      Map<String, String> headers, boolean needRounding,
      int unit, int roundDown) {
    Map<String, String> mapping = new HashMap<String, String>();
    Matcher matcher = tagPattern.matcher(in);
    while (matcher.find()) {
      String replacement = "";
      // Group 2 is the %{...} pattern
      if (matcher.group(2) != null) {

        replacement = headers.get(matcher.group(2));

        if (replacement == null) {
          replacement = "";
//          LOG.warn("Tag " + matcher.group(2) + " not found");
        }
        mapping.put(matcher.group(2), replacement);
      } else {
        // The %x pattern.
        // Since we know the match is a single character, we can
        // switch on that rather than the string.
        Preconditions.checkState(matcher.group(1) != null
            && matcher.group(1).length() == 1,
            "Expected to match single character tag in string " + in);
        char c = matcher.group(1).charAt(0);
        replacement = replaceShorthand(c, headers,
            needRounding, unit, roundDown);
        mapping.put(expandShorthand(c), replacement);
      }
    }
    return mapping;

  }

  /*
   * May not be called from outside unit tests.
   */
  @VisibleForTesting
  public static void setClock(Clock clk) {
    clock = clk;
  }

  /*
   * May not be called from outside unit tests.
   */
  @VisibleForTesting
  public static Clock getClock() {
    return clock;
  }
}
<|MERGE_RESOLUTION|>--- conflicted
+++ resolved
@@ -36,17 +36,6 @@
 import java.util.regex.Matcher;
 import java.util.regex.Pattern;
 
-<<<<<<< HEAD
-import com.google.common.annotations.VisibleForTesting;
-
-import org.apache.flume.Clock;
-import org.apache.flume.SystemClock;
-import org.apache.flume.tools.TimestampRoundDownUtil;
-
-import com.google.common.base.Preconditions;
-
-=======
->>>>>>> 511d8685
 public class BucketPath {
 
   /**
@@ -73,59 +62,6 @@
   public static String expandShorthand(char c) {
     // It's a date
     switch (c) {
-<<<<<<< HEAD
-    case 'a':
-      return "weekday_short";
-    case 'A':
-      return "weekday_full";
-    case 'b':
-      return "monthname_short";
-    case 'B':
-      return "monthname_full";
-    case 'c':
-      return "datetime";
-    case 'd':
-      return "day_of_month_xx"; // two digit
-    case 'e':
-      return "day_of_month_x"; // 1 or 2 digit
-    case 'D':
-      return "date_short"; // "MM/dd/yy";
-    case 'H':
-      return "hour_24_xx";
-    case 'I':
-      return "hour_12_xx";
-    case 'j':
-      return "day_of_year_xxx"; // three digits
-    case 'k':
-      return "hour_24"; // 1 or 2 digits
-    case 'l':
-      return "hour_12"; // 1 or 2 digits
-    case 'm':
-      return "month_xx";
-    case 'n':
-      return "month_x"; // 1 or 2 digits
-    case 'M':
-      return "minute_xx";
-    case 'p':
-      return "am_pm";
-    case 's':
-      return "unix_seconds";
-    case 'S':
-      return "seconds_xx";
-    case 't':
-      // This is different from unix date (which would insert a tab character
-      // here)
-      return "unix_millis";
-    case 'y':
-      return "year_xx";
-    case 'Y':
-      return "year_xxxx";
-    case 'z':
-      return "timezone_delta";
-    default:
-//      LOG.warn("Unrecognized escape in event format string: %" + c);
-      return "" + c;
-=======
       case 'a':
         return "weekday_short";
       case 'A':
@@ -177,7 +113,6 @@
       default:
         // LOG.warn("Unrecognized escape in event format string: %" + c);
         return "" + c;
->>>>>>> 511d8685
     }
 
   }
@@ -256,29 +191,6 @@
         roundDown, false, ts);
   }
   
-<<<<<<< HEAD
-  protected static final ThreadLocal<HashMap<String, SimpleDateFormat>> simpleDateFormatCache = new ThreadLocal<HashMap<String, SimpleDateFormat>>() {
-	  
-	  @Override
-	  protected HashMap<String, SimpleDateFormat> initialValue() {
-		  return new HashMap<String, SimpleDateFormat>();
-	  }
-  };
-  
-  protected static SimpleDateFormat getSimpleDateFormat(String string) {
-	HashMap<String, SimpleDateFormat> localCache = simpleDateFormatCache.get();
-	
-	SimpleDateFormat simpleDateFormat = localCache.get(string);
-	if (simpleDateFormat == null) {
-		simpleDateFormat = new SimpleDateFormat(string);
-		localCache.put(string, simpleDateFormat);
-		simpleDateFormatCache.set(localCache);
-	}
-	
-	return simpleDateFormat;
-  }
-  
-=======
   protected static final ThreadLocal<HashMap<String, SimpleDateFormat>> simpleDateFormatCache =
       new ThreadLocal<HashMap<String, SimpleDateFormat>>() {
 
@@ -329,7 +241,6 @@
     }
     return replacementString;
   }
->>>>>>> 511d8685
 
   /**
    * Not intended as a public API
@@ -363,82 +274,6 @@
     // It's a date
     String formatString = "";
     switch (c) {
-<<<<<<< HEAD
-    case '%':
-      return "%";
-    case 'a':
-      formatString = "EEE";
-      break;
-    case 'A':
-      formatString = "EEEE";
-      break;
-    case 'b':
-      formatString = "MMM";
-      break;
-    case 'B':
-      formatString = "MMMM";
-      break;
-    case 'c':
-      formatString = "EEE MMM d HH:mm:ss yyyy";
-      break;
-    case 'd':
-      formatString = "dd";
-      break;
-    case 'e':
-      formatString = "d";
-      break;
-    case 'D':
-      formatString = "MM/dd/yy";
-      break;
-    case 'H':
-      formatString = "HH";
-      break;
-    case 'I':
-      formatString = "hh";
-      break;
-    case 'j':
-      formatString = "DDD";
-      break;
-    case 'k':
-      formatString = "H";
-      break;
-    case 'l':
-      formatString = "h";
-      break;
-    case 'm':
-      formatString = "MM";
-      break;
-    case 'M':
-      formatString = "mm";
-      break;
-    case 'n':
-      formatString = "M";
-      break;
-    case 'p':
-      formatString = "a";
-      break;
-    case 's':
-      return "" + (ts/1000);
-    case 'S':
-      formatString = "ss";
-      break;
-    case 't':
-      // This is different from unix date (which would insert a tab character
-      // here)
-      return timestampHeader;
-    case 'y':
-      formatString = "yy";
-      break;
-    case 'Y':
-      formatString = "yyyy";
-      break;
-    case 'z':
-      formatString = "ZZZ";
-      break;
-    default:
-//      LOG.warn("Unrecognized escape in event format string: %" + c);
-      return "";
-=======
       case '%':
         return "%";
       case 'a':
@@ -513,7 +348,6 @@
       default:
         // LOG.warn("Unrecognized escape in event format string: %" + c);
         return "";
->>>>>>> 511d8685
     }
 
     SimpleDateFormat format = getSimpleDateFormat(formatString);
