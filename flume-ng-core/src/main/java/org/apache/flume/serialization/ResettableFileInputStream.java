/**
 * Licensed to the Apache Software Foundation (ASF) under one
 * or more contributor license agreements.  See the NOTICE file
 * distributed with this work for additional information
 * regarding copyright ownership.  The ASF licenses this file
 * to you under the Apache License, Version 2.0 (the
 * "License"); you may not use this file except in compliance
 * with the License.  You may obtain a copy of the License at
 *
 *     http://www.apache.org/licenses/LICENSE-2.0
 *
 * Unless required by applicable law or agreed to in writing, software
 * distributed under the License is distributed on an "AS IS" BASIS,
 * WITHOUT WARRANTIES OR CONDITIONS OF ANY KIND, either express or implied.
 * See the License for the specific language governing permissions and
 * limitations under the License.
 */

package org.apache.flume.serialization;

import com.google.common.base.Charsets;
import org.apache.flume.annotations.InterfaceAudience;
import org.apache.flume.annotations.InterfaceStability;
import org.slf4j.Logger;
import org.slf4j.LoggerFactory;

import java.io.File;
import java.io.FileInputStream;
import java.io.FileNotFoundException;
import java.io.IOException;
import java.nio.ByteBuffer;
import java.nio.CharBuffer;
import java.nio.channels.FileChannel;
import java.nio.charset.Charset;
import java.nio.charset.CharsetDecoder;
import java.nio.charset.CoderResult;
import java.nio.charset.CodingErrorAction;

/**
 * <p>This class makes the following assumptions:</p>
 * <ol>
 *   <li>The underlying file is not changing while it is being read</li>
 * </ol>
 *
 * <p>The ability to {@link #reset()} is dependent on the underlying {@link
 * PositionTracker} instance's durability semantics.</p>
 *
 * <p><strong>A note on surrogate pairs:</strong></p>
 *
 * <p>The logic for decoding surrogate pairs is as follows:
 * If no character has been decoded by a "normal" pass, and the buffer still has remaining bytes,
 * then an attempt is made to read 2 characters in one pass.
 * If it succeeds, then the first char (high surrogate) is returned;
 * the second char (low surrogate) is recorded internally,
 * and is returned at the next call to {@link #readChar()}.
 * If it fails, then it is assumed that EOF has been reached.</p>
 *
 * <p>Impacts on position, mark and reset: when a surrogate pair is decoded, the position
 * is incremented by the amount of bytes taken to decode the <em>entire</em> pair (usually, 4).
 * This is the most reasonable choice since it would not be advisable
 * to reset a stream to a position pointing to the second char in a pair of surrogates:
 * such a dangling surrogate would not be properly decoded without its counterpart.</p>
 *
 * <p>Thus the behaviour of mark and reset is as follows:</p>
 *
 * <ol>
<<<<<<< HEAD
 *   <li>If {@link #mark()} is called after a high surrogate pair has been returned by {@link #readChar()},
 *   the marked position will be that of the character <em>following</em> the low surrogate,
 *   <em>not</em> that of the low surrogate itself.</li>
 *   <li>If {@link #reset()} is called after a high surrogate pair has been returned by {@link #readChar()},
 *   the low surrogate is always returned by the next call to {@link #readChar()},
 *   <em>before</em> the stream is actually reset to the last marked position.</li>
=======
 *   <li>If {@link #mark()} is called after a high surrogate pair has been returned by
 *   {@link #readChar()}, the marked position will be that of the character <em>following</em>
 *   the low surrogate, <em>not</em> that of the low surrogate itself.</li>
 *   <li>If {@link #reset()} is called after a high surrogate pair has been returned by
 *   {@link #readChar()}, the low surrogate is always returned by the next call to
 *   {@link #readChar()}, <em>before</em> the stream is actually reset to the last marked
 *   position.</li>
>>>>>>> 511d8685
 * </ol>
 *
 * <p>This ensures that no dangling high surrogate could ever be read as long as
 * the same instance is used to read the whole pair. <strong>However, if {@link #reset()}
 * is called after a high surrogate pair has been returned by {@link #readChar()},
 * and a new instance of ResettableFileInputStream is used to resume reading,
 * then the low surrogate char will be lost,
 * resulting in a corrupted sequence of characters (dangling high surrogate).</strong>
 * This situation is hopefully extremely unlikely to happen in real life.
 * </p>
 */
@InterfaceAudience.Private
@InterfaceStability.Evolving
public class ResettableFileInputStream extends ResettableInputStream
    implements RemoteMarkable, LengthMeasurable {

  Logger logger = LoggerFactory.getLogger(ResettableFileInputStream.class);

  public static final int DEFAULT_BUF_SIZE = 16384;

  /**
   * The minimum acceptable buffer size to store bytes read
   * from the underlying file. A minimum size of 8 ensures that the
   * buffer always has enough space to contain multi-byte characters,
   * including special sequences such as surrogate pairs, Byte Order Marks, etc.
   */
  public static final int MIN_BUF_SIZE = 8;

  private final File file;
  private final PositionTracker tracker;
  private final FileInputStream in;
  private final FileChannel chan;
  private final ByteBuffer buf;
  private final CharBuffer charBuf;
  private final byte[] byteBuf;
  private final long fileSize;
  private final CharsetDecoder decoder;
  private long position;
  private long syncPosition;
  private int maxCharWidth;


  /**
   * Whether this instance holds a low surrogate character.
   */
  private boolean hasLowSurrogate = false;

  /**
<<<<<<< HEAD
   * A low surrrgate character read from a surrogate pair.
=======
   * A low surrogate character read from a surrogate pair.
>>>>>>> 511d8685
   * When a surrogate pair is found, the high (first) surrogate pair
   * is returned upon a call to {@link #read()},
   * while the low (second) surrogate remains stored in memory,
   * to be returned at the next call to {@link #read()}.
   */
  private char lowSurrogate;

  /**
   *
   * @param file
   *        File to read
   *
   * @param tracker
   *        PositionTracker implementation to make offset position durable
   *
   * @throws FileNotFoundException If the file to read does not exist
   * @throws IOException If the position reported by the tracker cannot be sought
   */
  public ResettableFileInputStream(File file, PositionTracker tracker)
      throws IOException {
    this(file, tracker, DEFAULT_BUF_SIZE, Charsets.UTF_8, DecodeErrorPolicy.FAIL);
  }

  /**
   *
   * @param file
   *        File to read
   *
   * @param tracker
   *        PositionTracker implementation to make offset position durable
   *
   * @param bufSize
   *        Size of the underlying buffer used for input. If lesser than {@link #MIN_BUF_SIZE},
   *        a buffer of length {@link #MIN_BUF_SIZE} will be created instead.
   *
   * @param charset
   *        Character set used for decoding text, as necessary
   *
   * @param decodeErrorPolicy
   *        A {@link DecodeErrorPolicy} instance to determine how
   *        the decoder should behave in case of malformed input and/or
   *        unmappable character.
   *
   * @throws FileNotFoundException If the file to read does not exist
   * @throws IOException If the position reported by the tracker cannot be sought
   */
  public ResettableFileInputStream(File file, PositionTracker tracker,
      int bufSize, Charset charset, DecodeErrorPolicy decodeErrorPolicy)
      throws IOException {
    this.file = file;
    this.tracker = tracker;
    this.in = new FileInputStream(file);
    this.chan = in.getChannel();
    this.buf = ByteBuffer.allocateDirect(Math.max(bufSize, MIN_BUF_SIZE));
    buf.flip();
    this.byteBuf = new byte[1]; // single byte
    this.charBuf = CharBuffer.allocate(2); // two chars for surrogate pairs
    charBuf.flip();
    this.fileSize = file.length();
    this.decoder = charset.newDecoder();
    this.position = 0;
    this.syncPosition = 0;
<<<<<<< HEAD
    if(charset.name().startsWith("UTF-8")) {
      // some JDKs wrongly report 3 bytes max
      this.maxCharWidth = 4;
    } else if(charset.name().startsWith("UTF-16")) {
      // UTF_16BE and UTF_16LE wrongly report 2 bytes max
      this.maxCharWidth = 4;
    } else if(charset.name().startsWith("UTF-32")) {
=======
    if (charset.name().startsWith("UTF-8")) {
      // some JDKs wrongly report 3 bytes max
      this.maxCharWidth = 4;
    } else if (charset.name().startsWith("UTF-16")) {
      // UTF_16BE and UTF_16LE wrongly report 2 bytes max
      this.maxCharWidth = 4;
    } else if (charset.name().startsWith("UTF-32")) {
>>>>>>> 511d8685
      // UTF_32BE and UTF_32LE wrongly report 4 bytes max
      this.maxCharWidth = 8;
    } else {
      this.maxCharWidth = (int) Math.ceil(charset.newEncoder().maxBytesPerChar());
    }

    CodingErrorAction errorAction;
    switch (decodeErrorPolicy) {
      case FAIL:
        errorAction = CodingErrorAction.REPORT;
        break;
      case REPLACE:
        errorAction = CodingErrorAction.REPLACE;
        break;
      case IGNORE:
        errorAction = CodingErrorAction.IGNORE;
        break;
      default:
        throw new IllegalArgumentException(
            "Unexpected value for decode error policy: " + decodeErrorPolicy);
    }
    decoder.onMalformedInput(errorAction);
    decoder.onUnmappableCharacter(errorAction);

    seek(tracker.getPosition());
  }

  @Override
  public synchronized int read() throws IOException {
    int len = read(byteBuf, 0, 1);
    if (len == -1) {
      return -1;
    // len == 0 should never happen
    } else if (len == 0) {
      return -1;
    } else {
      return byteBuf[0] & 0xFF;
    }
  }

  @Override
  public synchronized int read(byte[] b, int off, int len) throws IOException {
    logger.trace("read(buf, {}, {})", off, len);

    if (position >= fileSize) {
      return -1;
    }

    if (!buf.hasRemaining()) {
      refillBuf();
    }

    int rem = buf.remaining();
    if (len > rem) {
      len = rem;
    }
    buf.get(b, off, len);
    incrPosition(len, true);
    return len;
  }

  @Override
  public synchronized int readChar() throws IOException {

    // Check whether we are in the middle of a surrogate pair,
    // in which case, return the last (low surrogate) char of the pair.
<<<<<<< HEAD
    if(hasLowSurrogate) {
=======
    if (hasLowSurrogate) {
>>>>>>> 511d8685
      hasLowSurrogate = false;
      return lowSurrogate;
    }

    // The decoder can have issues with multi-byte characters.
    // This check ensures that there are at least maxCharWidth bytes in the buffer
    // before reaching EOF.
    if (buf.remaining() < maxCharWidth) {
      buf.clear();
      buf.flip();
      refillBuf();
    }

    int start = buf.position();
    charBuf.clear();
    charBuf.limit(1);

    boolean isEndOfInput = false;
    if (position >= fileSize) {
      isEndOfInput = true;
    }

    CoderResult res = decoder.decode(buf, charBuf, isEndOfInput);
    if (res.isMalformed() || res.isUnmappable()) {
      res.throwException();
    }

    int delta = buf.position() - start;

    charBuf.flip();

    // Found a single char
    if (charBuf.hasRemaining()) {
      char c = charBuf.get();
      incrPosition(delta, true);
      return c;
    }

    // Found nothing, but the byte buffer has not been entirely consumed.
    // This situation denotes the presence of a surrogate pair
    // that can only be decoded if we have a 2-char buffer.
<<<<<<< HEAD
    if(buf.hasRemaining()) {
=======
    if (buf.hasRemaining()) {
>>>>>>> 511d8685
      charBuf.clear();
      // increase the limit to 2
      charBuf.limit(2);
      // decode 2 chars in one pass
      res = decoder.decode(buf, charBuf, isEndOfInput);
      if (res.isMalformed() || res.isUnmappable()) {
        res.throwException();
      }
      charBuf.flip();
      // Check if we successfully decoded 2 chars
      if (charBuf.remaining() == 2) {
        char highSurrogate = charBuf.get();
        // save second (low surrogate) char for later consumption
        lowSurrogate = charBuf.get();
        // Check if we really have a surrogate pair
<<<<<<< HEAD
        if( ! Character.isHighSurrogate(highSurrogate) || ! Character.isLowSurrogate(lowSurrogate)) {
          // This should only happen in case of bad sequences (dangling surrogate, etc.)
          logger.warn("Decoded a pair of chars, but it does not seem to be a surrogate pair: {} {}", (int)highSurrogate, (int)lowSurrogate);
=======
        if (!Character.isHighSurrogate(highSurrogate) || !Character.isLowSurrogate(lowSurrogate)) {
          // This should only happen in case of bad sequences (dangling surrogate, etc.)
          logger.warn("Decoded a pair of chars, but it does not seem to be a surrogate pair: {} {}",
                      (int)highSurrogate, (int)lowSurrogate);
>>>>>>> 511d8685
        }
        hasLowSurrogate = true;
        // consider the pair as a single unit and increment position normally
        delta = buf.position() - start;
        incrPosition(delta, true);
        // return the first (high surrogate) char of the pair
        return highSurrogate;
      }
    }

    // end of file
    incrPosition(delta, false);
    return -1;

  }

  private void refillBuf() throws IOException {
    buf.compact();
    chan.position(position); // ensure we read from the proper offset
    chan.read(buf);
    buf.flip();
  }

  @Override
  public void mark() throws IOException {
    tracker.storePosition(tell());
  }

  @Override
  public void markPosition(long position) throws IOException {
    tracker.storePosition(position);
  }

  @Override
  public long getMarkPosition() throws IOException {
    return tracker.getPosition();
  }

  @Override
  public void reset() throws IOException {
    seek(tracker.getPosition());
  }

  @Override
  public long length() throws IOException {
    return file.length();
  }

  @Override
  public long tell() throws IOException {
    logger.trace("Tell position: {}", syncPosition);

    return syncPosition;
  }

  @Override
  public synchronized void seek(long newPos) throws IOException {
    logger.trace("Seek to position: {}", newPos);

    // check to see if we can seek within our existing buffer
    long relativeChange = newPos - position;
    if (relativeChange == 0) return; // seek to current pos => no-op

    long newBufPos = buf.position() + relativeChange;
    if (newBufPos >= 0 && newBufPos < buf.limit()) {
      // we can reuse the read buffer
      buf.position((int)newBufPos);
    } else {
      // otherwise, we have to invalidate the read buffer
      buf.clear();
      buf.flip();
    }

    // clear decoder state
    decoder.reset();

    // perform underlying file seek
    chan.position(newPos);

    // reset position pointers
    position = syncPosition = newPos;
  }

  private void incrPosition(int incr, boolean updateSyncPosition) {
    position += incr;
    if (updateSyncPosition) {
      syncPosition = position;
    }
  }

  @Override
  public void close() throws IOException {
    tracker.close();
    in.close();
  }

}<|MERGE_RESOLUTION|>--- conflicted
+++ resolved
@@ -64,14 +64,6 @@
  * <p>Thus the behaviour of mark and reset is as follows:</p>
  *
  * <ol>
-<<<<<<< HEAD
- *   <li>If {@link #mark()} is called after a high surrogate pair has been returned by {@link #readChar()},
- *   the marked position will be that of the character <em>following</em> the low surrogate,
- *   <em>not</em> that of the low surrogate itself.</li>
- *   <li>If {@link #reset()} is called after a high surrogate pair has been returned by {@link #readChar()},
- *   the low surrogate is always returned by the next call to {@link #readChar()},
- *   <em>before</em> the stream is actually reset to the last marked position.</li>
-=======
  *   <li>If {@link #mark()} is called after a high surrogate pair has been returned by
  *   {@link #readChar()}, the marked position will be that of the character <em>following</em>
  *   the low surrogate, <em>not</em> that of the low surrogate itself.</li>
@@ -79,7 +71,6 @@
  *   {@link #readChar()}, the low surrogate is always returned by the next call to
  *   {@link #readChar()}, <em>before</em> the stream is actually reset to the last marked
  *   position.</li>
->>>>>>> 511d8685
  * </ol>
  *
  * <p>This ensures that no dangling high surrogate could ever be read as long as
@@ -128,11 +119,7 @@
   private boolean hasLowSurrogate = false;
 
   /**
-<<<<<<< HEAD
-   * A low surrrgate character read from a surrogate pair.
-=======
    * A low surrogate character read from a surrogate pair.
->>>>>>> 511d8685
    * When a surrogate pair is found, the high (first) surrogate pair
    * is returned upon a call to {@link #read()},
    * while the low (second) surrogate remains stored in memory,
@@ -195,15 +182,6 @@
     this.decoder = charset.newDecoder();
     this.position = 0;
     this.syncPosition = 0;
-<<<<<<< HEAD
-    if(charset.name().startsWith("UTF-8")) {
-      // some JDKs wrongly report 3 bytes max
-      this.maxCharWidth = 4;
-    } else if(charset.name().startsWith("UTF-16")) {
-      // UTF_16BE and UTF_16LE wrongly report 2 bytes max
-      this.maxCharWidth = 4;
-    } else if(charset.name().startsWith("UTF-32")) {
-=======
     if (charset.name().startsWith("UTF-8")) {
       // some JDKs wrongly report 3 bytes max
       this.maxCharWidth = 4;
@@ -211,7 +189,6 @@
       // UTF_16BE and UTF_16LE wrongly report 2 bytes max
       this.maxCharWidth = 4;
     } else if (charset.name().startsWith("UTF-32")) {
->>>>>>> 511d8685
       // UTF_32BE and UTF_32LE wrongly report 4 bytes max
       this.maxCharWidth = 8;
     } else {
@@ -278,11 +255,7 @@
 
     // Check whether we are in the middle of a surrogate pair,
     // in which case, return the last (low surrogate) char of the pair.
-<<<<<<< HEAD
-    if(hasLowSurrogate) {
-=======
     if (hasLowSurrogate) {
->>>>>>> 511d8685
       hasLowSurrogate = false;
       return lowSurrogate;
     }
@@ -324,11 +297,7 @@
     // Found nothing, but the byte buffer has not been entirely consumed.
     // This situation denotes the presence of a surrogate pair
     // that can only be decoded if we have a 2-char buffer.
-<<<<<<< HEAD
-    if(buf.hasRemaining()) {
-=======
     if (buf.hasRemaining()) {
->>>>>>> 511d8685
       charBuf.clear();
       // increase the limit to 2
       charBuf.limit(2);
@@ -344,16 +313,10 @@
         // save second (low surrogate) char for later consumption
         lowSurrogate = charBuf.get();
         // Check if we really have a surrogate pair
-<<<<<<< HEAD
-        if( ! Character.isHighSurrogate(highSurrogate) || ! Character.isLowSurrogate(lowSurrogate)) {
-          // This should only happen in case of bad sequences (dangling surrogate, etc.)
-          logger.warn("Decoded a pair of chars, but it does not seem to be a surrogate pair: {} {}", (int)highSurrogate, (int)lowSurrogate);
-=======
         if (!Character.isHighSurrogate(highSurrogate) || !Character.isLowSurrogate(lowSurrogate)) {
           // This should only happen in case of bad sequences (dangling surrogate, etc.)
           logger.warn("Decoded a pair of chars, but it does not seem to be a surrogate pair: {} {}",
                       (int)highSurrogate, (int)lowSurrogate);
->>>>>>> 511d8685
         }
         hasLowSurrogate = true;
         // consider the pair as a single unit and increment position normally
