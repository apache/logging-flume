/*
 * or more contributor license agreements.  See the NOTICE file
 * distributed with this work for additional information
 * regarding copyright ownership.  The ASF licenses this file
 * to you under the Apache License, Version 2.0 (the
 * "License"); you may not use this file except in compliance
 * with the License.  You may obtain a copy of the License at
 *
 * http://www.apache.org/licenses/LICENSE-2.0
 *
 * Unless required by applicable law or agreed to in writing,
 * software distributed under the License is distributed on an
 * "AS IS" BASIS, WITHOUT WARRANTIES OR CONDITIONS OF ANY
 * KIND, either express or implied.  See the License for the
 * specific language governing permissions and limitations
 * under the License.
 */
package org.apache.flume.instrumentation;

import org.apache.commons.lang.ArrayUtils;

public class SinkCounter extends MonitoredCounterGroup implements
    SinkCounterMBean {

  private static final String COUNTER_CONNECTION_CREATED =
      "sink.connection.creation.count";

  private static final String COUNTER_CONNECTION_CLOSED =
      "sink.connection.closed.count";

  private static final String COUNTER_CONNECTION_FAILED =
      "sink.connection.failed.count";

  private static final String COUNTER_BATCH_EMPTY =
      "sink.batch.empty";

  private static final String COUNTER_BATCH_UNDERFLOW =
      "sink.batch.underflow";

  private static final String COUNTER_BATCH_COMPLETE =
      "sink.batch.complete";

  private static final String COUNTER_EVENT_DRAIN_ATTEMPT =
      "sink.event.drain.attempt";

  private static final String COUNTER_EVENT_DRAIN_SUCCESS =
      "sink.event.drain.sucess";

  private static final String[] ATTRIBUTES = {
    COUNTER_CONNECTION_CREATED, COUNTER_CONNECTION_CLOSED,
    COUNTER_CONNECTION_FAILED, COUNTER_BATCH_EMPTY,
    COUNTER_BATCH_UNDERFLOW, COUNTER_BATCH_COMPLETE,
    COUNTER_EVENT_DRAIN_ATTEMPT, COUNTER_EVENT_DRAIN_SUCCESS
  };

  public SinkCounter(String name) {
    super(MonitoredCounterGroup.Type.SINK, name, ATTRIBUTES);
  }

  public SinkCounter(String name, String[] attributes) {
    super(MonitoredCounterGroup.Type.SINK, name,
        (String[]) ArrayUtils.addAll(attributes,ATTRIBUTES));
  }

<<<<<<< HEAD

=======
>>>>>>> 511d8685
  @Override
  public long getConnectionCreatedCount() {
    return get(COUNTER_CONNECTION_CREATED);
  }

  public long incrementConnectionCreatedCount() {
    return increment(COUNTER_CONNECTION_CREATED);
  }

  @Override
  public long getConnectionClosedCount() {
    return get(COUNTER_CONNECTION_CLOSED);
  }

  public long incrementConnectionClosedCount() {
    return increment(COUNTER_CONNECTION_CLOSED);
  }

  @Override
  public long getConnectionFailedCount() {
    return get(COUNTER_CONNECTION_FAILED);
  }

  public long incrementConnectionFailedCount() {
    return increment(COUNTER_CONNECTION_FAILED);
  }

  @Override
  public long getBatchEmptyCount() {
    return get(COUNTER_BATCH_EMPTY);
  }

  public long incrementBatchEmptyCount() {
    return increment(COUNTER_BATCH_EMPTY);
  }

  @Override
  public long getBatchUnderflowCount() {
    return get(COUNTER_BATCH_UNDERFLOW);
  }

  public long incrementBatchUnderflowCount() {
    return increment(COUNTER_BATCH_UNDERFLOW);
  }

  @Override
  public long getBatchCompleteCount() {
    return get(COUNTER_BATCH_COMPLETE);
  }

  public long incrementBatchCompleteCount() {
    return increment(COUNTER_BATCH_COMPLETE);
  }

  @Override
  public long getEventDrainAttemptCount() {
    return get(COUNTER_EVENT_DRAIN_ATTEMPT);
  }

  public long incrementEventDrainAttemptCount() {
    return increment(COUNTER_EVENT_DRAIN_ATTEMPT);
  }

  public long addToEventDrainAttemptCount(long delta) {
    return addAndGet(COUNTER_EVENT_DRAIN_ATTEMPT, delta);
  }

  @Override
  public long getEventDrainSuccessCount() {
    return get(COUNTER_EVENT_DRAIN_SUCCESS);
  }

  public long incrementEventDrainSuccessCount() {
    return increment(COUNTER_EVENT_DRAIN_SUCCESS);
  }

  public long addToEventDrainSuccessCount(long delta) {
    return addAndGet(COUNTER_EVENT_DRAIN_SUCCESS, delta);
  }
}<|MERGE_RESOLUTION|>--- conflicted
+++ resolved
@@ -62,10 +62,6 @@
         (String[]) ArrayUtils.addAll(attributes,ATTRIBUTES));
   }
 
-<<<<<<< HEAD
-
-=======
->>>>>>> 511d8685
   @Override
   public long getConnectionCreatedCount() {
     return get(COUNTER_CONNECTION_CREATED);
