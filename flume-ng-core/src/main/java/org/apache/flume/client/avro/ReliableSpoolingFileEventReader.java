/*
 * Licensed to the Apache Software Foundation (ASF) under one
 * or more contributor license agreements.  See the NOTICE file
 * distributed with this work for additional information
 * regarding copyright ownership.  The ASF licenses this file
 * to you under the Apache License, Version 2.0 (the
 * "License"); you may not use this file except in compliance
 * with the License.  You may obtain a copy of the License at
 *
 * http://www.apache.org/licenses/LICENSE-2.0
 *
 * Unless required by applicable law or agreed to in writing,
 * software distributed under the License is distributed on an
 * "AS IS" BASIS, WITHOUT WARRANTIES OR CONDITIONS OF ANY
 * KIND, either express or implied.  See the License for the
 * specific language governing permissions and limitations
 * under the License.
 */

package org.apache.flume.client.avro;

import com.google.common.annotations.VisibleForTesting;
import com.google.common.base.Charsets;
import com.google.common.base.Optional;
import com.google.common.base.Preconditions;
<<<<<<< HEAD
import com.google.common.io.Files;
import org.apache.commons.io.FileUtils;
import org.apache.commons.io.filefilter.IOFileFilter;
import org.apache.commons.lang.StringUtils;
=======
>>>>>>> 511d8685
import org.apache.flume.Context;
import org.apache.flume.Event;
import org.apache.flume.FlumeException;
import org.apache.flume.annotations.InterfaceAudience;
import org.apache.flume.annotations.InterfaceStability;
import org.apache.flume.event.EventBuilder;
import org.apache.flume.serialization.DecodeErrorPolicy;
import org.apache.flume.serialization.DurablePositionTracker;
import org.apache.flume.serialization.EventDeserializer;
import org.apache.flume.serialization.EventDeserializerFactory;
import org.apache.flume.serialization.PositionTracker;
import org.apache.flume.serialization.ResettableFileInputStream;
import org.apache.flume.serialization.ResettableInputStream;
import org.apache.flume.source.SpoolDirectorySourceConfigurationConstants;
import org.apache.flume.source.SpoolDirectorySourceConfigurationConstants.ConsumeOrder;
import org.apache.flume.tools.PlatformDetect;
import org.slf4j.Logger;
import org.slf4j.LoggerFactory;

import java.io.File;
<<<<<<< HEAD
import java.io.FileFilter;
import java.io.FileNotFoundException;
import java.io.IOException;
import java.nio.charset.Charset;
import java.util.*;
import java.util.regex.Pattern;
import java.util.ArrayList;
=======
import java.io.FileNotFoundException;
import java.io.IOException;
import java.nio.charset.Charset;
import java.nio.file.FileVisitResult;
import java.nio.file.Files;
import java.nio.file.Path;
import java.nio.file.SimpleFileVisitor;
import java.nio.file.attribute.BasicFileAttributes;
import java.util.ArrayList;
import java.util.Collections;
import java.util.Iterator;
import java.util.List;
import java.util.Locale;
import java.util.regex.Pattern;
>>>>>>> 511d8685

/**
 * <p>A {@link ReliableEventReader} which reads log data from files stored
 * in a spooling directory and renames each file once all of its data has been
 * read (through {@link EventDeserializer#readEvent()} calls). The user must
 * {@link #commit()} each read, to indicate that the lines have been fully
 * processed.
 * <p>Read calls will return no data if there are no files left to read. This
 * class, in general, is not thread safe.
 * <p>This reader assumes that files with unique file names are left in the
 * spooling directory and not modified once they are placed there. Any user
 * behavior which violates these assumptions, when detected, will result in a
 * FlumeException being thrown.
 * <p>This class makes the following guarantees, if above assumptions are met:
 * <ul>
 * <li> Once a log file has been renamed with the {@link #completedSuffix},
 *      all of its records have been read through the
 *      {@link EventDeserializer#readEvent()} function and
 *      {@link #commit()}ed at least once.
 * <li> All files in the spooling directory will eventually be opened
 *      and delivered to a {@link #readEvents(int)} caller.
 * </ul>
 */
@InterfaceAudience.Private
@InterfaceStability.Evolving
public class ReliableSpoolingFileEventReader implements ReliableEventReader {

  private static final Logger logger = LoggerFactory
      .getLogger(ReliableSpoolingFileEventReader.class);

  static final String metaFileName = ".flumespool-main.meta";
  private final File spoolDirectory;
  private final String completedSuffix;
  private final String deserializerType;
  private final Context deserializerContext;
  private final Pattern includePattern;
  private final Pattern ignorePattern;
  private final File metaFile;
  private final boolean annotateFileName;
  private final boolean annotateBaseName;
  private final String fileNameHeader;
  private final String baseNameHeader;
  private final String deletePolicy;
  private final Charset inputCharset;
  private final DecodeErrorPolicy decodeErrorPolicy;
<<<<<<< HEAD
  private final ConsumeOrder consumeOrder;    
  
=======
  private final ConsumeOrder consumeOrder;
  private final boolean recursiveDirectorySearch;

>>>>>>> 511d8685
  private Optional<FileInfo> currentFile = Optional.absent();
  /** Always contains the last file from which lines have been read. */
  private Optional<FileInfo> lastFileRead = Optional.absent();
  private boolean committed = true;
  private boolean firstTimeRead = true;

  /** Instance var to Cache directory listing */
  private Iterator<File> candidateFileIter = null;
  private int listFilesCount = 0;

  /** Instance var to Cache directory listing **/
  private Iterator<File> candidateFileIter = null;
  private int listFilesCount = 0;

  /**
   * Create a ReliableSpoolingFileEventReader to watch the given directory.
   */
  private ReliableSpoolingFileEventReader(File spoolDirectory,
      String completedSuffix, String includePattern, String ignorePattern, String trackerDirPath,
      boolean annotateFileName, String fileNameHeader,
      boolean annotateBaseName, String baseNameHeader,
      String deserializerType, Context deserializerContext,
      String deletePolicy, String inputCharset,
<<<<<<< HEAD
      DecodeErrorPolicy decodeErrorPolicy, 
      ConsumeOrder consumeOrder) throws IOException {
=======
      DecodeErrorPolicy decodeErrorPolicy,
      ConsumeOrder consumeOrder,
      boolean recursiveDirectorySearch) throws IOException {
>>>>>>> 511d8685

    // Sanity checks
    Preconditions.checkNotNull(spoolDirectory);
    Preconditions.checkNotNull(completedSuffix);
    Preconditions.checkNotNull(includePattern);
    Preconditions.checkNotNull(ignorePattern);
    Preconditions.checkNotNull(trackerDirPath);
    Preconditions.checkNotNull(deserializerType);
    Preconditions.checkNotNull(deserializerContext);
    Preconditions.checkNotNull(deletePolicy);
    Preconditions.checkNotNull(inputCharset);

    // validate delete policy
    if (!deletePolicy.equalsIgnoreCase(DeletePolicy.NEVER.name()) &&
        !deletePolicy.equalsIgnoreCase(DeletePolicy.IMMEDIATE.name())) {
      throw new IllegalArgumentException("Delete policies other than " +
          "NEVER and IMMEDIATE are not yet supported");
    }

    if (logger.isDebugEnabled()) {
      logger.debug("Initializing {} with directory={}, metaDir={}, " +
                   "deserializer={}",
                   new Object[] {
                     ReliableSpoolingFileEventReader.class.getSimpleName(),
                     spoolDirectory, trackerDirPath, deserializerType
                   });
    }

    // Verify directory exists and is readable/writable
    Preconditions.checkState(spoolDirectory.exists(),
        "Directory does not exist: " + spoolDirectory.getAbsolutePath());
    Preconditions.checkState(spoolDirectory.isDirectory(),
        "Path is not a directory: " + spoolDirectory.getAbsolutePath());

    // Do a canary test to make sure we have access to spooling directory
    try {
      File canary = File.createTempFile("flume-spooldir-perm-check-", ".canary",
          spoolDirectory);
<<<<<<< HEAD
      Files.write("testing flume file permissions\n", canary, Charsets.UTF_8);
      List<String> lines = Files.readLines(canary, Charsets.UTF_8);
=======
      Files.write(canary.toPath(), "testing flume file permissions\n".getBytes());
      List<String> lines = Files.readAllLines(canary.toPath(), Charsets.UTF_8);
>>>>>>> 511d8685
      Preconditions.checkState(!lines.isEmpty(), "Empty canary file %s", canary);
      if (!canary.delete()) {
        throw new IOException("Unable to delete canary file " + canary);
      }
      logger.debug("Successfully created and deleted canary file: {}", canary);
    } catch (IOException e) {
      throw new FlumeException("Unable to read and modify files" +
          " in the spooling directory: " + spoolDirectory, e);
    }

    this.spoolDirectory = spoolDirectory;
    this.completedSuffix = completedSuffix;
    this.deserializerType = deserializerType;
    this.deserializerContext = deserializerContext;
    this.annotateFileName = annotateFileName;
    this.fileNameHeader = fileNameHeader;
    this.annotateBaseName = annotateBaseName;
    this.baseNameHeader = baseNameHeader;
<<<<<<< HEAD
=======
    this.includePattern = Pattern.compile(includePattern);
>>>>>>> 511d8685
    this.ignorePattern = Pattern.compile(ignorePattern);
    this.deletePolicy = deletePolicy;
    this.inputCharset = Charset.forName(inputCharset);
    this.decodeErrorPolicy = Preconditions.checkNotNull(decodeErrorPolicy);
<<<<<<< HEAD
    this.consumeOrder = Preconditions.checkNotNull(consumeOrder);    
=======
    this.consumeOrder = Preconditions.checkNotNull(consumeOrder);
    this.recursiveDirectorySearch = recursiveDirectorySearch;
>>>>>>> 511d8685

    File trackerDirectory = new File(trackerDirPath);

    // if relative path, treat as relative to spool directory
    if (!trackerDirectory.isAbsolute()) {
      trackerDirectory = new File(spoolDirectory, trackerDirPath);
    }

    // ensure that meta directory exists
    if (!trackerDirectory.exists()) {
      if (!trackerDirectory.mkdir()) {
        throw new IOException("Unable to mkdir nonexistent meta directory " +
            trackerDirectory);
      }
    }

    // ensure that the meta directory is a directory
    if (!trackerDirectory.isDirectory()) {
      throw new IOException("Specified meta directory is not a directory" +
          trackerDirectory);
    }

    this.metaFile = new File(trackerDirectory, metaFileName);
<<<<<<< HEAD
    if(metaFile.exists() && metaFile.length() == 0) {
      deleteMetaFile();
    }
  }

  @VisibleForTesting
  int getListFilesCount() {
    return listFilesCount;
=======

    if (metaFile.exists() && metaFile.length() == 0) {
      deleteMetaFile();
    }
>>>>>>> 511d8685
  }

  /**
   * Recursively gather candidate files
   *
   * @param directory the directory to gather files from
   * @return list of files within the passed in directory
   */
  private List<File> getCandidateFiles(final Path directory) {
    Preconditions.checkNotNull(directory);
    final List<File> candidateFiles = new ArrayList<>();
    try {
      Files.walkFileTree(directory, new SimpleFileVisitor<Path>() {
        @Override
        public FileVisitResult preVisitDirectory(Path dir, BasicFileAttributes attrs)
            throws IOException {
          if (directory.equals(dir)) { // The top directory should always be listed
            return FileVisitResult.CONTINUE;
          }
          String directoryName = dir.getFileName().toString();
          if (!recursiveDirectorySearch ||
              directoryName.startsWith(".") ||
              ignorePattern.matcher(directoryName).matches()) {
            return FileVisitResult.SKIP_SUBTREE;
          }
          return FileVisitResult.CONTINUE;
        }

        @Override
        public FileVisitResult visitFile(Path candidate, BasicFileAttributes attrs)
            throws IOException {
          String fileName = candidate.getFileName().toString();
          if (!fileName.endsWith(completedSuffix) &&
              !fileName.startsWith(".") &&
              includePattern.matcher(fileName).matches() &&
              !ignorePattern.matcher(fileName).matches()) {
            candidateFiles.add(candidate.toFile());
          }

          return FileVisitResult.CONTINUE;
        }
      });
    } catch (IOException e) {
      logger.error("I/O exception occurred while listing directories. " +
                   "Files already matched will be returned. " + directory, e);
    }

    return candidateFiles;
  }

  @VisibleForTesting
  int getListFilesCount() {
    return listFilesCount;
  }

  /**
   * Return the filename which generated the data from the last successful
   * {@link #readEvents(int)} call. Returns null if called before any file
   * contents are read.
   */
  public String getLastFileRead() {
    if (!lastFileRead.isPresent()) {
      return null;
    }
    return lastFileRead.get().getFile().getAbsolutePath();
  }

  // public interface
  public Event readEvent() throws IOException {
    List<Event> events = readEvents(1);
    if (!events.isEmpty()) {
      return events.get(0);
    } else {
      return null;
    }
  }

  public List<Event> readEvents(int numEvents) throws IOException {
    if (!committed) {
      if (!currentFile.isPresent()) {
        throw new IllegalStateException("File should not roll when " +
            "commit is outstanding.");
      }
      logger.info("Last read was never committed - resetting mark position.");
      currentFile.get().getDeserializer().reset();
    } else {
      // Check if new files have arrived since last call
      if (!currentFile.isPresent()) {
        currentFile = getNextFile();
      }
      // Return empty list if no new files
      if (!currentFile.isPresent()) {
        return Collections.emptyList();
      }
    }

    List<Event> events = readDeserializerEvents(numEvents);

    /* It's possible that the last read took us just up to a file boundary.
     * If so, try to roll to the next file, if there is one.
     * Loop until events is not empty or there is no next file in case of 0 byte files */
    while (events.isEmpty()) {
<<<<<<< HEAD
      logger.info("Last read took us just up to a file boundary. Rolling to the next file, if there is one.");
=======
      logger.info("Last read took us just up to a file boundary. " +
                  "Rolling to the next file, if there is one.");
>>>>>>> 511d8685
      retireCurrentFile();
      currentFile = getNextFile();
      if (!currentFile.isPresent()) {
        return Collections.emptyList();
      }
      events = readDeserializerEvents(numEvents);
    }

    fillHeader(events);

    committed = false;
    lastFileRead = currentFile;
    return events;
  }

  private List<Event> readDeserializerEvents(int numEvents) throws IOException {
    EventDeserializer des = currentFile.get().getDeserializer();
    List<Event> events = des.readEvents(numEvents);
    if (events.isEmpty() && firstTimeRead) {
      events.add(EventBuilder.withBody(new byte[0]));
    }
    firstTimeRead = false;
    return events;
  }

  private void fillHeader(List<Event> events) {
    if (annotateFileName) {
      String filename = currentFile.get().getFile().getAbsolutePath();
      for (Event event : events) {
        event.getHeaders().put(fileNameHeader, filename);
      }
    }

    if (annotateBaseName) {
      String basename = currentFile.get().getFile().getName();
      for (Event event : events) {
        event.getHeaders().put(baseNameHeader, basename);
      }
    }
<<<<<<< HEAD

    committed = false;
    lastFileRead = currentFile;
    return events;
=======
>>>>>>> 511d8685
  }

  @Override
  public void close() throws IOException {
    if (currentFile.isPresent()) {
      currentFile.get().getDeserializer().close();
      currentFile = Optional.absent();
    }
  }

  /**
   * Commit the last lines which were read.
   */
  @Override
  public void commit() throws IOException {
    if (!committed && currentFile.isPresent()) {
      currentFile.get().getDeserializer().mark();
      committed = true;
    }
  }

  /**
   * Closes currentFile and attempt to rename it.
   * <p>
   * If these operations fail in a way that may cause duplicate log entries,
   * an error is logged but no exceptions are thrown. If these operations fail
   * in a way that indicates potential misuse of the spooling directory, a
   * FlumeException will be thrown.
   *
   * @throws FlumeException if files do not conform to spooling assumptions
   */
  private void retireCurrentFile() throws IOException {
    Preconditions.checkState(currentFile.isPresent());

    File fileToRoll = new File(currentFile.get().getFile().getAbsolutePath());

    currentFile.get().getDeserializer().close();

    // Verify that spooling assumptions hold
    if (fileToRoll.lastModified() != currentFile.get().getLastModified()) {
      String message = "File has been modified since being read: " + fileToRoll;
      throw new IllegalStateException(message);
    }
    if (fileToRoll.length() != currentFile.get().getLength()) {
      String message = "File has changed size since being read: " + fileToRoll;
      throw new IllegalStateException(message);
    }

    if (deletePolicy.equalsIgnoreCase(DeletePolicy.NEVER.name())) {
      rollCurrentFile(fileToRoll);
    } else if (deletePolicy.equalsIgnoreCase(DeletePolicy.IMMEDIATE.name())) {
      deleteCurrentFile(fileToRoll);
    } else {
      // TODO: implement delay in the future
      throw new IllegalArgumentException("Unsupported delete policy: " +
          deletePolicy);
    }
  }

  /**
   * Rename the given spooled file
   *
   * @param fileToRoll
   * @throws IOException
   */
  private void rollCurrentFile(File fileToRoll) throws IOException {

    File dest = new File(fileToRoll.getPath() + completedSuffix);
    logger.info("Preparing to move file {} to {}", fileToRoll, dest);

    // Before renaming, check whether destination file name exists
    if (dest.exists() && PlatformDetect.isWindows()) {
      /*
       * If we are here, it means the completed file already exists. In almost
       * every case this means the user is violating an assumption of Flume
       * (that log files are placed in the spooling directory with unique
       * names). However, there is a corner case on Windows systems where the
       * file was already rolled but the rename was not atomic. If that seems
       * likely, we let it pass with only a warning.
       */
      if (com.google.common.io.Files.equal(currentFile.get().getFile(), dest)) {
        logger.warn("Completed file " + dest +
            " already exists, but files match, so continuing.");
        boolean deleted = fileToRoll.delete();
        if (!deleted) {
          logger.error("Unable to delete file " + fileToRoll.getAbsolutePath() +
              ". It will likely be ingested another time.");
        }
      } else {
        String message = "File name has been re-used with different" +
            " files. Spooling assumptions violated for " + dest;
        throw new IllegalStateException(message);
      }

      // Dest file exists and not on windows
    } else if (dest.exists()) {
      String message = "File name has been re-used with different" +
          " files. Spooling assumptions violated for " + dest;
      throw new IllegalStateException(message);

      // Destination file does not already exist. We are good to go!
    } else {
      boolean renamed = fileToRoll.renameTo(dest);
      if (renamed) {
        logger.debug("Successfully rolled file {} to {}", fileToRoll, dest);

        // now we no longer need the meta file
        deleteMetaFile();
      } else {
        /* If we are here then the file cannot be renamed for a reason other
         * than that the destination file exists (actually, that remains
         * possible w/ small probability due to TOC-TOU conditions).*/
        String message = "Unable to move " + fileToRoll + " to " + dest +
            ". This will likely cause duplicate events. Please verify that " +
            "flume has sufficient permissions to perform these operations.";
        throw new FlumeException(message);
      }
    }
  }

  /**
   * Delete the given spooled file
   *
   * @param fileToDelete
   * @throws IOException
   */
  private void deleteCurrentFile(File fileToDelete) throws IOException {
    logger.info("Preparing to delete file {}", fileToDelete);
    if (!fileToDelete.exists()) {
      logger.warn("Unable to delete nonexistent file: {}", fileToDelete);
      return;
    }
    if (!fileToDelete.delete()) {
      throw new IOException("Unable to delete spool file: " + fileToDelete);
    }
    // now we no longer need the meta file
    deleteMetaFile();
  }

  /**
   * Returns the next file to be consumed from the chosen directory.
   * If the directory is empty or the chosen file is not readable,
   * this will return an absent option.
   * If the {@link #consumeOrder} variable is {@link ConsumeOrder#OLDEST}
   * then returns the oldest file. If the {@link #consumeOrder} variable
   * is {@link ConsumeOrder#YOUNGEST} then returns the youngest file.
   * If two or more files are equally old/young, then the file name with
   * lower lexicographical value is returned.
   * If the {@link #consumeOrder} variable is {@link ConsumeOrder#RANDOM}
   * then cache the directory listing to amortize retreival cost, and return
   * any arbitary file from the directory.
   */
  private Optional<FileInfo> getNextFile() {
    List<File> candidateFiles = Collections.emptyList();

    if (consumeOrder != ConsumeOrder.RANDOM ||
<<<<<<< HEAD
      candidateFileIter == null ||
      !candidateFileIter.hasNext()) {
      /* Filter to exclude finished or hidden files */
      FileFilter filter = new FileFilter() {
        public boolean accept(File candidate) {
          String fileName = candidate.getName();
          if ((candidate.isDirectory()) ||
            (fileName.endsWith(completedSuffix)) ||
            (fileName.startsWith(".")) ||
            ignorePattern.matcher(fileName).matches()) {
            return false;
          }
          return true;
        }
      };
      candidateFiles = Arrays.asList(spoolDirectory.listFiles(filter));
=======
        candidateFileIter == null ||
        !candidateFileIter.hasNext()) {
      candidateFiles = getCandidateFiles(spoolDirectory.toPath());
>>>>>>> 511d8685
      listFilesCount++;
      candidateFileIter = candidateFiles.iterator();
    }

    if (!candidateFileIter.hasNext()) { // No matching file in spooling directory.
      return Optional.absent();
    }

    File selectedFile = candidateFileIter.next();
    if (consumeOrder == ConsumeOrder.RANDOM) { // Selected file is random.
      return openFile(selectedFile);
    } else if (consumeOrder == ConsumeOrder.YOUNGEST) {
<<<<<<< HEAD
      for (File candidateFile: candidateFiles) {
=======
      for (File candidateFile : candidateFiles) {
>>>>>>> 511d8685
        long compare = selectedFile.lastModified() -
            candidateFile.lastModified();
        if (compare == 0) { // ts is same pick smallest lexicographically.
          selectedFile = smallerLexicographical(selectedFile, candidateFile);
        } else if (compare < 0) { // candidate is younger (cand-ts > selec-ts)
          selectedFile = candidateFile;
        }
      }
    } else { // default order is OLDEST
<<<<<<< HEAD
      for (File candidateFile: candidateFiles) {
=======
      for (File candidateFile : candidateFiles) {
>>>>>>> 511d8685
        long compare = selectedFile.lastModified() -
            candidateFile.lastModified();
        if (compare == 0) { // ts is same pick smallest lexicographically.
          selectedFile = smallerLexicographical(selectedFile, candidateFile);
        } else if (compare > 0) { // candidate is older (cand-ts < selec-ts).
          selectedFile = candidateFile;
        }
      }
    }

<<<<<<< HEAD
=======
    firstTimeRead = true;

>>>>>>> 511d8685
    return openFile(selectedFile);
  }

  private File smallerLexicographical(File f1, File f2) {
    if (f1.getName().compareTo(f2.getName()) < 0) {
      return f1;
    }
    return f2;
  }
<<<<<<< HEAD
  /**
   * Opens a file for consuming
   * @param file
   * @return {@link #FileInfo} for the file to consume or absent option if the
   * file does not exists or readable.
   */
  private Optional<FileInfo> openFile(File file) {    
=======

  /**
   * Opens a file for consuming
   *
   * @param file
   * @return {@link FileInfo} for the file to consume or absent option if the
   * file does not exists or readable.
   */
  private Optional<FileInfo> openFile(File file) {
>>>>>>> 511d8685
    try {
      // roll the meta file, if needed
      String nextPath = file.getPath();
      PositionTracker tracker =
          DurablePositionTracker.getInstance(metaFile, nextPath);
      if (!tracker.getTarget().equals(nextPath)) {
        tracker.close();
        deleteMetaFile();
        tracker = DurablePositionTracker.getInstance(metaFile, nextPath);
      }

      // sanity check
      Preconditions.checkState(tracker.getTarget().equals(nextPath),
          "Tracker target %s does not equal expected filename %s",
          tracker.getTarget(), nextPath);

      ResettableInputStream in =
          new ResettableFileInputStream(file, tracker,
              ResettableFileInputStream.DEFAULT_BUF_SIZE, inputCharset,
              decodeErrorPolicy);
<<<<<<< HEAD
      EventDeserializer deserializer = EventDeserializerFactory.getInstance
          (deserializerType, deserializerContext, in);
=======
      EventDeserializer deserializer =
          EventDeserializerFactory.getInstance(deserializerType, deserializerContext, in);
>>>>>>> 511d8685

      return Optional.of(new FileInfo(file, deserializer));
    } catch (FileNotFoundException e) {
      // File could have been deleted in the interim
      logger.warn("Could not find file: " + file, e);
      return Optional.absent();
    } catch (IOException e) {
      logger.error("Exception opening file: " + file, e);
      return Optional.absent();
    }
  }

  private void deleteMetaFile() throws IOException {
    if (metaFile.exists() && !metaFile.delete()) {
      throw new IOException("Unable to delete old meta file " + metaFile);
    }
  }

  /**
   * An immutable class with information about a file being processed.
   */
  private static class FileInfo {
    private final File file;
    private final long length;
    private final long lastModified;
    private final EventDeserializer deserializer;

    public FileInfo(File file, EventDeserializer deserializer) {
      this.file = file;
      this.length = file.length();
      this.lastModified = file.lastModified();
      this.deserializer = deserializer;
    }

    public long getLength() {
      return length;
    }

    public long getLastModified() {
      return lastModified;
    }

    public EventDeserializer getDeserializer() {
      return deserializer;
    }

    public File getFile() {
      return file;
    }
  }

  @InterfaceAudience.Private
  @InterfaceStability.Unstable
  static enum DeletePolicy {
    NEVER,
    IMMEDIATE,
    DELAY
  }

  /**
   * Special builder class for ReliableSpoolingFileEventReader
   */
  public static class Builder {
    private File spoolDirectory;
    private String completedSuffix =
        SpoolDirectorySourceConfigurationConstants.SPOOLED_FILE_SUFFIX;
    private String includePattern = 
        SpoolDirectorySourceConfigurationConstants.DEFAULT_INCLUDE_PAT;
    private String ignorePattern =
        SpoolDirectorySourceConfigurationConstants.DEFAULT_IGNORE_PAT;
    private String trackerDirPath =
        SpoolDirectorySourceConfigurationConstants.DEFAULT_TRACKER_DIR;
    private Boolean annotateFileName =
        SpoolDirectorySourceConfigurationConstants.DEFAULT_FILE_HEADER;
    private String fileNameHeader =
        SpoolDirectorySourceConfigurationConstants.DEFAULT_FILENAME_HEADER_KEY;
    private Boolean annotateBaseName =
        SpoolDirectorySourceConfigurationConstants.DEFAULT_BASENAME_HEADER;
    private String baseNameHeader =
        SpoolDirectorySourceConfigurationConstants.DEFAULT_BASENAME_HEADER_KEY;
    private String deserializerType =
        SpoolDirectorySourceConfigurationConstants.DEFAULT_DESERIALIZER;
    private Context deserializerContext = new Context();
    private String deletePolicy =
        SpoolDirectorySourceConfigurationConstants.DEFAULT_DELETE_POLICY;
    private String inputCharset =
        SpoolDirectorySourceConfigurationConstants.DEFAULT_INPUT_CHARSET;
    private DecodeErrorPolicy decodeErrorPolicy = DecodeErrorPolicy.valueOf(
        SpoolDirectorySourceConfigurationConstants.DEFAULT_DECODE_ERROR_POLICY
            .toUpperCase(Locale.ENGLISH));
<<<<<<< HEAD
    private ConsumeOrder consumeOrder = 
        SpoolDirectorySourceConfigurationConstants.DEFAULT_CONSUME_ORDER;    
    
=======
    private ConsumeOrder consumeOrder =
        SpoolDirectorySourceConfigurationConstants.DEFAULT_CONSUME_ORDER;
    private boolean recursiveDirectorySearch =
        SpoolDirectorySourceConfigurationConstants.DEFAULT_RECURSIVE_DIRECTORY_SEARCH;

>>>>>>> 511d8685
    public Builder spoolDirectory(File directory) {
      this.spoolDirectory = directory;
      return this;
    }

    public Builder completedSuffix(String completedSuffix) {
      this.completedSuffix = completedSuffix;
      return this;
    }

    public Builder includePattern(String includePattern) {
      this.includePattern = includePattern;
      return this;
    }

    public Builder ignorePattern(String ignorePattern) {
      this.ignorePattern = ignorePattern;
      return this;
    }

    public Builder trackerDirPath(String trackerDirPath) {
      this.trackerDirPath = trackerDirPath;
      return this;
    }

    public Builder annotateFileName(Boolean annotateFileName) {
      this.annotateFileName = annotateFileName;
      return this;
    }

    public Builder fileNameHeader(String fileNameHeader) {
      this.fileNameHeader = fileNameHeader;
      return this;
    }

    public Builder annotateBaseName(Boolean annotateBaseName) {
      this.annotateBaseName = annotateBaseName;
      return this;
    }

    public Builder baseNameHeader(String baseNameHeader) {
      this.baseNameHeader = baseNameHeader;
      return this;
    }

    public Builder deserializerType(String deserializerType) {
      this.deserializerType = deserializerType;
      return this;
    }

    public Builder deserializerContext(Context deserializerContext) {
      this.deserializerContext = deserializerContext;
      return this;
    }

    public Builder deletePolicy(String deletePolicy) {
      this.deletePolicy = deletePolicy;
      return this;
    }

    public Builder inputCharset(String inputCharset) {
      this.inputCharset = inputCharset;
      return this;
    }

<<<<<<< HEAD
=======
    public Builder recursiveDirectorySearch(boolean recursiveDirectorySearch) {
      this.recursiveDirectorySearch = recursiveDirectorySearch;
      return this;
    }

>>>>>>> 511d8685
    public Builder decodeErrorPolicy(DecodeErrorPolicy decodeErrorPolicy) {
      this.decodeErrorPolicy = decodeErrorPolicy;
      return this;
    }
<<<<<<< HEAD
    
    public Builder consumeOrder(ConsumeOrder consumeOrder) {
      this.consumeOrder = consumeOrder;
      return this;
    }        
    
    public ReliableSpoolingFileEventReader build() throws IOException {
      return new ReliableSpoolingFileEventReader(spoolDirectory, completedSuffix,
          ignorePattern, trackerDirPath, annotateFileName, fileNameHeader,
          annotateBaseName, baseNameHeader, deserializerType,
          deserializerContext, deletePolicy, inputCharset, decodeErrorPolicy,
          consumeOrder);
=======

    public Builder consumeOrder(ConsumeOrder consumeOrder) {
      this.consumeOrder = consumeOrder;
      return this;
    }

    public ReliableSpoolingFileEventReader build() throws IOException {
      return new ReliableSpoolingFileEventReader(spoolDirectory, completedSuffix,
          includePattern, ignorePattern, trackerDirPath, annotateFileName, fileNameHeader,
          annotateBaseName, baseNameHeader, deserializerType,
          deserializerContext, deletePolicy, inputCharset, decodeErrorPolicy,
          consumeOrder, recursiveDirectorySearch);
>>>>>>> 511d8685
    }
  }

}<|MERGE_RESOLUTION|>--- conflicted
+++ resolved
@@ -23,13 +23,6 @@
 import com.google.common.base.Charsets;
 import com.google.common.base.Optional;
 import com.google.common.base.Preconditions;
-<<<<<<< HEAD
-import com.google.common.io.Files;
-import org.apache.commons.io.FileUtils;
-import org.apache.commons.io.filefilter.IOFileFilter;
-import org.apache.commons.lang.StringUtils;
-=======
->>>>>>> 511d8685
 import org.apache.flume.Context;
 import org.apache.flume.Event;
 import org.apache.flume.FlumeException;
@@ -50,15 +43,6 @@
 import org.slf4j.LoggerFactory;
 
 import java.io.File;
-<<<<<<< HEAD
-import java.io.FileFilter;
-import java.io.FileNotFoundException;
-import java.io.IOException;
-import java.nio.charset.Charset;
-import java.util.*;
-import java.util.regex.Pattern;
-import java.util.ArrayList;
-=======
 import java.io.FileNotFoundException;
 import java.io.IOException;
 import java.nio.charset.Charset;
@@ -73,7 +57,6 @@
 import java.util.List;
 import java.util.Locale;
 import java.util.regex.Pattern;
->>>>>>> 511d8685
 
 /**
  * <p>A {@link ReliableEventReader} which reads log data from files stored
@@ -119,14 +102,9 @@
   private final String deletePolicy;
   private final Charset inputCharset;
   private final DecodeErrorPolicy decodeErrorPolicy;
-<<<<<<< HEAD
-  private final ConsumeOrder consumeOrder;    
-  
-=======
   private final ConsumeOrder consumeOrder;
   private final boolean recursiveDirectorySearch;
 
->>>>>>> 511d8685
   private Optional<FileInfo> currentFile = Optional.absent();
   /** Always contains the last file from which lines have been read. */
   private Optional<FileInfo> lastFileRead = Optional.absent();
@@ -150,14 +128,9 @@
       boolean annotateBaseName, String baseNameHeader,
       String deserializerType, Context deserializerContext,
       String deletePolicy, String inputCharset,
-<<<<<<< HEAD
-      DecodeErrorPolicy decodeErrorPolicy, 
-      ConsumeOrder consumeOrder) throws IOException {
-=======
       DecodeErrorPolicy decodeErrorPolicy,
       ConsumeOrder consumeOrder,
       boolean recursiveDirectorySearch) throws IOException {
->>>>>>> 511d8685
 
     // Sanity checks
     Preconditions.checkNotNull(spoolDirectory);
@@ -196,13 +169,8 @@
     try {
       File canary = File.createTempFile("flume-spooldir-perm-check-", ".canary",
           spoolDirectory);
-<<<<<<< HEAD
-      Files.write("testing flume file permissions\n", canary, Charsets.UTF_8);
-      List<String> lines = Files.readLines(canary, Charsets.UTF_8);
-=======
       Files.write(canary.toPath(), "testing flume file permissions\n".getBytes());
       List<String> lines = Files.readAllLines(canary.toPath(), Charsets.UTF_8);
->>>>>>> 511d8685
       Preconditions.checkState(!lines.isEmpty(), "Empty canary file %s", canary);
       if (!canary.delete()) {
         throw new IOException("Unable to delete canary file " + canary);
@@ -221,20 +189,13 @@
     this.fileNameHeader = fileNameHeader;
     this.annotateBaseName = annotateBaseName;
     this.baseNameHeader = baseNameHeader;
-<<<<<<< HEAD
-=======
     this.includePattern = Pattern.compile(includePattern);
->>>>>>> 511d8685
     this.ignorePattern = Pattern.compile(ignorePattern);
     this.deletePolicy = deletePolicy;
     this.inputCharset = Charset.forName(inputCharset);
     this.decodeErrorPolicy = Preconditions.checkNotNull(decodeErrorPolicy);
-<<<<<<< HEAD
-    this.consumeOrder = Preconditions.checkNotNull(consumeOrder);    
-=======
     this.consumeOrder = Preconditions.checkNotNull(consumeOrder);
     this.recursiveDirectorySearch = recursiveDirectorySearch;
->>>>>>> 511d8685
 
     File trackerDirectory = new File(trackerDirPath);
 
@@ -258,21 +219,10 @@
     }
 
     this.metaFile = new File(trackerDirectory, metaFileName);
-<<<<<<< HEAD
-    if(metaFile.exists() && metaFile.length() == 0) {
-      deleteMetaFile();
-    }
-  }
-
-  @VisibleForTesting
-  int getListFilesCount() {
-    return listFilesCount;
-=======
 
     if (metaFile.exists() && metaFile.length() == 0) {
       deleteMetaFile();
     }
->>>>>>> 511d8685
   }
 
   /**
@@ -375,12 +325,8 @@
      * If so, try to roll to the next file, if there is one.
      * Loop until events is not empty or there is no next file in case of 0 byte files */
     while (events.isEmpty()) {
-<<<<<<< HEAD
-      logger.info("Last read took us just up to a file boundary. Rolling to the next file, if there is one.");
-=======
       logger.info("Last read took us just up to a file boundary. " +
                   "Rolling to the next file, if there is one.");
->>>>>>> 511d8685
       retireCurrentFile();
       currentFile = getNextFile();
       if (!currentFile.isPresent()) {
@@ -420,13 +366,6 @@
         event.getHeaders().put(baseNameHeader, basename);
       }
     }
-<<<<<<< HEAD
-
-    committed = false;
-    lastFileRead = currentFile;
-    return events;
-=======
->>>>>>> 511d8685
   }
 
   @Override
@@ -583,28 +522,9 @@
     List<File> candidateFiles = Collections.emptyList();
 
     if (consumeOrder != ConsumeOrder.RANDOM ||
-<<<<<<< HEAD
-      candidateFileIter == null ||
-      !candidateFileIter.hasNext()) {
-      /* Filter to exclude finished or hidden files */
-      FileFilter filter = new FileFilter() {
-        public boolean accept(File candidate) {
-          String fileName = candidate.getName();
-          if ((candidate.isDirectory()) ||
-            (fileName.endsWith(completedSuffix)) ||
-            (fileName.startsWith(".")) ||
-            ignorePattern.matcher(fileName).matches()) {
-            return false;
-          }
-          return true;
-        }
-      };
-      candidateFiles = Arrays.asList(spoolDirectory.listFiles(filter));
-=======
         candidateFileIter == null ||
         !candidateFileIter.hasNext()) {
       candidateFiles = getCandidateFiles(spoolDirectory.toPath());
->>>>>>> 511d8685
       listFilesCount++;
       candidateFileIter = candidateFiles.iterator();
     }
@@ -617,11 +537,7 @@
     if (consumeOrder == ConsumeOrder.RANDOM) { // Selected file is random.
       return openFile(selectedFile);
     } else if (consumeOrder == ConsumeOrder.YOUNGEST) {
-<<<<<<< HEAD
-      for (File candidateFile: candidateFiles) {
-=======
       for (File candidateFile : candidateFiles) {
->>>>>>> 511d8685
         long compare = selectedFile.lastModified() -
             candidateFile.lastModified();
         if (compare == 0) { // ts is same pick smallest lexicographically.
@@ -631,11 +547,7 @@
         }
       }
     } else { // default order is OLDEST
-<<<<<<< HEAD
-      for (File candidateFile: candidateFiles) {
-=======
       for (File candidateFile : candidateFiles) {
->>>>>>> 511d8685
         long compare = selectedFile.lastModified() -
             candidateFile.lastModified();
         if (compare == 0) { // ts is same pick smallest lexicographically.
@@ -646,11 +558,8 @@
       }
     }
 
-<<<<<<< HEAD
-=======
     firstTimeRead = true;
 
->>>>>>> 511d8685
     return openFile(selectedFile);
   }
 
@@ -660,15 +569,6 @@
     }
     return f2;
   }
-<<<<<<< HEAD
-  /**
-   * Opens a file for consuming
-   * @param file
-   * @return {@link #FileInfo} for the file to consume or absent option if the
-   * file does not exists or readable.
-   */
-  private Optional<FileInfo> openFile(File file) {    
-=======
 
   /**
    * Opens a file for consuming
@@ -678,7 +578,6 @@
    * file does not exists or readable.
    */
   private Optional<FileInfo> openFile(File file) {
->>>>>>> 511d8685
     try {
       // roll the meta file, if needed
       String nextPath = file.getPath();
@@ -699,13 +598,8 @@
           new ResettableFileInputStream(file, tracker,
               ResettableFileInputStream.DEFAULT_BUF_SIZE, inputCharset,
               decodeErrorPolicy);
-<<<<<<< HEAD
-      EventDeserializer deserializer = EventDeserializerFactory.getInstance
-          (deserializerType, deserializerContext, in);
-=======
       EventDeserializer deserializer =
           EventDeserializerFactory.getInstance(deserializerType, deserializerContext, in);
->>>>>>> 511d8685
 
       return Optional.of(new FileInfo(file, deserializer));
     } catch (FileNotFoundException e) {
@@ -796,17 +690,11 @@
     private DecodeErrorPolicy decodeErrorPolicy = DecodeErrorPolicy.valueOf(
         SpoolDirectorySourceConfigurationConstants.DEFAULT_DECODE_ERROR_POLICY
             .toUpperCase(Locale.ENGLISH));
-<<<<<<< HEAD
-    private ConsumeOrder consumeOrder = 
-        SpoolDirectorySourceConfigurationConstants.DEFAULT_CONSUME_ORDER;    
-    
-=======
     private ConsumeOrder consumeOrder =
         SpoolDirectorySourceConfigurationConstants.DEFAULT_CONSUME_ORDER;
     private boolean recursiveDirectorySearch =
         SpoolDirectorySourceConfigurationConstants.DEFAULT_RECURSIVE_DIRECTORY_SEARCH;
 
->>>>>>> 511d8685
     public Builder spoolDirectory(File directory) {
       this.spoolDirectory = directory;
       return this;
@@ -872,32 +760,15 @@
       return this;
     }
 
-<<<<<<< HEAD
-=======
     public Builder recursiveDirectorySearch(boolean recursiveDirectorySearch) {
       this.recursiveDirectorySearch = recursiveDirectorySearch;
       return this;
     }
 
->>>>>>> 511d8685
     public Builder decodeErrorPolicy(DecodeErrorPolicy decodeErrorPolicy) {
       this.decodeErrorPolicy = decodeErrorPolicy;
       return this;
     }
-<<<<<<< HEAD
-    
-    public Builder consumeOrder(ConsumeOrder consumeOrder) {
-      this.consumeOrder = consumeOrder;
-      return this;
-    }        
-    
-    public ReliableSpoolingFileEventReader build() throws IOException {
-      return new ReliableSpoolingFileEventReader(spoolDirectory, completedSuffix,
-          ignorePattern, trackerDirPath, annotateFileName, fileNameHeader,
-          annotateBaseName, baseNameHeader, deserializerType,
-          deserializerContext, deletePolicy, inputCharset, decodeErrorPolicy,
-          consumeOrder);
-=======
 
     public Builder consumeOrder(ConsumeOrder consumeOrder) {
       this.consumeOrder = consumeOrder;
@@ -910,7 +781,6 @@
           annotateBaseName, baseNameHeader, deserializerType,
           deserializerContext, deletePolicy, inputCharset, decodeErrorPolicy,
           consumeOrder, recursiveDirectorySearch);
->>>>>>> 511d8685
     }
   }
 
