--- conflicted
+++ resolved
@@ -887,13 +887,8 @@
       return new ReliableSpoolingFileEventReader(spoolDirectory, completedSuffix,
           includePattern, ignorePattern, trackerDirPath, annotateFileName, fileNameHeader,
           annotateBaseName, baseNameHeader, deserializerType,
-<<<<<<< HEAD
-          deserializerContext, deletePolicy, inputCharset, decodeErrorPolicy,
+          deserializerContext, deletePolicy, trackingPolicy, inputCharset, decodeErrorPolicy,
           consumeOrder, recursiveDirectorySearch, sourceCounter);
-=======
-          deserializerContext, deletePolicy, trackingPolicy, inputCharset, decodeErrorPolicy,
-          consumeOrder, recursiveDirectorySearch);
->>>>>>> 368776ff
     }
   }
 
