/**
 * Licensed to the Apache Software Foundation (ASF) under one
 * or more contributor license agreements.  See the NOTICE file
 * distributed with this work for additional information
 * regarding copyright ownership.  The ASF licenses this file
 * to you under the Apache License, Version 2.0 (the
 * "License"); you may not use this file except in compliance
 * with the License.  You may obtain a copy of the License at
 *
 *     http://www.apache.org/licenses/LICENSE-2.0
 *
 * Unless required by applicable law or agreed to in writing, software
 * distributed under the License is distributed on an "AS IS" BASIS,
 * WITHOUT WARRANTIES OR CONDITIONS OF ANY KIND, either express or implied.
 * See the License for the specific language governing permissions and
 * limitations under the License.
 */
/**
 * To change this template, choose Tools | Templates
 * and open the template in the editor.
 */

package org.apache.flume.source;

import com.google.common.base.Charsets;
import com.google.common.base.Preconditions;
import com.google.common.cache.Cache;
import com.google.common.cache.CacheBuilder;
import com.google.common.cache.CacheLoader;
import com.google.common.collect.Maps;
import java.nio.charset.Charset;
import java.util.Map;
import java.util.Set;
import java.util.concurrent.ExecutionException;
import java.util.regex.Pattern;
import org.apache.flume.Event;
import org.apache.flume.annotations.InterfaceAudience;
import org.apache.flume.annotations.InterfaceStability;
import org.apache.flume.event.EventBuilder;
import org.joda.time.DateTime;
import org.joda.time.format.DateTimeFormat;
import org.joda.time.format.DateTimeFormatter;
import org.slf4j.Logger;
import org.slf4j.LoggerFactory;

@InterfaceAudience.Private
@InterfaceStability.Evolving
public class SyslogParser {

  private static final Logger logger =
      LoggerFactory.getLogger(SyslogParser.class);

  private static final int TS_CACHE_MAX = 1000;  // timestamp cache size limit
  private static final Pattern TWO_SPACES = Pattern.compile("  ");
  private static final DateTimeFormatter rfc3164Format =
      DateTimeFormat.forPattern("MMM d HH:mm:ss").withZoneUTC();

  private static final String timePat = "yyyy-MM-dd'T'HH:mm:ss";
  private static final int RFC3164_LEN = 15;
  private static final int RFC5424_PREFIX_LEN = 19;
  private final DateTimeFormatter timeParser;

  private Cache<String, Long> timestampCache;

  public SyslogParser() {
    timeParser = DateTimeFormat.forPattern(timePat).withZoneUTC();
    timestampCache = CacheBuilder.newBuilder().maximumSize(TS_CACHE_MAX).build(
        new CacheLoader<String, Long>() {

          @Override
          public Long load(String key) throws Exception {
            return timeParser.parseMillis(key);
          }
        });
  }

  /**
   * Parses a Flume Event out of a syslog message string.
   * @param msg Syslog message, not including the newline character
   * @return Parsed Flume Event
   * @throws IllegalArgumentException if unable to successfully parse message
   */
  public Event parseMessage(String msg, Charset charset, Set<String> keepFields) {
    Map<String, String> headers = Maps.newHashMap();

    int msgLen = msg.length();

    int curPos = 0;

    Preconditions.checkArgument(msg.charAt(curPos) == '<',
        "Bad format: invalid priority: cannot find open bracket '<' (%s)", msg);

    int endBracketPos = msg.indexOf('>');
    Preconditions.checkArgument(endBracketPos > 0 && endBracketPos <= 6,
        "Bad format: invalid priority: cannot find end bracket '>' (%s)", msg);

    String priority = msg.substring(1, endBracketPos);
    int pri = Integer.parseInt(priority);
    int facility = pri / 8;
    int severity = pri % 8;

    // Remember priority
    headers.put(SyslogUtils.SYSLOG_PRIORITY, priority);

    // put fac / sev into header
    headers.put(SyslogUtils.SYSLOG_FACILITY, String.valueOf(facility));
    headers.put(SyslogUtils.SYSLOG_SEVERITY, String.valueOf(severity));

    Preconditions.checkArgument(msgLen > endBracketPos + 1,
        "Bad format: no data except priority (%s)", msg);

    // update parsing position
    curPos = endBracketPos + 1;

    // remember version string
    String version = null;
    if (msgLen > curPos + 2 && "1 ".equals(msg.substring(curPos, curPos + 2))) {
<<<<<<< HEAD
      version = msg.substring(curPos, curPos+1);
=======
      version = msg.substring(curPos, curPos + 1);
>>>>>>> 511d8685
      headers.put(SyslogUtils.SYSLOG_VERSION, version);
      curPos += 2;
    }

    // now parse timestamp (handle different varieties)

    long ts;
    String tsString;
    char dateStartChar = msg.charAt(curPos);

    try {

      // no timestamp specified; use relay current time
      if (dateStartChar == '-') {
        tsString = Character.toString(dateStartChar);
        ts = System.currentTimeMillis();
        if (msgLen <= curPos + 2) {
          throw new IllegalArgumentException(
              "bad syslog format (missing hostname)");
        }
        curPos += 2; // assume we skip past a space to get to the hostname

      // rfc3164 timestamp
      } else if (dateStartChar >= 'A' && dateStartChar <= 'Z') {
        if (msgLen <= curPos + RFC3164_LEN) {
          throw new IllegalArgumentException("bad timestamp format");
        }
        tsString = msg.substring(curPos, curPos + RFC3164_LEN);
        ts = parseRfc3164Time(tsString);
        curPos += RFC3164_LEN + 1;

      // rfc 5424 timestamp
      } else {
        int nextSpace = msg.indexOf(' ', curPos);
        if (nextSpace == -1) {
          throw new IllegalArgumentException("bad timestamp format");
        }
        tsString = msg.substring(curPos, nextSpace);
        ts = parseRfc5424Date(tsString);
        curPos = nextSpace + 1;
      }

    } catch (IllegalArgumentException ex) {
      throw new IllegalArgumentException("Unable to parse message: " + msg, ex);
    }

    headers.put("timestamp", String.valueOf(ts));

    // parse out hostname
    int nextSpace = msg.indexOf(' ', curPos);
    if (nextSpace == -1) {
      throw new IllegalArgumentException(
          "bad syslog format (missing hostname)");
    }
    // copy the host string to avoid holding the message string in memory
    // if using a memory-based queue
    String hostname = new String(msg.substring(curPos, nextSpace));
    headers.put("host", hostname);

    // EventBuilder will do a copy of its own, so no defensive copy of the body
    String data = "";
    if (msgLen > nextSpace + 1 && !SyslogUtils.keepAllFields(keepFields)) {
      curPos = nextSpace + 1;
      data = msg.substring(curPos);
      data = SyslogUtils.addFieldsToBody(keepFields, data, priority, version, tsString, hostname);
    } else {
      data = msg;
    }

    Event event = EventBuilder.withBody(data, charset, headers);

    return event;
  }

  /**
   * Parse date in RFC 5424 format. Uses an LRU cache to speed up parsing for
   * multiple messages that occur in the same second.
   * @param msg
   * @return Typical (for Java) milliseconds since UNIX epoch
   */
  protected long parseRfc5424Date(String msg) {

    Long ts = null;
    int curPos = 0;

    int msgLen = msg.length();
    Preconditions.checkArgument(msgLen > RFC5424_PREFIX_LEN,
        "Bad format: Not a valid RFC5424 timestamp: %s", msg);
    String timestampPrefix = msg.substring(curPos, RFC5424_PREFIX_LEN);

    try {
      ts = timestampCache.get(timestampPrefix);
    } catch (ExecutionException ex) {
      throw new IllegalArgumentException("bad timestamp format", ex);
    }

    curPos += RFC5424_PREFIX_LEN;

    Preconditions.checkArgument(ts != null, "Parsing error: timestamp is null");

    // look for the optional fractional seconds
    if (msg.charAt(curPos) == '.') {
      // figure out how many numeric digits
      boolean foundEnd = false;
      int endMillisPos = curPos + 1;

      if (msgLen <= endMillisPos) {
        throw new IllegalArgumentException("bad timestamp format (no TZ)");
      }

      // FIXME: TODO: ensure we handle all bad formatting cases
      while (!foundEnd) {
        char curDigit = msg.charAt(endMillisPos);
        if (curDigit >= '0' && curDigit <= '9') {
          endMillisPos++;
        } else {
          foundEnd = true;
        }
      }

      // if they had a valid fractional second, append it rounded to millis
      final int fractionalPositions = endMillisPos - (curPos + 1);
      if (fractionalPositions > 0) {
        long milliseconds = Long.parseLong(msg.substring(curPos + 1, endMillisPos));
        if (fractionalPositions > 3) {
          milliseconds /= Math.pow(10, (fractionalPositions - 3));
        } else if (fractionalPositions < 3) {
          milliseconds *= Math.pow(10, (3 - fractionalPositions));
        }
        ts += milliseconds;
      } else {
        throw new IllegalArgumentException(
            "Bad format: Invalid timestamp (fractional portion): " + msg);
      }

      curPos = endMillisPos;
    }

    // look for timezone
    char tzFirst = msg.charAt(curPos);

    // UTC
    if (tzFirst == 'Z') {
      // no-op
    } else if (tzFirst == '+' || tzFirst == '-') {

      Preconditions.checkArgument(msgLen > curPos + 5,
          "Bad format: Invalid timezone (%s)", msg);

      int polarity;
      if (tzFirst == '+') {
        polarity = +1;
      } else {
        polarity = -1;
      }

      char[] h = new char[5];
      for (int i = 0; i < 5; i++) {
        h[i] = msg.charAt(curPos + 1 + i);
      }

      if (h[0] >= '0' && h[0] <= '9'
          && h[1] >= '0' && h[1] <= '9'
          && h[2] == ':'
          && h[3] >= '0' && h[3] <= '9'
          && h[4] >= '0' && h[4] <= '9') {
        int hourOffset = Integer.parseInt(msg.substring(curPos + 1, curPos + 3));
        int minOffset = Integer.parseInt(msg.substring(curPos + 4, curPos + 6));
        ts -= polarity * ((hourOffset * 60) + minOffset) * 60000;
      } else {
        throw new IllegalArgumentException(
            "Bad format: Invalid timezone: " + msg);
      }

    }


    return ts;
  }

  /**
   * Parse the RFC3164 date format. This is trickier than it sounds because this
   * format does not specify a year so we get weird edge cases at year
   * boundaries. This implementation tries to "do what I mean".
   * @param ts RFC3164-compatible timestamp to be parsed
   * @return Typical (for Java) milliseconds since the UNIX epoch
   */
  protected long parseRfc3164Time(String ts) {
    DateTime now = DateTime.now();
    int year = now.getYear();

    ts = TWO_SPACES.matcher(ts).replaceFirst(" ");

    DateTime date;
    try {
      date = rfc3164Format.parseDateTime(ts);
    } catch (IllegalArgumentException e) {
      logger.debug("rfc3164 date parse failed on (" + ts + "): invalid format", e);
      return 0;
    }

    // rfc3164 dates are really dumb.
    /*
<<<<<<< HEAD
     * Some code to try and add some smarts to the year insertion as without a year in the message we
     * need to make some educated guessing.
     * First set the "fixed" to be the timestamp with the current year.
     * If the "fixed" time is more than one month in the future then roll it back a year.
     * If the "fixed" time is more than eleven months in the past then roll it forward a year.
     * This gives us a 12 month rolling window (11 months in the past, 1 month in the future) of timestamps.
=======
     * Some code to try and add some smarts to the year insertion as without a year in the message
     * we need to make some educated guessing.
     * First set the "fixed" to be the timestamp with the current year.
     * If the "fixed" time is more than one month in the future then roll it back a year.
     * If the "fixed" time is more than eleven months in the past then roll it forward a year.
     * This gives us a 12 month rolling window (11 months in the past, 1 month in the future) of
     * timestamps.
>>>>>>> 511d8685
     */

    if (date != null) {
      DateTime fixed = date.withYear(year);

      // flume clock is ahead or there is some latency, and the year rolled
      if (fixed.isAfter(now) && fixed.minusMonths(1).isAfter(now)) {
<<<<<<< HEAD
         fixed = date.minusYears(1);
=======
        fixed = date.minusYears(1);
>>>>>>> 511d8685
      // flume clock is behind and the year rolled
      } else if (fixed.isBefore(now) && fixed.plusMonths(1).isBefore(now)) {
        fixed = date.plusYears(1);
      }
      date = fixed;
    }

    if (date == null) {
      return 0;
    }

    return date.getMillis();
  }


}<|MERGE_RESOLUTION|>--- conflicted
+++ resolved
@@ -115,11 +115,7 @@
     // remember version string
     String version = null;
     if (msgLen > curPos + 2 && "1 ".equals(msg.substring(curPos, curPos + 2))) {
-<<<<<<< HEAD
-      version = msg.substring(curPos, curPos+1);
-=======
       version = msg.substring(curPos, curPos + 1);
->>>>>>> 511d8685
       headers.put(SyslogUtils.SYSLOG_VERSION, version);
       curPos += 2;
     }
@@ -323,14 +319,6 @@
 
     // rfc3164 dates are really dumb.
     /*
-<<<<<<< HEAD
-     * Some code to try and add some smarts to the year insertion as without a year in the message we
-     * need to make some educated guessing.
-     * First set the "fixed" to be the timestamp with the current year.
-     * If the "fixed" time is more than one month in the future then roll it back a year.
-     * If the "fixed" time is more than eleven months in the past then roll it forward a year.
-     * This gives us a 12 month rolling window (11 months in the past, 1 month in the future) of timestamps.
-=======
      * Some code to try and add some smarts to the year insertion as without a year in the message
      * we need to make some educated guessing.
      * First set the "fixed" to be the timestamp with the current year.
@@ -338,7 +326,6 @@
      * If the "fixed" time is more than eleven months in the past then roll it forward a year.
      * This gives us a 12 month rolling window (11 months in the past, 1 month in the future) of
      * timestamps.
->>>>>>> 511d8685
      */
 
     if (date != null) {
@@ -346,11 +333,7 @@
 
       // flume clock is ahead or there is some latency, and the year rolled
       if (fixed.isAfter(now) && fixed.minusMonths(1).isAfter(now)) {
-<<<<<<< HEAD
-         fixed = date.minusYears(1);
-=======
         fixed = date.minusYears(1);
->>>>>>> 511d8685
       // flume clock is behind and the year rolled
       } else if (fixed.isBefore(now) && fixed.plusMonths(1).isBefore(now)) {
         fixed = date.plusYears(1);
