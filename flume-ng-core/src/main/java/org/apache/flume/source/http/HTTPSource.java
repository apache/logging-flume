--- conflicted
+++ resolved
@@ -41,16 +41,12 @@
 import javax.servlet.http.HttpServletResponse;
 import java.io.IOException;
 import java.net.ServerSocket;
-<<<<<<< HEAD
-import java.util.*;
-=======
 import java.util.ArrayList;
 import java.util.Arrays;
 import java.util.Collections;
 import java.util.LinkedList;
 import java.util.List;
 import java.util.Map;
->>>>>>> 511d8685
 
 /**
  * A source which accepts Flume Events by HTTP POST and GET. GET should be used
@@ -113,37 +109,17 @@
 
       port = context.getInteger(HTTPSourceConfigurationConstants.CONFIG_PORT);
       host = context.getString(HTTPSourceConfigurationConstants.CONFIG_BIND,
-<<<<<<< HEAD
-        HTTPSourceConfigurationConstants.DEFAULT_BIND);
-=======
           HTTPSourceConfigurationConstants.DEFAULT_BIND);
->>>>>>> 511d8685
 
       Preconditions.checkState(host != null && !host.isEmpty(),
                 "HTTPSource hostname specified is empty");
       Preconditions.checkNotNull(port, "HTTPSource requires a port number to be"
-<<<<<<< HEAD
-        + " specified");
-=======
           + " specified");
->>>>>>> 511d8685
 
       String handlerClassName = context.getString(
               HTTPSourceConfigurationConstants.CONFIG_HANDLER,
               HTTPSourceConfigurationConstants.DEFAULT_HANDLER).trim();
 
-<<<<<<< HEAD
-      if(sslEnabled) {
-        LOG.debug("SSL configuration enabled");
-        keyStorePath = context.getString(HTTPSourceConfigurationConstants.SSL_KEYSTORE);
-        Preconditions.checkArgument(keyStorePath != null && !keyStorePath.isEmpty(),
-                                        "Keystore is required for SSL Conifguration" );
-        keyStorePassword = context.getString(HTTPSourceConfigurationConstants.SSL_KEYSTORE_PASSWORD);
-        Preconditions.checkArgument(keyStorePassword != null,
-          "Keystore password is required for SSL Configuration");
-        String excludeProtocolsStr = context.getString(HTTPSourceConfigurationConstants
-          .EXCLUDE_PROTOCOLS);
-=======
       if (sslEnabled) {
         LOG.debug("SSL configuration enabled");
         keyStorePath = context.getString(HTTPSourceConfigurationConstants.SSL_KEYSTORE);
@@ -155,7 +131,6 @@
             "Keystore password is required for SSL Configuration");
         String excludeProtocolsStr =
             context.getString(HTTPSourceConfigurationConstants.EXCLUDE_PROTOCOLS);
->>>>>>> 511d8685
         if (excludeProtocolsStr == null) {
           excludedProtocols.add("SSLv3");
         } else {
@@ -230,12 +205,7 @@
     connectors[0].setPort(port);
     srv.setConnectors(connectors);
     try {
-<<<<<<< HEAD
-      org.mortbay.jetty.servlet.Context root =
-        new org.mortbay.jetty.servlet.Context(
-=======
       org.mortbay.jetty.servlet.Context root = new org.mortbay.jetty.servlet.Context(
->>>>>>> 511d8685
           srv, "/", org.mortbay.jetty.servlet.Context.SESSIONS);
       root.addServlet(new ServletHolder(new FlumeHTTPServlet()), "/");
       HTTPServerConstraintUtil.enforceConstraints(root);
@@ -320,43 +290,23 @@
   }
 
   private static class HTTPSourceSocketConnector extends SslSocketConnector {
-<<<<<<< HEAD
-
     private final List<String> excludedProtocols;
-=======
-    private final List<String> excludedProtocols;
-
->>>>>>> 511d8685
+
     HTTPSourceSocketConnector(List<String> excludedProtocols) {
       this.excludedProtocols = excludedProtocols;
     }
 
     @Override
-<<<<<<< HEAD
-    public ServerSocket newServerSocket(String host, int port,
-      int backlog) throws IOException {
-      SSLServerSocket socket = (SSLServerSocket)super.newServerSocket(host,
-        port, backlog);
-      String[] protocols = socket.getEnabledProtocols();
-      List<String> newProtocols = new ArrayList<String>(protocols.length);
-      for(String protocol: protocols) {
-=======
     public ServerSocket newServerSocket(String host, int port, int backlog) throws IOException {
       SSLServerSocket socket = (SSLServerSocket)super.newServerSocket(host, port, backlog);
       String[] protocols = socket.getEnabledProtocols();
       List<String> newProtocols = new ArrayList<String>(protocols.length);
       for (String protocol: protocols) {
->>>>>>> 511d8685
         if (!excludedProtocols.contains(protocol)) {
           newProtocols.add(protocol);
         }
       }
-<<<<<<< HEAD
-      socket.setEnabledProtocols(
-        newProtocols.toArray(new String[newProtocols.size()]));
-=======
       socket.setEnabledProtocols(newProtocols.toArray(new String[newProtocols.size()]));
->>>>>>> 511d8685
       return socket;
     }
   }
