/*
 * Licensed to the Apache Software Foundation (ASF) under one
 * or more contributor license agreements.  See the NOTICE file
 * distributed with this work for additional information
 * regarding copyright ownership.  The ASF licenses this file
 * to you under the Apache License, Version 2.0 (the
 * "License"); you may not use this file except in compliance
 * with the License.  You may obtain a copy of the License at
 *
 * http://www.apache.org/licenses/LICENSE-2.0
 *
 * Unless required by applicable law or agreed to in writing,
 * software distributed under the License is distributed on an
 * "AS IS" BASIS, WITHOUT WARRANTIES OR CONDITIONS OF ANY
 * KIND, either express or implied.  See the License for the
 * specific language governing permissions and limitations
 * under the License.
 */

package org.apache.flume.source;

import java.util.concurrent.atomic.AtomicBoolean;

import org.apache.flume.CounterGroup;
import org.apache.flume.EventDeliveryException;
import org.apache.flume.PollableSource;
import org.apache.flume.Source;
import org.apache.flume.SourceRunner;
import org.apache.flume.channel.ChannelProcessor;
import org.apache.flume.lifecycle.LifecycleState;
import org.slf4j.Logger;
import org.slf4j.LoggerFactory;

/**
 * <p>
 * An implementation of {@link SourceRunner} that can drive a
 * {@link PollableSource}.
 * </p>
 * <p>
 * A {@link PollableSourceRunner} wraps a {@link PollableSource} in the required
 * run loop in order for it to operate. Internally, metrics and counters are
 * kept such that a source that returns a {@link PollableSource.Status} of
 * {@code BACKOFF} causes the run loop to do exactly that. There's a maximum
 * backoff period of 500ms. A source that returns {@code READY} is immediately
 * invoked. Note that {@code BACKOFF} is merely a hint to the runner; it need
 * not be strictly adhered to.
 * </p>
 */
public class PollableSourceRunner extends SourceRunner {

<<<<<<< HEAD
  private static final Logger logger = LoggerFactory
      .getLogger(PollableSourceRunner.class);
=======
  private static final Logger logger = LoggerFactory.getLogger(PollableSourceRunner.class);
>>>>>>> 511d8685

  private AtomicBoolean shouldStop;

  private CounterGroup counterGroup;
  private PollingRunner runner;
  private Thread runnerThread;
  private LifecycleState lifecycleState;

  public PollableSourceRunner() {
    shouldStop = new AtomicBoolean();
    counterGroup = new CounterGroup();
    lifecycleState = LifecycleState.IDLE;
  }

  @Override
  public void start() {
    PollableSource source = (PollableSource) getSource();
    ChannelProcessor cp = source.getChannelProcessor();
    cp.initialize();
    source.start();

    runner = new PollingRunner();

    runner.source = source;
    runner.counterGroup = counterGroup;
    runner.shouldStop = shouldStop;

    runnerThread = new Thread(runner);
    runnerThread.setName(getClass().getSimpleName() + "-" + 
        source.getClass().getSimpleName() + "-" + source.getName());
    runnerThread.start();

    lifecycleState = LifecycleState.START;
  }

  @Override
  public void stop() {

    runner.shouldStop.set(true);

    try {
      runnerThread.interrupt();
      runnerThread.join();
    } catch (InterruptedException e) {
      logger.warn("Interrupted while waiting for polling runner to stop. Please report this.", e);
      Thread.currentThread().interrupt();
    }

    Source source = getSource();
    source.stop();
    ChannelProcessor cp = source.getChannelProcessor();
    cp.close();

    lifecycleState = LifecycleState.STOP;
  }

  @Override
  public String toString() {
    return "PollableSourceRunner: { source:" + getSource() + " counterGroup:"
        + counterGroup + " }";
  }

  @Override
  public LifecycleState getLifecycleState() {
    return lifecycleState;
  }

  public static class PollingRunner implements Runnable {

    private PollableSource source;
    private AtomicBoolean shouldStop;
    private CounterGroup counterGroup;

    @Override
    public void run() {
      logger.debug("Polling runner starting. Source:{}", source);

      while (!shouldStop.get()) {
        counterGroup.incrementAndGet("runner.polls");

        try {
          if (source.process().equals(PollableSource.Status.BACKOFF)) {
            counterGroup.incrementAndGet("runner.backoffs");

            Thread.sleep(Math.min(
                counterGroup.incrementAndGet("runner.backoffs.consecutive")
                * source.getBackOffSleepIncrement(), source.getMaxBackOffSleepInterval()));
          } else {
            counterGroup.set("runner.backoffs.consecutive", 0L);
          }
        } catch (InterruptedException e) {
          logger.info("Source runner interrupted. Exiting");
          counterGroup.incrementAndGet("runner.interruptions");
        } catch (EventDeliveryException e) {
          logger.error("Unable to deliver event. Exception follows.", e);
          counterGroup.incrementAndGet("runner.deliveryErrors");
        } catch (Exception e) {
          counterGroup.incrementAndGet("runner.errors");
          logger.error("Unhandled exception, logging and sleeping for " +
              source.getMaxBackOffSleepInterval() + "ms", e);
          try {
            Thread.sleep(source.getMaxBackOffSleepInterval());
          } catch (InterruptedException ex) {
            Thread.currentThread().interrupt();
          }
        }
      }

      logger.debug("Polling runner exiting. Metrics:{}", counterGroup);
    }

  }

}<|MERGE_RESOLUTION|>--- conflicted
+++ resolved
@@ -48,12 +48,7 @@
  */
 public class PollableSourceRunner extends SourceRunner {
 
-<<<<<<< HEAD
-  private static final Logger logger = LoggerFactory
-      .getLogger(PollableSourceRunner.class);
-=======
   private static final Logger logger = LoggerFactory.getLogger(PollableSourceRunner.class);
->>>>>>> 511d8685
 
   private AtomicBoolean shouldStop;
 
