--- conflicted
+++ resolved
@@ -42,15 +42,9 @@
   public static final String CONFIG_MAX_LINE_LENGTH = "max-line-length";
   public static final int DEFAULT_MAX_LINE_LENGTH = 512;
 
-<<<<<<< HEAD
- /**
-  * Encoding for the netcat source
-  */
-=======
   /**
    * Encoding for the netcat source
    */
->>>>>>> 511d8685
   public static final String CONFIG_SOURCE_ENCODING = "encoding";
   public static final String DEFAULT_ENCODING = "utf-8";
 }