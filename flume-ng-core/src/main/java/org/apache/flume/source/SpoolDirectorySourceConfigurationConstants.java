/*
 * Licensed to the Apache Software Foundation (ASF) under one or more
 * contributor license agreements. See the NOTICE file distributed with this
 * work for additional information regarding copyright ownership. The ASF
 * licenses this file to you under the Apache License, Version 2.0 (the
 * "License"); you may not use this file except in compliance with the License.
 * You may obtain a copy of the License at
 *
 * http://www.apache.org/licenses/LICENSE-2.0
 *
 * Unless required by applicable law or agreed to in writing, software
 * distributed under the License is distributed on an "AS IS" BASIS, WITHOUT
 * WARRANTIES OR CONDITIONS OF ANY KIND, either express or implied. See the
 * License for the specific language governing permissions and limitations under
 * the License.
 */

package org.apache.flume.source;

import org.apache.flume.serialization.DecodeErrorPolicy;

public class SpoolDirectorySourceConfigurationConstants {
  /** Directory where files are deposited. */
  public static final String SPOOL_DIRECTORY = "spoolDir";

  /** Suffix appended to files when they are finished being sent. */
  public static final String SPOOLED_FILE_SUFFIX = "fileSuffix";
  public static final String DEFAULT_SPOOLED_FILE_SUFFIX = ".COMPLETED";

  /** Header in which to put absolute path filename. */
  public static final String FILENAME_HEADER_KEY = "fileHeaderKey";
  public static final String DEFAULT_FILENAME_HEADER_KEY = "file";

  /** Whether to include absolute path filename in a header. */
  public static final String FILENAME_HEADER = "fileHeader";
  public static final boolean DEFAULT_FILE_HEADER = false;

  /** Header in which to put the basename of file. */
  public static final String BASENAME_HEADER_KEY = "basenameHeaderKey";
  public static final String DEFAULT_BASENAME_HEADER_KEY = "basename";

  /** Whether to include the basename of a file in a header. */
  public static final String BASENAME_HEADER = "basenameHeader";
  public static final boolean DEFAULT_BASENAME_HEADER = false;

  /** What size to batch with before sending to ChannelProcessor. */
  public static final String BATCH_SIZE = "batchSize";
  public static final int DEFAULT_BATCH_SIZE = 100;

  /** Maximum number of lines to buffer between commits. */
  @Deprecated
  public static final String BUFFER_MAX_LINES = "bufferMaxLines";
  @Deprecated
  public static final int DEFAULT_BUFFER_MAX_LINES = 100;

  /** Maximum length of line (in characters) in buffer between commits. */
  @Deprecated
  public static final String BUFFER_MAX_LINE_LENGTH = "bufferMaxLineLength";
  @Deprecated
  public static final int DEFAULT_BUFFER_MAX_LINE_LENGTH = 5000;

  /** Pattern of files to include */
  public static final String INCLUDE_PAT = "includePattern";
  public static final String DEFAULT_INCLUDE_PAT = "^.*$"; // any file

  /** Pattern of files to ignore */
  public static final String IGNORE_PAT = "ignorePattern";
  public static final String DEFAULT_IGNORE_PAT = "^$"; // no effect

  /** Directory to store metadata about files being processed */
  public static final String TRACKER_DIR = "trackerDir";
  public static final String DEFAULT_TRACKER_DIR = ".flumespool";

  /** Deserializer to use to parse the file data into Flume Events */
  public static final String DESERIALIZER = "deserializer";
  public static final String DEFAULT_DESERIALIZER = "LINE";

  public static final String DELETE_POLICY = "deletePolicy";
  public static final String DEFAULT_DELETE_POLICY = "never";

  /** Character set used when reading the input. */
  public static final String INPUT_CHARSET = "inputCharset";
  public static final String DEFAULT_INPUT_CHARSET = "UTF-8";

  /** What to do when there is a character set decoding error. */
  public static final String DECODE_ERROR_POLICY = "decodeErrorPolicy";
  public static final String DEFAULT_DECODE_ERROR_POLICY =
      DecodeErrorPolicy.FAIL.name();

  public static final String MAX_BACKOFF = "maxBackoff";

  public static final Integer DEFAULT_MAX_BACKOFF = 4000;
  
  /** Consume order. */
  public enum ConsumeOrder {
    OLDEST, YOUNGEST, RANDOM
  }
<<<<<<< HEAD
  public static final String CONSUME_ORDER = "consumeOrder";
  public static final ConsumeOrder DEFAULT_CONSUME_ORDER = ConsumeOrder.OLDEST;    
  
=======

  public static final String CONSUME_ORDER = "consumeOrder";
  public static final ConsumeOrder DEFAULT_CONSUME_ORDER = ConsumeOrder.OLDEST;

  /**
   * Flag to indicate if we should recursively checking for new files. The
   * default is false, so a configuration file entry would be needed to enable
   * this setting
   */
  public static final String RECURSIVE_DIRECTORY_SEARCH = "recursiveDirectorySearch";
  public static final boolean DEFAULT_RECURSIVE_DIRECTORY_SEARCH = false;

>>>>>>> 511d8685
  /** Delay(in milliseconds) used when polling for new files. The default is 500ms */
  public static final String POLL_DELAY = "pollDelay";
  public static final int DEFAULT_POLL_DELAY = 500;
}<|MERGE_RESOLUTION|>--- conflicted
+++ resolved
@@ -95,11 +95,6 @@
   public enum ConsumeOrder {
     OLDEST, YOUNGEST, RANDOM
   }
-<<<<<<< HEAD
-  public static final String CONSUME_ORDER = "consumeOrder";
-  public static final ConsumeOrder DEFAULT_CONSUME_ORDER = ConsumeOrder.OLDEST;    
-  
-=======
 
   public static final String CONSUME_ORDER = "consumeOrder";
   public static final ConsumeOrder DEFAULT_CONSUME_ORDER = ConsumeOrder.OLDEST;
@@ -112,7 +107,6 @@
   public static final String RECURSIVE_DIRECTORY_SEARCH = "recursiveDirectorySearch";
   public static final boolean DEFAULT_RECURSIVE_DIRECTORY_SEARCH = false;
 
->>>>>>> 511d8685
   /** Delay(in milliseconds) used when polling for new files. The default is 500ms */
   public static final String POLL_DELAY = "pollDelay";
   public static final int DEFAULT_POLL_DELAY = 500;
