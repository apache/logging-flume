--- conflicted
+++ resolved
@@ -217,11 +217,7 @@
       return this;
     }
 
-<<<<<<< HEAD
-    Builder setUseLogReplayV1(boolean useLogReplayV1){
-=======
     Builder setUseLogReplayV1(boolean useLogReplayV1) {
->>>>>>> 511d8685
       this.useLogReplayV1 = useLogReplayV1;
       return this;
     }
@@ -268,34 +264,15 @@
 
     Log build() throws IOException {
       return new Log(bCheckpointInterval, bMaxFileSize, bQueueCapacity,
-<<<<<<< HEAD
-        bUseDualCheckpoints, bCompressBackupCheckpoint,bCheckpointDir,
-        bBackupCheckpointDir, bName, useLogReplayV1, useFastReplay,
-        bMinimumRequiredSpace, bEncryptionKeyProvider, bEncryptionKeyAlias,
-        bEncryptionCipherProvider, bUsableSpaceRefreshInterval,
-        fsyncPerTransaction, fsyncInterval, checkpointOnClose, bLogDirs);
-=======
           bUseDualCheckpoints, bCompressBackupCheckpoint, bCheckpointDir,
           bBackupCheckpointDir, bName, useLogReplayV1, useFastReplay,
           bMinimumRequiredSpace, bEncryptionKeyProvider, bEncryptionKeyAlias,
           bEncryptionCipherProvider, bUsableSpaceRefreshInterval,
           fsyncPerTransaction, fsyncInterval, checkpointOnClose, bLogDirs);
->>>>>>> 511d8685
     }
   }
 
   private Log(long checkpointInterval, long maxFileSize, int queueCapacity,
-<<<<<<< HEAD
-    boolean useDualCheckpoints, boolean compressBackupCheckpoint,
-    File checkpointDir, File backupCheckpointDir,
-    String name, boolean useLogReplayV1, boolean useFastReplay,
-    long minimumRequiredSpace, @Nullable KeyProvider encryptionKeyProvider,
-    @Nullable String encryptionKeyAlias,
-    @Nullable String encryptionCipherProvider,
-    long usableSpaceRefreshInterval, boolean fsyncPerTransaction,
-    int fsyncInterval, boolean checkpointOnClose, File... logDirs)
-          throws IOException {
-=======
               boolean useDualCheckpoints, boolean compressBackupCheckpoint,
               File checkpointDir, File backupCheckpointDir,
               String name, boolean useLogReplayV1, boolean useFastReplay,
@@ -305,7 +282,6 @@
               long usableSpaceRefreshInterval, boolean fsyncPerTransaction,
               int fsyncInterval, boolean checkpointOnClose, File... logDirs)
       throws IOException {
->>>>>>> 511d8685
     Preconditions.checkArgument(checkpointInterval > 0,
         "checkpointInterval <= 0");
     Preconditions.checkArgument(queueCapacity > 0, "queueCapacity <= 0");
@@ -459,21 +435,12 @@
 
       try {
         backingStore =
-<<<<<<< HEAD
-          EventQueueBackingStoreFactory.get(checkpointFile,
-            backupCheckpointDir, queueCapacity, channelNameDescriptor,
-            true, this.useDualCheckpoints,
-            this.compressBackupCheckpoint);
-        queue = new FlumeEventQueue(backingStore, inflightTakesFile,
-                inflightPutsFile, queueSetDir);
-=======
             EventQueueBackingStoreFactory.get(checkpointFile,
                 backupCheckpointDir, queueCapacity, channelNameDescriptor,
                 true, this.useDualCheckpoints,
                 this.compressBackupCheckpoint);
         queue = new FlumeEventQueue(backingStore, inflightTakesFile,
             inflightPutsFile, queueSetDir);
->>>>>>> 511d8685
         LOGGER.info("Last Checkpoint " + new Date(checkpointFile.lastModified())
             + ", queue depth = " + queue.getSize());
 
@@ -506,19 +473,11 @@
           }
         }
         backingStore = EventQueueBackingStoreFactory.get(
-<<<<<<< HEAD
-          checkpointFile, backupCheckpointDir, queueCapacity,
-          channelNameDescriptor, true, useDualCheckpoints,
-          compressBackupCheckpoint);
-        queue = new FlumeEventQueue(backingStore, inflightTakesFile,
-                inflightPutsFile, queueSetDir);
-=======
             checkpointFile, backupCheckpointDir, queueCapacity,
             channelNameDescriptor, true, useDualCheckpoints,
             compressBackupCheckpoint);
         queue = new FlumeEventQueue(backingStore, inflightTakesFile,
             inflightPutsFile, queueSetDir);
->>>>>>> 511d8685
         // If the checkpoint was deleted due to BadCheckpointException, then
         // trigger fast replay if the channel is configured to.
         shouldFastReplay = this.useFastReplay;
@@ -556,21 +515,13 @@
                         KeyProvider encryptionKeyProvider,
                         boolean useFastReplay) throws Exception {
     CheckpointRebuilder rebuilder = new CheckpointRebuilder(dataFiles,
-<<<<<<< HEAD
-            queue, fsyncPerTransaction);
-=======
         queue, fsyncPerTransaction);
->>>>>>> 511d8685
     if (useFastReplay && rebuilder.rebuild()) {
       didFastReplay = true;
       LOGGER.info("Fast replay successful.");
     } else {
       ReplayHandler replayHandler = new ReplayHandler(queue,
-<<<<<<< HEAD
-              encryptionKeyProvider, fsyncPerTransaction);
-=======
           encryptionKeyProvider, fsyncPerTransaction);
->>>>>>> 511d8685
       if (useLogReplayV1) {
         LOGGER.info("Replaying logs with v1 replay logic");
         replayHandler.replayLogv1(dataFiles);
@@ -652,11 +603,7 @@
    * @throws InterruptedException
    */
   FlumeEvent get(FlumeEventPointer pointer) throws IOException,
-<<<<<<< HEAD
-    InterruptedException, NoopRecordException, CorruptEventException {
-=======
       InterruptedException, NoopRecordException, CorruptEventException {
->>>>>>> 511d8685
     Preconditions.checkState(open, "Log is closed");
     int id = pointer.getFileID();
     LogFile.RandomReader logFile = idLogFileMap.get(id);
@@ -667,11 +614,7 @@
       if (fsyncPerTransaction) {
         open = false;
         throw new IOException("Corrupt event found. Please run File Channel " +
-<<<<<<< HEAD
-          "Integrity tool.", ex);
-=======
             "Integrity tool.", ex);
->>>>>>> 511d8685
       }
       throw ex;
     }
@@ -697,11 +640,7 @@
     int logFileIndex = nextLogWriter(transactionID);
     long usableSpace = logFiles.get(logFileIndex).getUsableSpace();
     long requiredSpace = minimumRequiredSpace + buffer.limit();
-<<<<<<< HEAD
-    if(usableSpace <= requiredSpace) {
-=======
     if (usableSpace <= requiredSpace) {
->>>>>>> 511d8685
       throw new IOException("Usable space exhausted, only " + usableSpace +
           " bytes remaining, required " + requiredSpace + " bytes");
     }
@@ -745,11 +684,7 @@
     int logFileIndex = nextLogWriter(transactionID);
     long usableSpace = logFiles.get(logFileIndex).getUsableSpace();
     long requiredSpace = minimumRequiredSpace + buffer.limit();
-<<<<<<< HEAD
-    if(usableSpace <= requiredSpace) {
-=======
     if (usableSpace <= requiredSpace) {
->>>>>>> 511d8685
       throw new IOException("Usable space exhausted, only " + usableSpace +
           " bytes remaining, required " + requiredSpace + " bytes");
     }
@@ -792,11 +727,7 @@
     int logFileIndex = nextLogWriter(transactionID);
     long usableSpace = logFiles.get(logFileIndex).getUsableSpace();
     long requiredSpace = minimumRequiredSpace + buffer.limit();
-<<<<<<< HEAD
-    if(usableSpace <= requiredSpace) {
-=======
     if (usableSpace <= requiredSpace) {
->>>>>>> 511d8685
       throw new IOException("Usable space exhausted, only " + usableSpace +
           " bytes remaining, required " + requiredSpace + " bytes");
     }
@@ -857,11 +788,7 @@
   }
 
 
-<<<<<<< HEAD
-  private void unlockExclusive()  {
-=======
   private void unlockExclusive() {
->>>>>>> 511d8685
     checkpointWriterLock.unlock();
   }
 
@@ -886,20 +813,12 @@
     try {
       open = false;
       try {
-<<<<<<< HEAD
-        if(checkpointOnClose) {
-=======
         if (checkpointOnClose) {
->>>>>>> 511d8685
           writeCheckpoint(true); // do this before acquiring exclusive lock
         }
       } catch (Exception err) {
         LOGGER.warn("Failed creating checkpoint on close of channel " + channelNameDescriptor +
-<<<<<<< HEAD
-                "Replay will take longer next time channel is started.", err);
-=======
             "Replay will take longer next time channel is started.", err);
->>>>>>> 511d8685
       }
       shutdownWorker();
       if (logFiles != null) {
@@ -977,11 +896,7 @@
     int logFileIndex = nextLogWriter(transactionID);
     long usableSpace = logFiles.get(logFileIndex).getUsableSpace();
     long requiredSpace = minimumRequiredSpace + buffer.limit();
-<<<<<<< HEAD
-    if(usableSpace <= requiredSpace) {
-=======
     if (usableSpace <= requiredSpace) {
->>>>>>> 511d8685
       throw new IOException("Usable space exhausted, only " + usableSpace +
           " bytes remaining, required " + requiredSpace + " bytes");
     }
@@ -1049,11 +964,7 @@
    * @throws IOException
    */
   private synchronized void roll(int index, ByteBuffer buffer)
-<<<<<<< HEAD
-    throws IOException {
-=======
       throws IOException {
->>>>>>> 511d8685
     lockShared();
 
     try {
@@ -1061,29 +972,17 @@
       // check to make sure a roll is actually required due to
       // the possibility of multiple writes waiting on lock
       if (oldLogFile == null || buffer == null ||
-<<<<<<< HEAD
-        oldLogFile.isRollRequired(buffer)) {
-=======
           oldLogFile.isRollRequired(buffer)) {
->>>>>>> 511d8685
         try {
           LOGGER.info("Roll start " + logDirs[index]);
           int fileID = nextFileID.incrementAndGet();
           File file = new File(logDirs[index], PREFIX + fileID);
           LogFile.Writer writer = LogFileFactory.getWriter(file, fileID,
-<<<<<<< HEAD
-            maxFileSize, encryptionKey, encryptionKeyAlias,
-            encryptionCipherProvider, usableSpaceRefreshInterval,
-            fsyncPerTransaction, fsyncInterval);
-          idLogFileMap.put(fileID, LogFileFactory.getRandomReader(file,
-            encryptionKeyProvider, fsyncPerTransaction));
-=======
               maxFileSize, encryptionKey, encryptionKeyAlias,
               encryptionCipherProvider, usableSpaceRefreshInterval,
               fsyncPerTransaction, fsyncInterval);
           idLogFileMap.put(fileID, LogFileFactory.getRandomReader(file,
               encryptionKeyProvider, fsyncPerTransaction));
->>>>>>> 511d8685
           // writer from this point on will get new reference
           logFiles.set(index, writer);
           // close out old log
@@ -1117,21 +1016,13 @@
   private Boolean writeCheckpoint(Boolean force) throws Exception {
     boolean checkpointCompleted = false;
     long usableSpace = checkpointDir.getUsableSpace();
-<<<<<<< HEAD
-    if(usableSpace <= minimumRequiredSpace) {
-=======
     if (usableSpace <= minimumRequiredSpace) {
->>>>>>> 511d8685
       throw new IOException("Usable space exhausted, only " + usableSpace +
           " bytes remaining, required " + minimumRequiredSpace + " bytes");
     }
     lockExclusive();
-<<<<<<< HEAD
-    SortedSet<Integer> logFileRefCountsAll = null, logFileRefCountsActive = null;
-=======
     SortedSet<Integer> logFileRefCountsAll = null;
     SortedSet<Integer> logFileRefCountsActive = null;
->>>>>>> 511d8685
     try {
       if (queue.checkpoint(force)) {
         long logWriteOrderID = queue.getLogWriteOrderID();
@@ -1175,11 +1066,7 @@
             writer.markCheckpoint(logWriteOrderID);
           } finally {
             reader = LogFileFactory.getRandomReader(file,
-<<<<<<< HEAD
-                    encryptionKeyProvider, fsyncPerTransaction);
-=======
                 encryptionKeyProvider, fsyncPerTransaction);
->>>>>>> 511d8685
             idLogFileMap.put(id, reader);
             writer.close();
           }
