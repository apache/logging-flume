/*
 * Licensed to the Apache Software Foundation (ASF) under one
 * or more contributor license agreements.  See the NOTICE file
 * distributed with this work for additional information
 * regarding copyright ownership.  The ASF licenses this file
 * to you under the Apache License, Version 2.0 (the
 * "License"); you may not use this file except in compliance
 * with the License.  You may obtain a copy of the License at
 *
 * http://www.apache.org/licenses/LICENSE-2.0
 *
 * Unless required by applicable law or agreed to in writing,
 * software distributed under the License is distributed on an
 * "AS IS" BASIS, WITHOUT WARRANTIES OR CONDITIONS OF ANY
 * KIND, either express or implied.  See the License for the
 * specific language governing permissions and limitations
 * under the License.
 */
package org.apache.flume.channel.file;

import com.google.common.base.Preconditions;
import com.google.protobuf.ByteString;
import com.google.protobuf.GeneratedMessage;
import org.apache.flume.Transaction;
import org.apache.flume.annotations.InterfaceAudience;
import org.apache.flume.annotations.InterfaceStability;
import org.apache.flume.channel.file.encryption.CipherProvider;
import org.apache.flume.channel.file.encryption.CipherProviderFactory;
import org.apache.flume.channel.file.encryption.DecryptionFailureException;
import org.apache.flume.channel.file.encryption.KeyProvider;
import org.apache.flume.channel.file.proto.ProtosFactory;
import org.slf4j.Logger;
import org.slf4j.LoggerFactory;

import javax.annotation.Nullable;
import java.io.EOFException;
import java.io.File;
import java.io.FileInputStream;
import java.io.FileOutputStream;
import java.io.IOException;
import java.io.RandomAccessFile;
import java.security.Key;
import java.util.concurrent.BlockingQueue;
import java.util.concurrent.LinkedBlockingDeque;

/**
 * Represents a single data file on disk. Has methods to write,
 * read sequentially (replay), and read randomly (channel takes).
 */
@InterfaceAudience.Private
@InterfaceStability.Unstable
public class LogFileV3 extends LogFile {
  protected static final Logger LOGGER =
      LoggerFactory.getLogger(LogFileV3.class);

  private LogFileV3() {}

  static class MetaDataWriter extends LogFile.MetaDataWriter {
    private ProtosFactory.LogFileMetaData logFileMetaData;
    private final File metaDataFile;

    protected MetaDataWriter(File logFile, int logFileID) throws IOException {
      super(logFile, logFileID);
      metaDataFile = Serialization.getMetaDataFile(logFile);
      MetaDataReader metaDataReader = new MetaDataReader(logFile, logFileID);
      logFileMetaData = metaDataReader.read();
      int version = logFileMetaData.getVersion();
      if (version != getVersion()) {
        throw new IOException("Version is " + Integer.toHexString(version) +
            " expected " + Integer.toHexString(getVersion())
            + " file: " + logFile);
      }
      setLastCheckpointOffset(logFileMetaData.getCheckpointPosition());
      setLastCheckpointWriteOrderID(logFileMetaData.getCheckpointWriteOrderID());
    }

    @Override
    int getVersion() {
      return Serialization.VERSION_3;
    }

    @Override
    void markCheckpoint(long currentPosition, long logWriteOrderID)
        throws IOException {
      ProtosFactory.LogFileMetaData.Builder metaDataBuilder =
          ProtosFactory.LogFileMetaData.newBuilder(logFileMetaData);
      metaDataBuilder.setCheckpointPosition(currentPosition);
      metaDataBuilder.setCheckpointWriteOrderID(logWriteOrderID);
      /*
       * Set the previous checkpoint position and write order id so that it
       * would be possible to recover from a backup.
       */
      metaDataBuilder.setBackupCheckpointPosition(logFileMetaData
          .getCheckpointPosition());
      metaDataBuilder.setBackupCheckpointWriteOrderID(logFileMetaData
          .getCheckpointWriteOrderID());
      logFileMetaData = metaDataBuilder.build();
      writeDelimitedTo(logFileMetaData, metaDataFile);
    }
  }

  static class MetaDataReader {
    private final File logFile;
    private final File metaDataFile;
    private final int logFileID;

    protected MetaDataReader(File logFile, int logFileID) throws IOException {
      this.logFile = logFile;
      metaDataFile = Serialization.getMetaDataFile(logFile);
      this.logFileID = logFileID;
    }

    ProtosFactory.LogFileMetaData read() throws IOException {
      FileInputStream inputStream = new FileInputStream(metaDataFile);
      try {
        ProtosFactory.LogFileMetaData metaData = Preconditions.checkNotNull(
            ProtosFactory.LogFileMetaData.parseDelimitedFrom(inputStream),
            "Metadata cannot be null");
        if (metaData.getLogFileID() != logFileID) {
          throw new IOException("The file id of log file: "
              + logFile + " is different from expected "
              + " id: expected = " + logFileID + ", found = "
              + metaData.getLogFileID());
        }
        return metaData;
      } finally {
        try {
          inputStream.close();
        } catch (IOException e) {
          LOGGER.warn("Unable to close " + metaDataFile, e);
        }
      }
    }
  }

  /**
   * Writes a GeneratedMessage to a temp file, synchronizes it to disk
   * and then renames the file over file.
   *
   * @param msg  GeneratedMessage to write to the file
   * @param file destination file
   * @throws IOException if a write error occurs or the File.renameTo
   *                     method returns false meaning the file could not be overwritten.
   */
  public static void writeDelimitedTo(GeneratedMessage msg, File file)
      throws IOException {
    File tmp = Serialization.getMetaDataTempFile(file);
    FileOutputStream outputStream = new FileOutputStream(tmp);
    boolean closed = false;
    try {
      msg.writeDelimitedTo(outputStream);
      outputStream.getChannel().force(true);
      outputStream.close();
      closed = true;
      if (!tmp.renameTo(file)) {
        //Some platforms don't support moving over an existing file.
        //So:
        //log.meta -> log.meta.old
        //log.meta.tmp -> log.meta
        //delete log.meta.old
        File oldFile = Serialization.getOldMetaDataFile(file);
        if (!file.renameTo(oldFile)) {
          throw new IOException("Unable to rename " + file + " to " + oldFile);
        }
        if (!tmp.renameTo(file)) {
          throw new IOException("Unable to rename " + tmp + " over " + file);
        }
        oldFile.delete();
      }
    } finally {
      if (!closed) {
        try {
          outputStream.close();
        } catch (IOException e) {
          LOGGER.warn("Unable to close " + tmp, e);
        }
      }
    }

  }

  static class Writer extends LogFile.Writer {
    Writer(File file, int logFileID, long maxFileSize,
<<<<<<< HEAD
        @Nullable Key encryptionKey,
        @Nullable String encryptionKeyAlias,
        @Nullable String encryptionCipherProvider,
        long usableSpaceRefreshInterval, boolean fsyncPerTransaction,
        int fsyncInterval) throws IOException {
      super(file, logFileID, maxFileSize, CipherProviderFactory.
          getEncrypter(encryptionCipherProvider, encryptionKey),
          usableSpaceRefreshInterval, fsyncPerTransaction, fsyncInterval);
=======
           @Nullable Key encryptionKey,
           @Nullable String encryptionKeyAlias,
           @Nullable String encryptionCipherProvider,
           long usableSpaceRefreshInterval, boolean fsyncPerTransaction,
           int fsyncInterval) throws IOException {
      super(file, logFileID, maxFileSize,
            CipherProviderFactory.getEncrypter(encryptionCipherProvider, encryptionKey),
            usableSpaceRefreshInterval, fsyncPerTransaction, fsyncInterval);
>>>>>>> 511d8685
      ProtosFactory.LogFileMetaData.Builder metaDataBuilder =
          ProtosFactory.LogFileMetaData.newBuilder();
      if (encryptionKey != null) {
        Preconditions.checkNotNull(encryptionKeyAlias, "encryptionKeyAlias");
        Preconditions.checkNotNull(encryptionCipherProvider,
            "encryptionCipherProvider");
        ProtosFactory.LogFileEncryption.Builder logFileEncryptionBuilder =
            ProtosFactory.LogFileEncryption.newBuilder();
        logFileEncryptionBuilder.setCipherProvider(encryptionCipherProvider);
        logFileEncryptionBuilder.setKeyAlias(encryptionKeyAlias);
        logFileEncryptionBuilder.setParameters(
            ByteString.copyFrom(getEncryptor().getParameters()));
        metaDataBuilder.setEncryption(logFileEncryptionBuilder);
      }
      metaDataBuilder.setVersion(getVersion());
      metaDataBuilder.setLogFileID(logFileID);
      metaDataBuilder.setCheckpointPosition(0L);
      metaDataBuilder.setCheckpointWriteOrderID(0L);
      metaDataBuilder.setBackupCheckpointPosition(0L);
      metaDataBuilder.setBackupCheckpointWriteOrderID(0L);
      File metaDataFile = Serialization.getMetaDataFile(file);
      writeDelimitedTo(metaDataBuilder.build(), metaDataFile);
    }

    @Override
    int getVersion() {
      return Serialization.VERSION_3;
    }
  }

  static class RandomReader extends LogFile.RandomReader {
    private volatile boolean initialized;
    private volatile boolean encryptionEnabled;
    private volatile Key key;
    private volatile String cipherProvider;
    private volatile byte[] parameters;
    private BlockingQueue<CipherProvider.Decryptor> decryptors =
<<<<<<< HEAD
      new LinkedBlockingDeque<CipherProvider.Decryptor>();

    RandomReader(File file, @Nullable KeyProvider encryptionKeyProvider,
      boolean fsyncPerTransaction) throws IOException {
=======
        new LinkedBlockingDeque<CipherProvider.Decryptor>();

    RandomReader(File file, @Nullable KeyProvider encryptionKeyProvider,
                 boolean fsyncPerTransaction) throws IOException {
>>>>>>> 511d8685
      super(file, encryptionKeyProvider, fsyncPerTransaction);
    }

    private void initialize() throws IOException {
      File metaDataFile = Serialization.getMetaDataFile(getFile());
      FileInputStream inputStream = new FileInputStream(metaDataFile);
      try {
        ProtosFactory.LogFileMetaData metaData = Preconditions.checkNotNull(
            ProtosFactory.LogFileMetaData.parseDelimitedFrom(inputStream),
            "MetaData cannot be null");
        int version = metaData.getVersion();
        if (version != getVersion()) {
          throw new IOException("Version is " + Integer.toHexString(version) +
              " expected " + Integer.toHexString(getVersion())
              + " file: " + getFile().getCanonicalPath());
        }
        encryptionEnabled = false;
        if (metaData.hasEncryption()) {
          if (getKeyProvider() == null) {
            throw new IllegalStateException("Data file is encrypted but no " +
                " provider was specified");
          }
          ProtosFactory.LogFileEncryption encryption = metaData.getEncryption();
          key = getKeyProvider().getKey(encryption.getKeyAlias());
          cipherProvider = encryption.getCipherProvider();
          parameters = encryption.getParameters().toByteArray();
          encryptionEnabled = true;
        }
      } finally {
        try {
          inputStream.close();
        } catch (IOException e) {
          LOGGER.warn("Unable to close " + metaDataFile, e);
        }
      }
    }

    private CipherProvider.Decryptor getDecryptor() {
      CipherProvider.Decryptor decryptor = decryptors.poll();
      if (decryptor == null) {
        decryptor = CipherProviderFactory.getDecrypter(cipherProvider, key,
            parameters);
      }
      return decryptor;
    }

    @Override
    int getVersion() {
      return Serialization.VERSION_3;
    }

    @Override
    protected TransactionEventRecord doGet(RandomAccessFile fileHandle)
        throws IOException, CorruptEventException {
      // readers are opened right when the file is created and thus
      // empty. As such we wait to initialize until there is some
      // data before we we initialize
      synchronized (this) {
        if (!initialized) {
          initialized = true;
          initialize();
        }
      }
      boolean success = false;
      CipherProvider.Decryptor decryptor = null;
      try {
        byte[] buffer = readDelimitedBuffer(fileHandle);
<<<<<<< HEAD
        if(encryptionEnabled) {
=======
        if (encryptionEnabled) {
>>>>>>> 511d8685
          decryptor = getDecryptor();
          buffer = decryptor.decrypt(buffer);
        }
        TransactionEventRecord event = TransactionEventRecord.fromByteArray(buffer);
        success = true;
        return event;
<<<<<<< HEAD
      } catch(DecryptionFailureException ex) {
=======
      } catch (DecryptionFailureException ex) {
>>>>>>> 511d8685
        throw new CorruptEventException("Error decrypting event", ex);
      } finally {
        if (success && encryptionEnabled && decryptor != null) {
          decryptors.offer(decryptor);
        }
      }
    }
  }

  public static class SequentialReader extends LogFile.SequentialReader {
    private CipherProvider.Decryptor decryptor;
    private final boolean fsyncPerTransaction;
<<<<<<< HEAD
    public SequentialReader(File file, @Nullable KeyProvider
      encryptionKeyProvider, boolean fsyncPerTransaction) throws EOFException,
      IOException {
=======

    public SequentialReader(File file, @Nullable KeyProvider
        encryptionKeyProvider, boolean fsyncPerTransaction) throws EOFException,
        IOException {
>>>>>>> 511d8685
      super(file, encryptionKeyProvider);
      this.fsyncPerTransaction = fsyncPerTransaction;
      File metaDataFile = Serialization.getMetaDataFile(file);
      FileInputStream inputStream = new FileInputStream(metaDataFile);
      try {
        ProtosFactory.LogFileMetaData metaData = Preconditions.checkNotNull(
            ProtosFactory.LogFileMetaData.parseDelimitedFrom(inputStream),
            "MetaData cannot be null");
        int version = metaData.getVersion();
        if (version != getVersion()) {
          throw new IOException("Version is " + Integer.toHexString(version) +
              " expected " + Integer.toHexString(getVersion())
              + " file: " + file.getCanonicalPath());
        }
        if (metaData.hasEncryption()) {
          if (getKeyProvider() == null) {
            throw new IllegalStateException("Data file is encrypted but no " +
                " provider was specified");
          }
          ProtosFactory.LogFileEncryption encryption = metaData.getEncryption();
          Key key = getKeyProvider().getKey(encryption.getKeyAlias());
          decryptor = CipherProviderFactory.getDecrypter(
              encryption.getCipherProvider(), key, encryption.getParameters().toByteArray());
        }
        setLogFileID(metaData.getLogFileID());
        setLastCheckpointPosition(metaData.getCheckpointPosition());
        setLastCheckpointWriteOrderID(metaData.getCheckpointWriteOrderID());
        setPreviousCheckpointPosition(metaData.getBackupCheckpointPosition());
        setPreviousCheckpointWriteOrderID(
            metaData.getBackupCheckpointWriteOrderID());
      } finally {
        try {
          inputStream.close();
        } catch (IOException e) {
          LOGGER.warn("Unable to close " + metaDataFile, e);
        }
      }
    }

    @Override
    public int getVersion() {
      return Serialization.VERSION_3;
    }

    @Override
    LogRecord doNext(int offset) throws IOException, CorruptEventException,
<<<<<<< HEAD
      DecryptionFailureException {
=======
        DecryptionFailureException {
>>>>>>> 511d8685
      byte[] buffer = null;
      TransactionEventRecord event = null;
      try {
        buffer = readDelimitedBuffer(getFileHandle());
        if (decryptor != null) {
          buffer = decryptor.decrypt(buffer);
        }
        event = TransactionEventRecord.fromByteArray(buffer);
      } catch (CorruptEventException ex) {
        LOGGER.warn("Corrupt file found. File id: log-" + this.getLogFileID(),
<<<<<<< HEAD
          ex);
=======
            ex);
>>>>>>> 511d8685
        // Return null so that replay handler thinks all events in this file
        // have been taken.
        if (!fsyncPerTransaction) {
          return null;
        }
        throw ex;
      } catch (DecryptionFailureException ex) {
        if (!fsyncPerTransaction) {
          LOGGER.warn("Could not decrypt even read from channel. Skipping " +
<<<<<<< HEAD
            "event.", ex);
=======
              "event.", ex);
>>>>>>> 511d8685
          return null;
        }
        throw ex;
      }
      return new LogRecord(getLogFileID(), offset, event);
    }
  }
}<|MERGE_RESOLUTION|>--- conflicted
+++ resolved
@@ -181,16 +181,6 @@
 
   static class Writer extends LogFile.Writer {
     Writer(File file, int logFileID, long maxFileSize,
-<<<<<<< HEAD
-        @Nullable Key encryptionKey,
-        @Nullable String encryptionKeyAlias,
-        @Nullable String encryptionCipherProvider,
-        long usableSpaceRefreshInterval, boolean fsyncPerTransaction,
-        int fsyncInterval) throws IOException {
-      super(file, logFileID, maxFileSize, CipherProviderFactory.
-          getEncrypter(encryptionCipherProvider, encryptionKey),
-          usableSpaceRefreshInterval, fsyncPerTransaction, fsyncInterval);
-=======
            @Nullable Key encryptionKey,
            @Nullable String encryptionKeyAlias,
            @Nullable String encryptionCipherProvider,
@@ -199,7 +189,6 @@
       super(file, logFileID, maxFileSize,
             CipherProviderFactory.getEncrypter(encryptionCipherProvider, encryptionKey),
             usableSpaceRefreshInterval, fsyncPerTransaction, fsyncInterval);
->>>>>>> 511d8685
       ProtosFactory.LogFileMetaData.Builder metaDataBuilder =
           ProtosFactory.LogFileMetaData.newBuilder();
       if (encryptionKey != null) {
@@ -237,17 +226,10 @@
     private volatile String cipherProvider;
     private volatile byte[] parameters;
     private BlockingQueue<CipherProvider.Decryptor> decryptors =
-<<<<<<< HEAD
-      new LinkedBlockingDeque<CipherProvider.Decryptor>();
-
-    RandomReader(File file, @Nullable KeyProvider encryptionKeyProvider,
-      boolean fsyncPerTransaction) throws IOException {
-=======
         new LinkedBlockingDeque<CipherProvider.Decryptor>();
 
     RandomReader(File file, @Nullable KeyProvider encryptionKeyProvider,
                  boolean fsyncPerTransaction) throws IOException {
->>>>>>> 511d8685
       super(file, encryptionKeyProvider, fsyncPerTransaction);
     }
 
@@ -315,22 +297,14 @@
       CipherProvider.Decryptor decryptor = null;
       try {
         byte[] buffer = readDelimitedBuffer(fileHandle);
-<<<<<<< HEAD
-        if(encryptionEnabled) {
-=======
         if (encryptionEnabled) {
->>>>>>> 511d8685
           decryptor = getDecryptor();
           buffer = decryptor.decrypt(buffer);
         }
         TransactionEventRecord event = TransactionEventRecord.fromByteArray(buffer);
         success = true;
         return event;
-<<<<<<< HEAD
-      } catch(DecryptionFailureException ex) {
-=======
       } catch (DecryptionFailureException ex) {
->>>>>>> 511d8685
         throw new CorruptEventException("Error decrypting event", ex);
       } finally {
         if (success && encryptionEnabled && decryptor != null) {
@@ -343,16 +317,10 @@
   public static class SequentialReader extends LogFile.SequentialReader {
     private CipherProvider.Decryptor decryptor;
     private final boolean fsyncPerTransaction;
-<<<<<<< HEAD
-    public SequentialReader(File file, @Nullable KeyProvider
-      encryptionKeyProvider, boolean fsyncPerTransaction) throws EOFException,
-      IOException {
-=======
 
     public SequentialReader(File file, @Nullable KeyProvider
         encryptionKeyProvider, boolean fsyncPerTransaction) throws EOFException,
         IOException {
->>>>>>> 511d8685
       super(file, encryptionKeyProvider);
       this.fsyncPerTransaction = fsyncPerTransaction;
       File metaDataFile = Serialization.getMetaDataFile(file);
@@ -399,11 +367,7 @@
 
     @Override
     LogRecord doNext(int offset) throws IOException, CorruptEventException,
-<<<<<<< HEAD
-      DecryptionFailureException {
-=======
         DecryptionFailureException {
->>>>>>> 511d8685
       byte[] buffer = null;
       TransactionEventRecord event = null;
       try {
@@ -414,11 +378,7 @@
         event = TransactionEventRecord.fromByteArray(buffer);
       } catch (CorruptEventException ex) {
         LOGGER.warn("Corrupt file found. File id: log-" + this.getLogFileID(),
-<<<<<<< HEAD
-          ex);
-=======
             ex);
->>>>>>> 511d8685
         // Return null so that replay handler thinks all events in this file
         // have been taken.
         if (!fsyncPerTransaction) {
@@ -428,11 +388,7 @@
       } catch (DecryptionFailureException ex) {
         if (!fsyncPerTransaction) {
           LOGGER.warn("Could not decrypt even read from channel. Skipping " +
-<<<<<<< HEAD
-            "event.", ex);
-=======
               "event.", ex);
->>>>>>> 511d8685
           return null;
         }
         throw ex;
