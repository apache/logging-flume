--- conflicted
+++ resolved
@@ -188,13 +188,8 @@
     private long syncCount;
 
     Writer(File file, int logFileID, long maxFileSize,
-<<<<<<< HEAD
-        CipherProvider.Encryptor encryptor, long usableSpaceRefreshInterval,
-        boolean fsyncPerTransaction, int fsyncInterval) throws IOException {
-=======
            CipherProvider.Encryptor encryptor, long usableSpaceRefreshInterval,
            boolean fsyncPerTransaction, int fsyncInterval) throws IOException {
->>>>>>> 511d8685
       this.file = file;
       this.logFileID = logFileID;
       this.maxFileSize = Math.min(maxFileSize,
@@ -204,11 +199,7 @@
       writeFileChannel = writeFileHandle.getChannel();
       this.fsyncPerTransaction = fsyncPerTransaction;
       this.fsyncInterval = fsyncInterval;
-<<<<<<< HEAD
-      if(!fsyncPerTransaction) {
-=======
       if (!fsyncPerTransaction) {
->>>>>>> 511d8685
         LOG.info("Sync interval = " + fsyncInterval);
         syncExecutor = Executors.newSingleThreadScheduledExecutor();
         syncExecutor.scheduleWithFixedDelay(new Runnable() {
@@ -218,11 +209,7 @@
               sync();
             } catch (Throwable ex) {
               LOG.error("Data file, " + getFile().toString() + " could not " +
-<<<<<<< HEAD
-                "be synced to disk due to an error.", ex);
-=======
                   "be synced to disk due to an error.", ex);
->>>>>>> 511d8685
             }
           }
         }, fsyncInterval, fsyncInterval, TimeUnit.SECONDS);
@@ -353,17 +340,10 @@
      */
     synchronized void sync() throws IOException {
       if (!fsyncPerTransaction && !dirty) {
-<<<<<<< HEAD
-        if(LOG.isDebugEnabled()) {
-          LOG.debug(
-            "No events written to file, " + getFile().toString() +
-              " in last " + fsyncInterval + " or since last commit.");
-=======
         if (LOG.isDebugEnabled()) {
           LOG.debug(
               "No events written to file, " + getFile().toString() +
                   " in last " + fsyncInterval + " or since last commit.");
->>>>>>> 511d8685
         }
         return;
       }
@@ -395,20 +375,12 @@
         open = false;
         if (!fsyncPerTransaction) {
           // Shutdown the executor before attempting to close.
-<<<<<<< HEAD
-          if(syncExecutor != null) {
-=======
           if (syncExecutor != null) {
->>>>>>> 511d8685
             // No need to wait for it to shutdown.
             syncExecutor.shutdown();
           }
         }
-<<<<<<< HEAD
-        if(writeFileChannel.isOpen()) {
-=======
         if (writeFileChannel.isOpen()) {
->>>>>>> 511d8685
           LOG.info("Closing " + file);
           try {
             writeFileChannel.force(true);
@@ -485,14 +457,9 @@
     private final KeyProvider encryptionKeyProvider;
     private final boolean fsyncPerTransaction;
     private volatile boolean open;
-<<<<<<< HEAD
-    public RandomReader(File file, @Nullable KeyProvider
-      encryptionKeyProvider, boolean fsyncPerTransaction)
-=======
 
     public RandomReader(File file, @Nullable KeyProvider
         encryptionKeyProvider, boolean fsyncPerTransaction)
->>>>>>> 511d8685
         throws IOException {
       this.file = file;
       this.encryptionKeyProvider = encryptionKeyProvider;
@@ -531,14 +498,6 @@
               "Operation code is invalid. File " +
                   "is corrupt. Please run File Channel Integrity tool.");
         }
-<<<<<<< HEAD
-        if (operation != OP_RECORD) {
-          throw new CorruptEventException(
-            "Operation code is invalid. File " +
-              "is corrupt. Please run File Channel Integrity tool.");
-        }
-=======
->>>>>>> 511d8685
         TransactionEventRecord record = doGet(fileHandle);
         if (!(record instanceof Put)) {
           Preconditions.checkState(false, "Record is " +
@@ -597,15 +556,9 @@
         return fileHandle;
       }
       int remaining = readFileHandles.remainingCapacity();
-<<<<<<< HEAD
-      if(remaining > 0) {
-        LOG.info("Opening " + file + " for read, remaining number of file " +
-          "handles available for reads of this file is " + remaining);
-=======
       if (remaining > 0) {
         LOG.info("Opening " + file + " for read, remaining number of file " +
             "handles available for reads of this file is " + remaining);
->>>>>>> 511d8685
         return open();
       }
       return readFileHandles.take();
@@ -777,25 +730,15 @@
       throws IOException, CorruptEventException {
     int length = fileHandle.readInt();
     if (length < 0) {
-<<<<<<< HEAD
-      throw new CorruptEventException("Length of event is: " + String.valueOf
-        (length) + ". Event must have length >= 0. Possible corruption of " +
-        "data or partial fsync.");
-=======
       throw new CorruptEventException("Length of event is: " + String.valueOf(length) +
           ". Event must have length >= 0. Possible corruption of data or partial fsync.");
->>>>>>> 511d8685
     }
     byte[] buffer = new byte[length];
     try {
       fileHandle.readFully(buffer);
     } catch (EOFException ex) {
       throw new CorruptEventException("Remaining data in file less than " +
-<<<<<<< HEAD
-        "expected size of event.", ex);
-=======
                                       "expected size of event.", ex);
->>>>>>> 511d8685
     }
     return buffer;
   }
