/*
 * Licensed to the Apache Software Foundation (ASF) under one
 * or more contributor license agreements.  See the NOTICE file
 * distributed with this work for additional information
 * regarding copyright ownership.  The ASF licenses this file
 * to you under the Apache License, Version 2.0 (the
 * "License"); you may not use this file except in compliance
 * with the License.  You may obtain a copy of the License at
 *
 * http://www.apache.org/licenses/LICENSE-2.0
 *
 * Unless required by applicable law or agreed to in writing,
 * software distributed under the License is distributed on an
 * "AS IS" BASIS, WITHOUT WARRANTIES OR CONDITIONS OF ANY
 * KIND, either express or implied.  See the License for the
 * specific language governing permissions and limitations
 * under the License.
 */
package org.apache.flume.channel.file;

import com.google.common.base.Preconditions;
import com.google.common.collect.HashMultimap;
import com.google.common.collect.Lists;
import com.google.common.collect.SetMultimap;
import com.google.common.collect.Sets;
<<<<<<< HEAD

import java.io.EOFException;
import java.io.File;
import java.io.IOException;
import java.util.List;
import java.util.Set;
=======
>>>>>>> 511d8685
import org.apache.commons.cli.CommandLine;
import org.apache.commons.cli.CommandLineParser;
import org.apache.commons.cli.GnuParser;
import org.apache.commons.cli.Option;
import org.apache.commons.cli.Options;
import org.slf4j.Logger;
import org.slf4j.LoggerFactory;

import java.io.EOFException;
import java.io.File;
import java.io.IOException;
import java.util.List;
import java.util.Set;

public class CheckpointRebuilder {

  private final List<File> logFiles;
  private final FlumeEventQueue queue;
  private final Set<ComparableFlumeEventPointer> committedPuts = Sets.newHashSet();
  private final Set<ComparableFlumeEventPointer> pendingTakes = Sets.newHashSet();
  private final SetMultimap<Long, ComparableFlumeEventPointer> uncommittedPuts =
      HashMultimap.create();
  private final SetMultimap<Long, ComparableFlumeEventPointer>
<<<<<<< HEAD
          uncommittedTakes = HashMultimap.create();
=======
      uncommittedTakes = HashMultimap.create();
>>>>>>> 511d8685
  private final boolean fsyncPerTransaction;

  private static Logger LOG = LoggerFactory.getLogger(CheckpointRebuilder.class);

<<<<<<< HEAD
  public CheckpointRebuilder(List<File> logFiles,
    FlumeEventQueue queue, boolean fsyncPerTransaction) throws
    IOException {
=======
  public CheckpointRebuilder(List<File> logFiles, FlumeEventQueue queue,
                             boolean fsyncPerTransaction) throws IOException {
>>>>>>> 511d8685
    this.logFiles = logFiles;
    this.queue = queue;
    this.fsyncPerTransaction = fsyncPerTransaction;
  }

  public boolean rebuild() throws IOException, Exception {
    LOG.info("Attempting to fast replay the log files.");
    List<LogFile.SequentialReader> logReaders = Lists.newArrayList();
    for (File logFile : logFiles) {
      try {
        logReaders.add(LogFileFactory.getSequentialReader(logFile, null,
<<<<<<< HEAD
          fsyncPerTransaction));
      } catch(EOFException e) {
=======
            fsyncPerTransaction));
      } catch (EOFException e) {
>>>>>>> 511d8685
        LOG.warn("Ignoring " + logFile + " due to EOF", e);
      }
    }
    long transactionIDSeed = 0;
    long writeOrderIDSeed = 0;
    try {
      for (LogFile.SequentialReader log : logReaders) {
        LogRecord entry;
        int fileID = log.getLogFileID();
        while ((entry = log.next()) != null) {
          int offset = entry.getOffset();
          TransactionEventRecord record = entry.getEvent();
          long trans = record.getTransactionID();
          long writeOrderID = record.getLogWriteOrderID();
          transactionIDSeed = Math.max(trans, transactionIDSeed);
          writeOrderIDSeed = Math.max(writeOrderID, writeOrderIDSeed);
          if (record.getRecordType() == TransactionEventRecord.Type.PUT.get()) {
            uncommittedPuts.put(record.getTransactionID(),
                new ComparableFlumeEventPointer(
                    new FlumeEventPointer(fileID, offset),
                    record.getLogWriteOrderID()));
          } else if (record.getRecordType() == TransactionEventRecord.Type.TAKE.get()) {
            Take take = (Take) record;
            uncommittedTakes.put(record.getTransactionID(),
                new ComparableFlumeEventPointer(
                    new FlumeEventPointer(take.getFileID(), take.getOffset()),
                    record.getLogWriteOrderID()));
          } else if (record.getRecordType() == TransactionEventRecord.Type.COMMIT.get()) {
            Commit commit = (Commit) record;
            if (commit.getType() == TransactionEventRecord.Type.PUT.get()) {
              Set<ComparableFlumeEventPointer> puts =
                  uncommittedPuts.get(record.getTransactionID());
              if (puts != null) {
                for (ComparableFlumeEventPointer put : puts) {
                  if (!pendingTakes.remove(put)) {
                    committedPuts.add(put);
                  }
                }
              }
            } else {
              Set<ComparableFlumeEventPointer> takes =
                  uncommittedTakes.get(record.getTransactionID());
              if (takes != null) {
                for (ComparableFlumeEventPointer take : takes) {
                  if (!committedPuts.remove(take)) {
                    pendingTakes.add(take);
                  }
                }
              }
            }
          } else if (record.getRecordType() == TransactionEventRecord.Type.ROLLBACK.get()) {
            if (uncommittedPuts.containsKey(record.getTransactionID())) {
              uncommittedPuts.removeAll(record.getTransactionID());
            } else {
              uncommittedTakes.removeAll(record.getTransactionID());
            }
          }
        }
      }
    } catch (Exception e) {
      LOG.warn("Error while generating checkpoint using fast generation logic", e);
      return false;
    } finally {
      TransactionIDOracle.setSeed(transactionIDSeed);
      WriteOrderOracle.setSeed(writeOrderIDSeed);
      for (LogFile.SequentialReader reader : logReaders) {
        reader.close();
      }
    }
    Set<ComparableFlumeEventPointer> sortedPuts = Sets.newTreeSet(committedPuts);
    int count = 0;
    for (ComparableFlumeEventPointer put : sortedPuts) {
      queue.addTail(put.pointer);
      count++;
    }
    LOG.info("Replayed {} events using fast replay logic.", count);
    return true;
  }

  private void writeCheckpoint() throws IOException {
    long checkpointLogOrderID = 0;
    List<LogFile.MetaDataWriter> metaDataWriters = Lists.newArrayList();
    for (File logFile : logFiles) {
      String name = logFile.getName();
      metaDataWriters.add(LogFileFactory.getMetaDataWriter(logFile,
          Integer.parseInt(name.substring(name.lastIndexOf('-') + 1))));
    }
    try {
      if (queue.checkpoint(true)) {
        checkpointLogOrderID = queue.getLogWriteOrderID();
        for (LogFile.MetaDataWriter metaDataWriter : metaDataWriters) {
          metaDataWriter.markCheckpoint(checkpointLogOrderID);
        }
      }
    } catch (Exception e) {
      LOG.warn("Error while generating checkpoint using fast generation logic", e);
    } finally {
      for (LogFile.MetaDataWriter metaDataWriter : metaDataWriters) {
        metaDataWriter.close();
      }
    }
  }

  private final class ComparableFlumeEventPointer
      implements Comparable<ComparableFlumeEventPointer> {

    private final FlumeEventPointer pointer;
    private final long orderID;

    public ComparableFlumeEventPointer(FlumeEventPointer pointer, long orderID) {
      Preconditions.checkNotNull(pointer, "FlumeEventPointer cannot be"
          + "null while creating a ComparableFlumeEventPointer");
      this.pointer = pointer;
      this.orderID = orderID;
    }

    @Override
    public int compareTo(ComparableFlumeEventPointer o) {
      if (orderID < o.orderID) {
        return -1;
      } else { //Unfortunately same log order id does not mean same event
        //for older logs.
        return 1;
      }
    }

    @Override
    public int hashCode() {
      return pointer.hashCode();
    }

    @Override
    public boolean equals(Object o) {
      if (this == o) {
        return true;
      }
      if (o == null) {
        return false;
      }
      if (o.getClass() != this.getClass()) {
        return false;
      }
      return pointer.equals(((ComparableFlumeEventPointer) o).pointer);
    }
  }

  public static void main(String[] args) throws Exception {
    Options options = new Options();
    Option opt = new Option("c", true, "checkpoint directory");
    opt.setRequired(true);
    options.addOption(opt);
    opt = new Option("l", true, "comma-separated list of log directories");
    opt.setRequired(true);
    options.addOption(opt);
    options.addOption(opt);
    opt = new Option("t", true, "capacity of the channel");
    opt.setRequired(true);
    options.addOption(opt);
    CommandLineParser parser = new GnuParser();
    CommandLine cli = parser.parse(options, args);
    File checkpointDir = new File(cli.getOptionValue("c"));
    String[] logDirs = cli.getOptionValue("l").split(",");
    List<File> logFiles = Lists.newArrayList();
    for (String logDir : logDirs) {
      logFiles.addAll(LogUtils.getLogs(new File(logDir)));
    }
    int capacity = Integer.parseInt(cli.getOptionValue("t"));
    File checkpointFile = new File(checkpointDir, "checkpoint");
    if (checkpointFile.exists()) {
      LOG.error("Cannot execute fast replay",
                new IllegalStateException("Checkpoint exists" + checkpointFile));
    } else {
      EventQueueBackingStore backingStore =
          EventQueueBackingStoreFactory.get(checkpointFile,
              capacity, "channel");
      FlumeEventQueue queue = new FlumeEventQueue(backingStore,
<<<<<<< HEAD
              new File(checkpointDir, "inflighttakes"),
              new File(checkpointDir, "inflightputs"),
              new File(checkpointDir, Log.QUEUE_SET));
      CheckpointRebuilder rebuilder = new CheckpointRebuilder(logFiles,
        queue, true);
      if(rebuilder.rebuild()) {
=======
          new File(checkpointDir, "inflighttakes"),
          new File(checkpointDir, "inflightputs"),
          new File(checkpointDir, Log.QUEUE_SET));
      CheckpointRebuilder rebuilder = new CheckpointRebuilder(logFiles, queue, true);
      if (rebuilder.rebuild()) {
>>>>>>> 511d8685
        rebuilder.writeCheckpoint();
      } else {
        LOG.error("Could not rebuild the checkpoint due to errors.");
      }
    }
  }
}<|MERGE_RESOLUTION|>--- conflicted
+++ resolved
@@ -23,15 +23,6 @@
 import com.google.common.collect.Lists;
 import com.google.common.collect.SetMultimap;
 import com.google.common.collect.Sets;
-<<<<<<< HEAD
-
-import java.io.EOFException;
-import java.io.File;
-import java.io.IOException;
-import java.util.List;
-import java.util.Set;
-=======
->>>>>>> 511d8685
 import org.apache.commons.cli.CommandLine;
 import org.apache.commons.cli.CommandLineParser;
 import org.apache.commons.cli.GnuParser;
@@ -55,23 +46,13 @@
   private final SetMultimap<Long, ComparableFlumeEventPointer> uncommittedPuts =
       HashMultimap.create();
   private final SetMultimap<Long, ComparableFlumeEventPointer>
-<<<<<<< HEAD
-          uncommittedTakes = HashMultimap.create();
-=======
       uncommittedTakes = HashMultimap.create();
->>>>>>> 511d8685
   private final boolean fsyncPerTransaction;
 
   private static Logger LOG = LoggerFactory.getLogger(CheckpointRebuilder.class);
 
-<<<<<<< HEAD
-  public CheckpointRebuilder(List<File> logFiles,
-    FlumeEventQueue queue, boolean fsyncPerTransaction) throws
-    IOException {
-=======
   public CheckpointRebuilder(List<File> logFiles, FlumeEventQueue queue,
                              boolean fsyncPerTransaction) throws IOException {
->>>>>>> 511d8685
     this.logFiles = logFiles;
     this.queue = queue;
     this.fsyncPerTransaction = fsyncPerTransaction;
@@ -83,13 +64,8 @@
     for (File logFile : logFiles) {
       try {
         logReaders.add(LogFileFactory.getSequentialReader(logFile, null,
-<<<<<<< HEAD
-          fsyncPerTransaction));
-      } catch(EOFException e) {
-=======
             fsyncPerTransaction));
       } catch (EOFException e) {
->>>>>>> 511d8685
         LOG.warn("Ignoring " + logFile + " due to EOF", e);
       }
     }
@@ -266,20 +242,11 @@
           EventQueueBackingStoreFactory.get(checkpointFile,
               capacity, "channel");
       FlumeEventQueue queue = new FlumeEventQueue(backingStore,
-<<<<<<< HEAD
-              new File(checkpointDir, "inflighttakes"),
-              new File(checkpointDir, "inflightputs"),
-              new File(checkpointDir, Log.QUEUE_SET));
-      CheckpointRebuilder rebuilder = new CheckpointRebuilder(logFiles,
-        queue, true);
-      if(rebuilder.rebuild()) {
-=======
           new File(checkpointDir, "inflighttakes"),
           new File(checkpointDir, "inflightputs"),
           new File(checkpointDir, Log.QUEUE_SET));
       CheckpointRebuilder rebuilder = new CheckpointRebuilder(logFiles, queue, true);
       if (rebuilder.rebuild()) {
->>>>>>> 511d8685
         rebuilder.writeCheckpoint();
       } else {
         LOG.error("Could not rebuild the checkpoint due to errors.");
