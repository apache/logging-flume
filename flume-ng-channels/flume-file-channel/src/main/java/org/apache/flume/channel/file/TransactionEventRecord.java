--- conflicted
+++ resolved
@@ -209,12 +209,7 @@
           ProtosFactory.TransactionEventFooter.parseDelimitedFrom(in), "Footer cannot be null");
       return transactionEvent;
     } catch (InvalidProtocolBufferException ex) {
-<<<<<<< HEAD
-      throw new CorruptEventException(
-        "Could not parse event from data file.", ex);
-=======
       throw new CorruptEventException("Could not parse event from data file.", ex);
->>>>>>> 511d8685
     } finally {
       try {
         in.close();
