--- conflicted
+++ resolved
@@ -98,11 +98,7 @@
     } else {
       builder = new StringBuilder("Deleted the following files: ");
     }
-<<<<<<< HEAD
-    if(excludes == null) {
-=======
     if (excludes == null) {
->>>>>>> 511d8685
       excludes = Collections.emptySet();
     }
     for (File file : files) {
