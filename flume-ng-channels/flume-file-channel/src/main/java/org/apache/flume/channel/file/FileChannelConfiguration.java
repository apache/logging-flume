/*
 * Licensed to the Apache Software Foundation (ASF) under one
 * or more contributor license agreements.  See the NOTICE file
 * distributed with this work for additional information
 * regarding copyright ownership.  The ASF licenses this file
 * to you under the Apache License, Version 2.0 (the
 * "License"); you may not use this file except in compliance
 * with the License.  You may obtain a copy of the License at
 *
 * http://www.apache.org/licenses/LICENSE-2.0
 *
 * Unless required by applicable law or agreed to in writing,
 * software distributed under the License is distributed on an
 * "AS IS" BASIS, WITHOUT WARRANTIES OR CONDITIONS OF ANY
 * KIND, either express or implied.  See the License for the
 * specific language governing permissions and limitations
 * under the License.
 */
package org.apache.flume.channel.file;

public class FileChannelConfiguration {
  /**
   * Directory Checkpoints will be written in
   */
  public static final String CHECKPOINT_DIR = "checkpointDir";

  /**
   * The directory to which the checkpoint must be backed up
   */
  public static final String BACKUP_CHECKPOINT_DIR = "backupCheckpointDir";

  /**
   * Directories data files will be written in. Multiple directories
   * can be specified as comma separated values. Writes will
   * be written in a round robin fashion.
   */
  public static final String DATA_DIRS = "dataDirs";
  /**
   * Maximum number of put/take events in a transaction. Default: 1000
   */
  public static final String TRANSACTION_CAPACITY = "transactionCapacity";
  public static final int DEFAULT_TRANSACTION_CAPACITY = 10000;
  /**
   * Interval at which checkpoints should be taken. Default 30s (ms)
   */
  public static final String CHECKPOINT_INTERVAL = "checkpointInterval";
  public static final long DEFAULT_CHECKPOINT_INTERVAL = 30L * 1000L;
  /**
   * Max file size for data files, cannot exceed the default. Default~ 1.5GB
   */
  public static final String MAX_FILE_SIZE = "maxFileSize";
  public static final long DEFAULT_MAX_FILE_SIZE =
        Integer.MAX_VALUE - (500L * 1024L * 1024L); // ~1.52 G

  public static final String MINIMUM_REQUIRED_SPACE = "minimumRequiredSpace";
  /**
   * Minimum space required defaults to 500MB
   */
  public static final long DEFAULT_MINIMUM_REQUIRED_SPACE = 500L * 1024L * 1024L;
  /**
   * Minimum space floor is 1MB
   */
  public static final long FLOOR_MINIMUM_REQUIRED_SPACE = 1L * 1024L * 1024L;

  /**
   * Maximum capacity of the channel.
   * Default: 1,000,000
   */
  public static final String CAPACITY = "capacity";
  public static final int DEFAULT_CAPACITY = 1000000;
  /**
   * The length of time we will wait for space available to do a Put.
   * Default: 3 (seconds)
   */
  public static final String KEEP_ALIVE = "keep-alive";
  public static final int DEFAULT_KEEP_ALIVE = 3;

  /**
   * Turn on Flume 1.2 log replay logic
   */
  public static final String USE_LOG_REPLAY_V1 = "use-log-replay-v1";
  public static final boolean DEFAULT_USE_LOG_REPLAY_V1 = false;

  public static final String USE_FAST_REPLAY = "use-fast-replay";
  public static final boolean DEFAULT_USE_FAST_REPLAY = false;

  public static final String USE_DUAL_CHECKPOINTS = "useDualCheckpoints";
  public static final boolean DEFAULT_USE_DUAL_CHECKPOINTS = false;

<<<<<<< HEAD
  public static final String COMPRESS_BACKUP_CHECKPOINT =
    "compressBackupCheckpoint";
  public static final boolean DEFAULT_COMPRESS_BACKUP_CHECKPOINT
    = false;
=======
  public static final String COMPRESS_BACKUP_CHECKPOINT = "compressBackupCheckpoint";
  public static final boolean DEFAULT_COMPRESS_BACKUP_CHECKPOINT = false;
>>>>>>> 511d8685

  public static final String FSYNC_PER_TXN = "fsyncPerTransaction";
  public static final boolean DEFAULT_FSYNC_PRE_TXN = true;

  public static final String FSYNC_INTERVAL = "fsyncInterval";
  public static final int DEFAULT_FSYNC_INTERVAL = 5; // seconds.

  public static final String CHKPT_ONCLOSE = "checkpointOnClose";
  public static final Boolean DEFAULT_CHKPT_ONCLOSE = true;
}<|MERGE_RESOLUTION|>--- conflicted
+++ resolved
@@ -87,15 +87,8 @@
   public static final String USE_DUAL_CHECKPOINTS = "useDualCheckpoints";
   public static final boolean DEFAULT_USE_DUAL_CHECKPOINTS = false;
 
-<<<<<<< HEAD
-  public static final String COMPRESS_BACKUP_CHECKPOINT =
-    "compressBackupCheckpoint";
-  public static final boolean DEFAULT_COMPRESS_BACKUP_CHECKPOINT
-    = false;
-=======
   public static final String COMPRESS_BACKUP_CHECKPOINT = "compressBackupCheckpoint";
   public static final boolean DEFAULT_COMPRESS_BACKUP_CHECKPOINT = false;
->>>>>>> 511d8685
 
   public static final String FSYNC_PER_TXN = "fsyncPerTransaction";
   public static final boolean DEFAULT_FSYNC_PRE_TXN = true;
