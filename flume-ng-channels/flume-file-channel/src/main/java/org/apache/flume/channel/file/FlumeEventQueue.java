--- conflicted
+++ resolved
@@ -41,21 +41,6 @@
 import java.util.Set;
 import java.util.SortedSet;
 import java.util.TreeSet;
-<<<<<<< HEAD
-
-import org.apache.commons.io.FileUtils;
-import org.apache.commons.lang.ArrayUtils;
-import org.mapdb.DB;
-import org.mapdb.DBMaker;
-import org.slf4j.Logger;
-import org.slf4j.LoggerFactory;
-
-import com.google.common.annotations.VisibleForTesting;
-import com.google.common.base.Preconditions;
-import com.google.common.collect.HashMultimap;
-import com.google.common.collect.SetMultimap;
-=======
->>>>>>> 511d8685
 
 /**
  * Queue of events in the channel. This queue stores only
@@ -86,11 +71,7 @@
    * @throws IOException
    */
   FlumeEventQueue(EventQueueBackingStore backingStore, File inflightTakesFile,
-<<<<<<< HEAD
-          File inflightPutsFile, File queueSetDBDir) throws Exception {
-=======
                   File inflightPutsFile, File queueSetDBDir) throws Exception {
->>>>>>> 511d8685
     Preconditions.checkArgument(backingStore.getCapacity() > 0,
         "Capacity must be greater than zero");
     Preconditions.checkNotNull(backingStore, "backingStore");
@@ -106,15 +87,6 @@
       LOG.error("Could not read checkpoint.", e);
       throw e;
     }
-<<<<<<< HEAD
-    if(queueSetDBDir.isDirectory()) {
-      FileUtils.deleteDirectory(queueSetDBDir);
-    } else if(queueSetDBDir.isFile() && !queueSetDBDir.delete()) {
-      throw new IOException("QueueSetDir " + queueSetDBDir + " is a file and"
-          + " could not be deleted");
-    }
-    if(!queueSetDBDir.mkdirs()) {
-=======
     if (queueSetDBDir.isDirectory()) {
       FileUtils.deleteDirectory(queueSetDBDir);
     } else if (queueSetDBDir.isFile() && !queueSetDBDir.delete()) {
@@ -122,7 +94,6 @@
           + " could not be deleted");
     }
     if (!queueSetDBDir.mkdirs()) {
->>>>>>> 511d8685
       throw new IllegalStateException("Could not create QueueSet Dir "
           + queueSetDBDir);
     }
@@ -136,11 +107,7 @@
         .mmapFileEnableIfSupported()
         .make();
     queueSet =
-<<<<<<< HEAD
-      db.createHashSet("QueueSet " + " - " + backingStore.getName()).make();
-=======
         db.createHashSet("QueueSet " + " - " + backingStore.getName()).make();
->>>>>>> 511d8685
     long start = System.currentTimeMillis();
     for (int i = 0; i < backingStore.getSize(); i++) {
       queueSet.add(get(i));
@@ -262,10 +229,7 @@
    * only be used when recovering from a crash. It is not
    * legal to call this method after replayComplete has been
    * called.
-<<<<<<< HEAD
-=======
    *
->>>>>>> 511d8685
    * @param FlumeEventPointer to be removed
    * @return true if the FlumeEventPointer was found
    * and removed
@@ -276,13 +240,8 @@
     long value = e.toLong();
     Preconditions.checkArgument(value != EMPTY);
     if (queueSet == null) {
-<<<<<<< HEAD
-     throw new IllegalStateException("QueueSet is null, thus replayComplete"
-         + " has been called which is illegal");
-=======
       throw new IllegalStateException("QueueSet is null, thus replayComplete"
           + " has been called which is illegal");
->>>>>>> 511d8685
     }
     if (!queueSet.contains(value)) {
       return false;
@@ -435,11 +394,7 @@
       if (db != null) {
         db.close();
       }
-<<<<<<< HEAD
-    } catch(Exception ex) {
-=======
     } catch (Exception ex) {
->>>>>>> 511d8685
       LOG.warn("Error closing db", ex);
     }
     try {
@@ -460,11 +415,7 @@
         searchTime + ", Copy Count = " + copyCount + ", Copy Time = " +
         copyTime;
     LOG.info(msg);
-<<<<<<< HEAD
-    if(db != null) {
-=======
     if (db != null) {
->>>>>>> 511d8685
       db.close();
     }
     queueSet = null;
