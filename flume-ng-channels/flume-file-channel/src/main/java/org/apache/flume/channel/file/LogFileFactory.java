--- conflicted
+++ resolved
@@ -64,15 +64,6 @@
   }
 
   static LogFile.Writer getWriter(File file, int logFileID,
-<<<<<<< HEAD
-      long maxFileSize, @Nullable Key encryptionKey,
-      @Nullable String encryptionKeyAlias,
-      @Nullable String encryptionCipherProvider,
-      long usableSpaceRefreshInterval, boolean fsyncPerTransaction,
-      int fsyncInterval) throws IOException {
-    Preconditions.checkState(!file.exists(), "File already exists "  +
-      file.getAbsolutePath());
-=======
                                   long maxFileSize, @Nullable Key encryptionKey,
                                   @Nullable String encryptionKeyAlias,
                                   @Nullable String encryptionCipherProvider,
@@ -80,7 +71,6 @@
                                   int fsyncInterval) throws IOException {
     Preconditions.checkState(!file.exists(), "File already exists " +
         file.getAbsolutePath());
->>>>>>> 511d8685
     Preconditions.checkState(file.createNewFile(), "File could not be created "
         + file.getAbsolutePath());
     return new LogFileV3.Writer(file, logFileID, maxFileSize, encryptionKey,
@@ -89,27 +79,17 @@
   }
 
   static LogFile.RandomReader getRandomReader(File file,
-<<<<<<< HEAD
-      @Nullable KeyProvider encryptionKeyProvider, boolean fsyncPerTransaction)
-=======
                                               @Nullable KeyProvider encryptionKeyProvider,
                                               boolean fsyncPerTransaction)
->>>>>>> 511d8685
       throws IOException {
     RandomAccessFile logFile = new RandomAccessFile(file, "r");
     try {
       File metaDataFile = Serialization.getMetaDataFile(file);
       // either this is a rr for a just created file or
       // the metadata file exists and as such it's V3
-<<<<<<< HEAD
-      if(logFile.length() == 0L || metaDataFile.exists()) {
-        return new LogFileV3.RandomReader(file, encryptionKeyProvider,
-          fsyncPerTransaction);
-=======
       if (logFile.length() == 0L || metaDataFile.exists()) {
         return new LogFileV3.RandomReader(file, encryptionKeyProvider,
             fsyncPerTransaction);
->>>>>>> 511d8685
       }
       int version = logFile.readInt();
       if (Serialization.VERSION_2 == version) {
@@ -129,12 +109,8 @@
   }
 
   static LogFile.SequentialReader getSequentialReader(File file,
-<<<<<<< HEAD
-      @Nullable KeyProvider encryptionKeyProvider, boolean fsyncPerTransaction)
-=======
                                                       @Nullable KeyProvider encryptionKeyProvider,
                                                       boolean fsyncPerTransaction)
->>>>>>> 511d8685
       throws IOException {
     RandomAccessFile logFile = null;
     try {
@@ -188,11 +164,7 @@
               metaDataFile));
         }
         return new LogFileV3.SequentialReader(file, encryptionKeyProvider,
-<<<<<<< HEAD
-          fsyncPerTransaction);
-=======
             fsyncPerTransaction);
->>>>>>> 511d8685
       }
       logFile = new RandomAccessFile(file, "r");
       int version = logFile.readInt();
