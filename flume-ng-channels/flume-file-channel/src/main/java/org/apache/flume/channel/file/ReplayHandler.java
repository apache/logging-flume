/*
 * Licensed to the Apache Software Foundation (ASF) under one
 * or more contributor license agreements.  See the NOTICE file
 * distributed with this work for additional information
 * regarding copyright ownership.  The ASF licenses this file
 * to you under the Apache License, Version 2.0 (the
 * "License"); you may not use this file except in compliance
 * with the License.  You may obtain a copy of the License at
 *
 * http://www.apache.org/licenses/LICENSE-2.0
 *
 * Unless required by applicable law or agreed to in writing,
 * software distributed under the License is distributed on an
 * "AS IS" BASIS, WITHOUT WARRANTIES OR CONDITIONS OF ANY
 * KIND, either express or implied.  See the License for the
 * specific language governing permissions and limitations
 * under the License.
 */
package org.apache.flume.channel.file;

import com.google.common.annotations.VisibleForTesting;
import com.google.common.base.Preconditions;
import com.google.common.collect.Lists;
import com.google.common.collect.Maps;
import com.google.common.collect.SetMultimap;
import com.google.common.collect.Sets;
import org.apache.commons.collections.MultiMap;
import org.apache.commons.collections.map.MultiValueMap;
import org.apache.flume.channel.file.encryption.KeyProvider;
import org.slf4j.Logger;
import org.slf4j.LoggerFactory;

import javax.annotation.Nullable;
import java.io.EOFException;
import java.io.File;
import java.io.IOException;
import java.util.Collection;
import java.util.Iterator;
import java.util.List;
import java.util.Map;
import java.util.PriorityQueue;
import java.util.Set;

/**
 * Processes a set of data logs, replaying said logs into the queue.
 */
class ReplayHandler {
  private static final Logger LOG = LoggerFactory
      .getLogger(ReplayHandler.class);
  private final FlumeEventQueue queue;
  private final long lastCheckpoint;
  private final Map<Integer, LogFile.SequentialReader> readers;
  private final PriorityQueue<LogRecord> logRecordBuffer;
  private final KeyProvider encryptionKeyProvider;
  private final boolean fsyncPerTransaction;
  /**
   * This data structure stores takes for which we found a commit in the log
   * files before we found a commit for the put. This can happen if the channel
   * is configured for multiple directories.
   *
   * Consider the following:
   *
   * logdir1, logdir2
   *
   * Put goes to logdir2 Commit of Put goes to logdir2 Take goes to logdir1
   * Commit of Take goes to logdir1
   *
   * When replaying we will start with log1 and find the take and commit before
   * finding the put and commit in logdir2.
   */
  private final List<Long> pendingTakes;
  int readCount = 0;
  int putCount = 0;
  int takeCount = 0;
  int rollbackCount = 0;
  int commitCount = 0;
  int skipCount = 0;

  @VisibleForTesting
  public int getReadCount() {
    return readCount;
  }
  @VisibleForTesting
  public int getPutCount() {
    return putCount;
  }
  @VisibleForTesting
  public int getTakeCount() {
    return takeCount;
  }
  @VisibleForTesting
  public int getCommitCount() {
    return commitCount;
  }

  @VisibleForTesting
  public int getRollbackCount() {
    return rollbackCount;
  }

  ReplayHandler(FlumeEventQueue queue,
<<<<<<< HEAD
    @Nullable KeyProvider encryptionKeyProvider,
    boolean fsyncPerTransaction) {
=======
                @Nullable KeyProvider encryptionKeyProvider,
                boolean fsyncPerTransaction) {
>>>>>>> 511d8685
    this.queue = queue;
    this.lastCheckpoint = queue.getLogWriteOrderID();
    pendingTakes = Lists.newArrayList();
    readers = Maps.newHashMap();
    logRecordBuffer = new PriorityQueue<LogRecord>();
    this.encryptionKeyProvider = encryptionKeyProvider;
    this.fsyncPerTransaction = fsyncPerTransaction;
  }

  /**
   * Replay logic from Flume1.2 which can be activated if the v2 logic
   * is failing on ol logs for some reason.
   */
  @Deprecated
  void replayLogv1(List<File> logs) throws Exception {
    int total = 0;
    int count = 0;
    MultiMap transactionMap = new MultiValueMap();
    //Read inflight puts to see if they were committed
    SetMultimap<Long, Long> inflightPuts = queue.deserializeInflightPuts();
    for (Long txnID : inflightPuts.keySet()) {
      Set<Long> eventPointers = inflightPuts.get(txnID);
      for (Long eventPointer : eventPointers) {
        transactionMap.put(txnID, FlumeEventPointer.fromLong(eventPointer));
      }
    }

    SetMultimap<Long, Long> inflightTakes = queue.deserializeInflightTakes();
    LOG.info("Starting replay of " + logs);
    for (File log : logs) {
      LOG.info("Replaying " + log);
      LogFile.SequentialReader reader = null;
      try {
        reader = LogFileFactory.getSequentialReader(log,
          encryptionKeyProvider, fsyncPerTransaction);
        reader.skipToLastCheckpointPosition(queue.getLogWriteOrderID());
        LogRecord entry;
        FlumeEventPointer ptr;
        // for puts the fileId is the fileID of the file they exist in
        // for takes the fileId and offset are pointers to a put
        int fileId = reader.getLogFileID();

        while ((entry = reader.next()) != null) {
          int offset = entry.getOffset();
          TransactionEventRecord record = entry.getEvent();
          short type = record.getRecordType();
          long trans = record.getTransactionID();
          readCount++;
          if (record.getLogWriteOrderID() > lastCheckpoint) {
            if (type == TransactionEventRecord.Type.PUT.get()) {
              putCount++;
              ptr = new FlumeEventPointer(fileId, offset);
              transactionMap.put(trans, ptr);
            } else if (type == TransactionEventRecord.Type.TAKE.get()) {
              takeCount++;
              Take take = (Take) record;
              ptr = new FlumeEventPointer(take.getFileID(), take.getOffset());
              transactionMap.put(trans, ptr);
            } else if (type == TransactionEventRecord.Type.ROLLBACK.get()) {
              rollbackCount++;
              transactionMap.remove(trans);
            } else if (type == TransactionEventRecord.Type.COMMIT.get()) {
              commitCount++;
              @SuppressWarnings("unchecked")
              Collection<FlumeEventPointer> pointers =
                  (Collection<FlumeEventPointer>) transactionMap.remove(trans);
              if (((Commit) record).getType() == TransactionEventRecord.Type.TAKE.get()) {
                if (inflightTakes.containsKey(trans)) {
                  if (pointers == null) {
                    pointers = Sets.newHashSet();
                  }
                  Set<Long> takes = inflightTakes.removeAll(trans);
                  Iterator<Long> it = takes.iterator();
                  while (it.hasNext()) {
                    Long take = it.next();
                    pointers.add(FlumeEventPointer.fromLong(take));
                  }
                }
              }
              if (pointers != null && pointers.size() > 0) {
                processCommit(((Commit) record).getType(), pointers);
                count += pointers.size();
              }
            } else {
              Preconditions.checkArgument(false,
                                          "Unknown record type: " + Integer.toHexString(type));
            }

          } else {
            skipCount++;
          }
        }
        LOG.info("Replayed " + count + " from " + log);
        if (LOG.isDebugEnabled()) {
          LOG.debug("read: " + readCount + ", put: " + putCount + ", take: "
              + takeCount + ", rollback: " + rollbackCount + ", commit: "
              + commitCount + ", skipp: " + skipCount);
        }
      } catch (EOFException e) {
        LOG.warn("Hit EOF on " + log);
      } finally {
        total += count;
        count = 0;
        if (reader != null) {
          reader.close();
        }
      }
    }
    //re-insert the events in the take map,
    //since the takes were not committed.
    int uncommittedTakes = 0;
    for (Long inflightTxnId : inflightTakes.keySet()) {
      Set<Long> inflightUncommittedTakes =
              inflightTakes.get(inflightTxnId);
      for (Long inflightUncommittedTake : inflightUncommittedTakes) {
        queue.addHead(FlumeEventPointer.fromLong(inflightUncommittedTake));
        uncommittedTakes++;
      }
    }
    inflightTakes.clear();
    count += uncommittedTakes;
    int pendingTakesSize = pendingTakes.size();
    if (pendingTakesSize > 0) {
      String msg = "Pending takes " + pendingTakesSize
          + " exist after the end of replay";
      if (LOG.isDebugEnabled()) {
        for (Long pointer : pendingTakes) {
          LOG.debug("Pending take " + FlumeEventPointer.fromLong(pointer));
        }
      } else {
        LOG.error(msg + ". Duplicate messages will exist in destination.");
      }
    }
    LOG.info("Replayed " + total);
  }
  /**
   * Replay logs in order records were written
   * @param logs
   * @throws IOException
   */
  void replayLog(List<File> logs) throws Exception {
    int count = 0;
    MultiMap transactionMap = new MultiValueMap();
    // seed both with the highest known sequence of either the tnxid or woid
    long transactionIDSeed = lastCheckpoint, writeOrderIDSeed = lastCheckpoint;
    LOG.info("Starting replay of " + logs);
    //Load the inflight puts into the transaction map to see if they were
    //committed in one of the logs.
    SetMultimap<Long, Long> inflightPuts = queue.deserializeInflightPuts();
    for (Long txnID : inflightPuts.keySet()) {
      Set<Long> eventPointers = inflightPuts.get(txnID);
      for (Long eventPointer : eventPointers) {
        transactionMap.put(txnID, FlumeEventPointer.fromLong(eventPointer));
      }
    }
    SetMultimap<Long, Long> inflightTakes = queue.deserializeInflightTakes();
    try {
      for (File log : logs) {
        LOG.info("Replaying " + log);
        try {
          LogFile.SequentialReader reader =
<<<<<<< HEAD
            LogFileFactory.getSequentialReader(log, encryptionKeyProvider,
              fsyncPerTransaction);
=======
              LogFileFactory.getSequentialReader(log, encryptionKeyProvider, fsyncPerTransaction);
>>>>>>> 511d8685
          reader.skipToLastCheckpointPosition(queue.getLogWriteOrderID());
          Preconditions.checkState(!readers.containsKey(reader.getLogFileID()),
              "Readers " + readers + " already contains "
                  + reader.getLogFileID());
          readers.put(reader.getLogFileID(), reader);
          LogRecord logRecord = reader.next();
          if (logRecord == null) {
            readers.remove(reader.getLogFileID());
            reader.close();
          } else {
            logRecordBuffer.add(logRecord);
          }
        } catch (EOFException e) {
          LOG.warn("Ignoring " + log + " due to EOF", e);
        }
      }
      LogRecord entry = null;
      FlumeEventPointer ptr = null;
      while ((entry = next()) != null) {
        // for puts the fileId is the fileID of the file they exist in
        // for takes the fileId and offset are pointers to a put
        int fileId = entry.getFileID();
        int offset = entry.getOffset();
        TransactionEventRecord record = entry.getEvent();
        short type = record.getRecordType();
        long trans = record.getTransactionID();
        transactionIDSeed = Math.max(transactionIDSeed, trans);
        writeOrderIDSeed = Math.max(writeOrderIDSeed,
            record.getLogWriteOrderID());
        readCount++;
<<<<<<< HEAD
        if(readCount % 10000 == 0 && readCount > 0) {
=======
        if (readCount % 10000 == 0 && readCount > 0) {
>>>>>>> 511d8685
          LOG.info("read: " + readCount + ", put: " + putCount + ", take: "
              + takeCount + ", rollback: " + rollbackCount + ", commit: "
              + commitCount + ", skip: " + skipCount + ", eventCount:" + count);
        }
        if (record.getLogWriteOrderID() > lastCheckpoint) {
          if (type == TransactionEventRecord.Type.PUT.get()) {
            putCount++;
            ptr = new FlumeEventPointer(fileId, offset);
            transactionMap.put(trans, ptr);
          } else if (type == TransactionEventRecord.Type.TAKE.get()) {
            takeCount++;
            Take take = (Take) record;
            ptr = new FlumeEventPointer(take.getFileID(), take.getOffset());
            transactionMap.put(trans, ptr);
          } else if (type == TransactionEventRecord.Type.ROLLBACK.get()) {
            rollbackCount++;
            transactionMap.remove(trans);
          } else if (type == TransactionEventRecord.Type.COMMIT.get()) {
            commitCount++;
            @SuppressWarnings("unchecked")
            Collection<FlumeEventPointer> pointers =
                (Collection<FlumeEventPointer>) transactionMap.remove(trans);
            if (((Commit) record).getType()
                    == TransactionEventRecord.Type.TAKE.get()) {
              if (inflightTakes.containsKey(trans)) {
                if (pointers == null) {
                  pointers = Sets.newHashSet();
                }
                Set<Long> takes = inflightTakes.removeAll(trans);
                Iterator<Long> it = takes.iterator();
                while (it.hasNext()) {
                  Long take = it.next();
                  pointers.add(FlumeEventPointer.fromLong(take));
                }
              }
            }
            if (pointers != null && pointers.size() > 0) {
              processCommit(((Commit) record).getType(), pointers);
              count += pointers.size();
            }
          } else {
            Preconditions.checkArgument(false, "Unknown record type: "
                + Integer.toHexString(type));
          }
        } else {
          skipCount++;
        }
      }
      LOG.info("read: " + readCount + ", put: " + putCount + ", take: "
          + takeCount + ", rollback: " + rollbackCount + ", commit: "
          + commitCount + ", skip: " + skipCount + ", eventCount:" + count);
      queue.replayComplete();
    } finally {
      TransactionIDOracle.setSeed(transactionIDSeed);
      WriteOrderOracle.setSeed(writeOrderIDSeed);
      for (LogFile.SequentialReader reader : readers.values()) {
        if (reader != null) {
          reader.close();
        }
      }
    }
    //re-insert the events in the take map,
    //since the takes were not committed.
    int uncommittedTakes = 0;
    for (Long inflightTxnId : inflightTakes.keySet()) {
      Set<Long> inflightUncommittedTakes =
              inflightTakes.get(inflightTxnId);
      for (Long inflightUncommittedTake : inflightUncommittedTakes) {
        queue.addHead(FlumeEventPointer.fromLong(inflightUncommittedTake));
        uncommittedTakes++;
      }
    }
    inflightTakes.clear();
    count += uncommittedTakes;
    int pendingTakesSize = pendingTakes.size();
    if (pendingTakesSize > 0) {
      LOG.info("Pending takes " + pendingTakesSize + " exist after the" +
          " end of replay. Duplicate messages will exist in" +
          " destination.");
    }
  }
  private LogRecord next() throws IOException, CorruptEventException {
    LogRecord resultLogRecord = logRecordBuffer.poll();
    if (resultLogRecord != null) {
      // there is more log records to read
      LogFile.SequentialReader reader = readers.get(resultLogRecord.getFileID());
      LogRecord nextLogRecord;
      if ((nextLogRecord = reader.next()) != null) {
        logRecordBuffer.add(nextLogRecord);
      }
    }
    return resultLogRecord;
  }
  private void processCommit(short type, Collection<FlumeEventPointer> pointers) {
    if (type == TransactionEventRecord.Type.PUT.get()) {
      for (FlumeEventPointer pointer : pointers) {
        if (!queue.addTail(pointer)) {
          throw new IllegalStateException("Unable to add "
              + pointer + ". Queue depth = " + queue.getSize()
              + ", Capacity = " + queue.getCapacity());
        }
        if (pendingTakes.remove(pointer.toLong())) {
          Preconditions.checkState(queue.remove(pointer),
              "Take was pending and pointer was successfully added to the"
                  + " queue but could not be removed: " + pointer);
        }
      }
    } else if (type == TransactionEventRecord.Type.TAKE.get()) {
      for (FlumeEventPointer pointer : pointers) {
        boolean removed = queue.remove(pointer);
        if (!removed) {
          pendingTakes.add(pointer.toLong());
        }
      }
    } else {
      Preconditions.checkArgument(false,
          "Unknown record type: " + Integer.toHexString(type));
    }
  }

}<|MERGE_RESOLUTION|>--- conflicted
+++ resolved
@@ -99,13 +99,8 @@
   }
 
   ReplayHandler(FlumeEventQueue queue,
-<<<<<<< HEAD
-    @Nullable KeyProvider encryptionKeyProvider,
-    boolean fsyncPerTransaction) {
-=======
                 @Nullable KeyProvider encryptionKeyProvider,
                 boolean fsyncPerTransaction) {
->>>>>>> 511d8685
     this.queue = queue;
     this.lastCheckpoint = queue.getLogWriteOrderID();
     pendingTakes = Lists.newArrayList();
@@ -267,12 +262,7 @@
         LOG.info("Replaying " + log);
         try {
           LogFile.SequentialReader reader =
-<<<<<<< HEAD
-            LogFileFactory.getSequentialReader(log, encryptionKeyProvider,
-              fsyncPerTransaction);
-=======
               LogFileFactory.getSequentialReader(log, encryptionKeyProvider, fsyncPerTransaction);
->>>>>>> 511d8685
           reader.skipToLastCheckpointPosition(queue.getLogWriteOrderID());
           Preconditions.checkState(!readers.containsKey(reader.getLogFileID()),
               "Readers " + readers + " already contains "
@@ -303,11 +293,7 @@
         writeOrderIDSeed = Math.max(writeOrderIDSeed,
             record.getLogWriteOrderID());
         readCount++;
-<<<<<<< HEAD
-        if(readCount % 10000 == 0 && readCount > 0) {
-=======
         if (readCount % 10000 == 0 && readCount > 0) {
->>>>>>> 511d8685
           LOG.info("read: " + readCount + ", put: " + putCount + ", take: "
               + takeCount + ", rollback: " + rollbackCount + ", commit: "
               + commitCount + ", skip: " + skipCount + ", eventCount:" + count);
