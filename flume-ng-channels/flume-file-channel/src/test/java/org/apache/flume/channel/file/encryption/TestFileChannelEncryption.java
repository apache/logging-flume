--- conflicted
+++ resolved
@@ -319,11 +319,7 @@
     try {
       channel = createFileChannel(overrides);
       Assert.fail();
-<<<<<<< HEAD
-    } catch(RuntimeException ex) {
-=======
     } catch (RuntimeException ex) {
->>>>>>> 511d8685
       Assert.assertTrue("Exception message is incorrect: " + ex.getMessage(),
           ex.getMessage().startsWith("java.io.FileNotFoundException: /path/does/not/exist "));
     }
@@ -339,11 +335,7 @@
     try {
       channel = createFileChannel(overrides);
       Assert.fail();
-<<<<<<< HEAD
-    } catch(RuntimeException ex) {
-=======
     } catch (RuntimeException ex) {
->>>>>>> 511d8685
       Assert.assertTrue("Exception message is incorrect: " + ex.getMessage(),
           ex.getMessage().startsWith("java.io.FileNotFoundException: /path/does/not/exist "));
     }
