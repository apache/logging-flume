--- conflicted
+++ resolved
@@ -57,10 +57,7 @@
   File inflightTakes;
   File inflightPuts;
   File queueSetDir;
-<<<<<<< HEAD
-=======
-
->>>>>>> 511d8685
+
   @Before
   public void setup() throws IOException {
     baseDir = Files.createTempDir();
@@ -268,16 +265,9 @@
   }
 
   private void verify(EventQueueBackingStore backingStore, long expectedVersion,
-<<<<<<< HEAD
-      List<Long> expectedPointers)
-      throws Exception {
-    FlumeEventQueue queue = new FlumeEventQueue(backingStore, inflightTakes,
-        inflightPuts, queueSetDir);
-=======
                       List<Long> expectedPointers) throws Exception {
     FlumeEventQueue queue =
         new FlumeEventQueue(backingStore, inflightTakes, inflightPuts, queueSetDir);
->>>>>>> 511d8685
     List<Long> actualPointers = Lists.newArrayList();
     FlumeEventPointer ptr;
     while ((ptr = queue.removeHead(0L)) != null) {
