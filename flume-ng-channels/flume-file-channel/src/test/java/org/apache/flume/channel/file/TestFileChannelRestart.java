/*
 * Licensed to the Apache Software Foundation (ASF) under one
 * or more contributor license agreements.  See the NOTICE file
 * distributed with this work for additional information
 * regarding copyright ownership.  The ASF licenses this file
 * to you under the Apache License, Version 2.0 (the
 * "License"); you may not use this file except in compliance
 * with the License.  You may obtain a copy of the License at
 *
 * http://www.apache.org/licenses/LICENSE-2.0
 *
 * Unless required by applicable law or agreed to in writing,
 * software distributed under the License is distributed on an
 * "AS IS" BASIS, WITHOUT WARRANTIES OR CONDITIONS OF ANY
 * KIND, either express or implied.  See the License for the
 * specific language governing permissions and limitations
 * under the License.
 */
package org.apache.flume.channel.file;

import com.google.common.collect.Lists;
import com.google.common.collect.Maps;
import com.google.common.collect.Sets;
import com.google.common.io.Files;
import org.apache.commons.io.FileUtils;
import org.apache.flume.Transaction;
import org.apache.flume.channel.file.proto.ProtosFactory;
import org.fest.reflect.exception.ReflectionError;
import org.junit.After;
import org.junit.Assert;
import org.junit.Before;
import org.junit.Test;
import org.slf4j.Logger;
import org.slf4j.LoggerFactory;

import java.io.File;
import java.io.FileInputStream;
import java.io.FileOutputStream;
import java.io.FilenameFilter;
import java.io.IOException;
import java.io.RandomAccessFile;
import java.util.Map;
import java.util.Random;
import java.util.Set;
import java.util.concurrent.Executors;

import static org.apache.flume.channel.file.TestUtils.compareInputAndOut;
import static org.apache.flume.channel.file.TestUtils.consumeChannel;
import static org.apache.flume.channel.file.TestUtils.fillChannel;
import static org.apache.flume.channel.file.TestUtils.forceCheckpoint;
import static org.apache.flume.channel.file.TestUtils.putEvents;
import static org.apache.flume.channel.file.TestUtils.putWithoutCommit;
import static org.apache.flume.channel.file.TestUtils.takeEvents;
import static org.apache.flume.channel.file.TestUtils.takeWithoutCommit;
import static org.fest.reflect.core.Reflection.*;

public class TestFileChannelRestart extends TestFileChannelBase {
  protected static final Logger LOG = LoggerFactory.getLogger(TestFileChannelRestart.class);

  @Before
  public void setup() throws Exception {
    super.setup();
  }

  @After
  public void teardown() {
    super.teardown();
  }

  @Override
  protected FileChannel createFileChannel(Map<String, String> overrides) {
    // FLUME-2482, making sure scheduled checkpoint never gets called
    overrides.put(FileChannelConfiguration.CHECKPOINT_INTERVAL, "6000000");
<<<<<<< HEAD
    return TestUtils.createFileChannel(checkpointDir.getAbsolutePath(),
            dataDir, backupDir.getAbsolutePath(), overrides);
=======
    return TestUtils.createFileChannel(checkpointDir.getAbsolutePath(), dataDir,
                                       backupDir.getAbsolutePath(), overrides);
>>>>>>> 511d8685
  }

  @Test
  public void testRestartLogReplayV1() throws Exception {
    doTestRestart(true, false, false, false);
  }
  @Test
  public void testRestartLogReplayV2() throws Exception {
    doTestRestart(false, false, false, false);
  }

  @Test
  public void testFastReplayV1() throws Exception {
    doTestRestart(true, true, true, true);
  }

  @Test
  public void testFastReplayV2() throws Exception {
    doTestRestart(false, true, true, true);
  }

  @Test
  public void testFastReplayNegativeTestV1() throws Exception {
    doTestRestart(true, true, false, true);
  }

  @Test
  public void testFastReplayNegativeTestV2() throws Exception {
    doTestRestart(false, true, false, true);
  }

  @Test
  public void testNormalReplayV1() throws Exception {
    doTestRestart(true, true, true, false);
  }

  @Test
  public void testNormalReplayV2() throws Exception {
    doTestRestart(false, true, true, false);
  }

  public void doTestRestart(boolean useLogReplayV1,
                            boolean forceCheckpoint, boolean deleteCheckpoint,
                            boolean useFastReplay) throws Exception {
    Map<String, String> overrides = Maps.newHashMap();
    overrides.put(FileChannelConfiguration.USE_LOG_REPLAY_V1,
                  String.valueOf(useLogReplayV1));
    overrides.put(
        FileChannelConfiguration.USE_FAST_REPLAY,
        String.valueOf(useFastReplay));
    channel = createFileChannel(overrides);
    channel.start();
    Assert.assertTrue(channel.isOpen());
    Set<String> in = fillChannel(channel, "restart");
    if (forceCheckpoint) {
      forceCheckpoint(channel);
    }
    channel.stop();
    if (deleteCheckpoint) {
      File checkpoint = new File(checkpointDir, "checkpoint");
      Assert.assertTrue(checkpoint.delete());
      File checkpointMetaData = Serialization.getMetaDataFile(checkpoint);
      Assert.assertTrue(checkpointMetaData.delete());
    }
    channel = createFileChannel(overrides);
    channel.start();
    Assert.assertTrue(channel.isOpen());
    Set<String> out = consumeChannel(channel);
    compareInputAndOut(in, out);
  }

  @Test
  public void testRestartWhenMetaDataExistsButCheckpointDoesNot() throws Exception {
    doTestRestartWhenMetaDataExistsButCheckpointDoesNot(false);
  }

  @Test
  public void testRestartWhenMetaDataExistsButCheckpointDoesNotWithBackup() throws Exception {
    doTestRestartWhenMetaDataExistsButCheckpointDoesNot(true);
  }

  private void doTestRestartWhenMetaDataExistsButCheckpointDoesNot(boolean backup)
      throws Exception {
    Map<String, String> overrides = Maps.newHashMap();
    overrides.put(FileChannelConfiguration.USE_DUAL_CHECKPOINTS, String.valueOf(backup));
    channel = createFileChannel(overrides);
    channel.start();
    Assert.assertTrue(channel.isOpen());
    Set<String> in = putEvents(channel, "restart", 10, 100);
    Assert.assertEquals(100, in.size());
    forceCheckpoint(channel);
    if (backup) {
      Thread.sleep(2000);
    }
    channel.stop();
    File checkpoint = new File(checkpointDir, "checkpoint");
    Assert.assertTrue(checkpoint.delete());
    File checkpointMetaData = Serialization.getMetaDataFile(checkpoint);
    Assert.assertTrue(checkpointMetaData.exists());
    channel = createFileChannel(overrides);
    channel.start();
    Assert.assertTrue(channel.isOpen());
    Assert.assertTrue(checkpoint.exists());
    Assert.assertTrue(checkpointMetaData.exists());
    Assert.assertTrue(!backup || channel.checkpointBackupRestored());
    Set<String> out = consumeChannel(channel);
    compareInputAndOut(in, out);
  }

  @Test
  public void testRestartWhenCheckpointExistsButMetaDoesNot() throws Exception {
    doTestRestartWhenCheckpointExistsButMetaDoesNot(false);
  }

  @Test
  public void testRestartWhenCheckpointExistsButMetaDoesNotWithBackup() throws Exception {
    doTestRestartWhenCheckpointExistsButMetaDoesNot(true);
  }

  private void doTestRestartWhenCheckpointExistsButMetaDoesNot(boolean backup) throws Exception {
    Map<String, String> overrides = Maps.newHashMap();
    overrides.put(FileChannelConfiguration.USE_DUAL_CHECKPOINTS, String.valueOf(backup));
    channel = createFileChannel(overrides);
    channel.start();
    Assert.assertTrue(channel.isOpen());
    Set<String> in = putEvents(channel, "restart", 10, 100);
    Assert.assertEquals(100, in.size());
    forceCheckpoint(channel);
    if (backup) {
      Thread.sleep(2000);
    }
    channel.stop();
    File checkpoint = new File(checkpointDir, "checkpoint");
    File checkpointMetaData = Serialization.getMetaDataFile(checkpoint);
    Assert.assertTrue(checkpointMetaData.delete());
    Assert.assertTrue(checkpoint.exists());
    channel = createFileChannel(overrides);
    channel.start();
    Assert.assertTrue(channel.isOpen());
    Assert.assertTrue(checkpoint.exists());
    Assert.assertTrue(checkpointMetaData.exists());
    Assert.assertTrue(!backup || channel.checkpointBackupRestored());
    Set<String> out = consumeChannel(channel);
    compareInputAndOut(in, out);
  }

  @Test
  public void testRestartWhenNoCheckpointExists() throws Exception {
    doTestRestartWhenNoCheckpointExists(false);
  }

  @Test
  public void testRestartWhenNoCheckpointExistsWithBackup() throws Exception {
    doTestRestartWhenNoCheckpointExists(true);
  }

  private void doTestRestartWhenNoCheckpointExists(boolean backup) throws Exception {
    Map<String, String> overrides = Maps.newHashMap();
    overrides.put(FileChannelConfiguration.USE_DUAL_CHECKPOINTS, String.valueOf(backup));
    channel = createFileChannel(overrides);
    channel.start();
    Assert.assertTrue(channel.isOpen());
    Set<String> in = putEvents(channel, "restart", 10, 100);
    Assert.assertEquals(100, in.size());
    forceCheckpoint(channel);
    if (backup) {
      Thread.sleep(2000);
    }
    channel.stop();
    File checkpoint = new File(checkpointDir, "checkpoint");
    File checkpointMetaData = Serialization.getMetaDataFile(checkpoint);
    Assert.assertTrue(checkpointMetaData.delete());
    Assert.assertTrue(checkpoint.delete());
    channel = createFileChannel(overrides);
    channel.start();
    Assert.assertTrue(channel.isOpen());
    Assert.assertTrue(checkpoint.exists());
    Assert.assertTrue(checkpointMetaData.exists());
    Assert.assertTrue(!backup || channel.checkpointBackupRestored());
    Set<String> out = consumeChannel(channel);
    compareInputAndOut(in, out);
  }

  @Test
  public void testBadCheckpointVersion() throws Exception {
    doTestBadCheckpointVersion(false);
  }

  @Test
  public void testBadCheckpointVersionWithBackup() throws Exception {
    doTestBadCheckpointVersion(true);
  }

  private void doTestBadCheckpointVersion(boolean backup) throws Exception {
    Map<String, String> overrides = Maps.newHashMap();
    overrides.put(FileChannelConfiguration.USE_DUAL_CHECKPOINTS, String.valueOf(backup));
    channel = createFileChannel(overrides);
    channel.start();
    Assert.assertTrue(channel.isOpen());
    Set<String> in = putEvents(channel, "restart", 10, 100);
    Assert.assertEquals(100, in.size());
    forceCheckpoint(channel);
    if (backup) {
      Thread.sleep(2000);
    }
    channel.stop();
    File checkpoint = new File(checkpointDir, "checkpoint");
    RandomAccessFile writer = new RandomAccessFile(checkpoint, "rw");
    writer.seek(EventQueueBackingStoreFile.INDEX_VERSION *
                Serialization.SIZE_OF_LONG);
    writer.writeLong(2L);
    writer.getFD().sync();
    writer.close();
    channel = createFileChannel(overrides);
    channel.start();
    Assert.assertTrue(channel.isOpen());
    Assert.assertTrue(!backup || channel.checkpointBackupRestored());
    Set<String> out = consumeChannel(channel);
    compareInputAndOut(in, out);
  }

  @Test
  public void testBadCheckpointMetaVersion() throws Exception {
    doTestBadCheckpointMetaVersion(false);
  }

  @Test
  public void testBadCheckpointMetaVersionWithBackup() throws Exception {
    doTestBadCheckpointMetaVersion(true);
  }

  private void doTestBadCheckpointMetaVersion(boolean backup) throws Exception {
    Map<String, String> overrides = Maps.newHashMap();
    overrides.put(FileChannelConfiguration.USE_DUAL_CHECKPOINTS, String.valueOf(backup));
    channel = createFileChannel(overrides);
    channel.start();
    Assert.assertTrue(channel.isOpen());
    Set<String> in = putEvents(channel, "restart", 10, 100);
    Assert.assertEquals(100, in.size());
    forceCheckpoint(channel);
    if (backup) {
      Thread.sleep(2000);
    }
    channel.stop();
    File checkpoint = new File(checkpointDir, "checkpoint");
    FileInputStream is = new FileInputStream(Serialization.getMetaDataFile(checkpoint));
    ProtosFactory.Checkpoint meta = ProtosFactory.Checkpoint.parseDelimitedFrom(is);
    Assert.assertNotNull(meta);
    is.close();
    FileOutputStream os = new FileOutputStream(
                                                  Serialization.getMetaDataFile(checkpoint));
    meta.toBuilder().setVersion(2).build().writeDelimitedTo(os);
    os.flush();
    channel = createFileChannel(overrides);
    channel.start();
    Assert.assertTrue(channel.isOpen());
    Assert.assertTrue(!backup || channel.checkpointBackupRestored());
    Set<String> out = consumeChannel(channel);
    compareInputAndOut(in, out);
  }

  @Test
  public void testDifferingOrderIDCheckpointAndMetaVersion() throws Exception {
    doTestDifferingOrderIDCheckpointAndMetaVersion(false);
  }

  @Test
  public void testDifferingOrderIDCheckpointAndMetaVersionWithBackup() throws Exception {
    doTestDifferingOrderIDCheckpointAndMetaVersion(true);
  }

  private void doTestDifferingOrderIDCheckpointAndMetaVersion(boolean backup) throws Exception {
    Map<String, String> overrides = Maps.newHashMap();
    overrides.put(FileChannelConfiguration.USE_DUAL_CHECKPOINTS, String.valueOf(backup));
    channel = createFileChannel(overrides);
    channel.start();
    Assert.assertTrue(channel.isOpen());
    Set<String> in = putEvents(channel, "restart", 10, 100);
    Assert.assertEquals(100, in.size());
    forceCheckpoint(channel);
    if (backup) {
      Thread.sleep(2000);
    }
    channel.stop();
    File checkpoint = new File(checkpointDir, "checkpoint");
    FileInputStream is = new FileInputStream(Serialization.getMetaDataFile(checkpoint));
    ProtosFactory.Checkpoint meta = ProtosFactory.Checkpoint.parseDelimitedFrom(is);
    Assert.assertNotNull(meta);
    is.close();
    FileOutputStream os = new FileOutputStream(
                                                  Serialization.getMetaDataFile(checkpoint));
    meta.toBuilder().setWriteOrderID(12).build().writeDelimitedTo(os);
    os.flush();
    channel = createFileChannel(overrides);
    channel.start();
    Assert.assertTrue(channel.isOpen());
    Assert.assertTrue(!backup || channel.checkpointBackupRestored());
    Set<String> out = consumeChannel(channel);
    compareInputAndOut(in, out);
  }

  @Test
  public void testIncompleteCheckpoint() throws Exception {
    doTestIncompleteCheckpoint(false);
  }

  @Test
  public void testIncompleteCheckpointWithCheckpoint() throws Exception {
    doTestIncompleteCheckpoint(true);
  }

  private void doTestIncompleteCheckpoint(boolean backup) throws Exception {
    Map<String, String> overrides = Maps.newHashMap();
    overrides.put(FileChannelConfiguration.USE_DUAL_CHECKPOINTS, String.valueOf(backup));
    channel = createFileChannel(overrides);
    channel.start();
    Assert.assertTrue(channel.isOpen());
    Set<String> in = putEvents(channel, "restart", 10, 100);
    Assert.assertEquals(100, in.size());
    forceCheckpoint(channel);
    if (backup) {
      Thread.sleep(2000);
    }
    channel.stop();
    File checkpoint = new File(checkpointDir, "checkpoint");
    RandomAccessFile writer = new RandomAccessFile(checkpoint, "rw");
    writer.seek(EventQueueBackingStoreFile.INDEX_CHECKPOINT_MARKER
                * Serialization.SIZE_OF_LONG);
    writer.writeLong(EventQueueBackingStoreFile.CHECKPOINT_INCOMPLETE);
    writer.getFD().sync();
    writer.close();
    channel = createFileChannel(overrides);
    channel.start();
    Assert.assertTrue(channel.isOpen());
    Assert.assertTrue(!backup || channel.checkpointBackupRestored());
    Set<String> out = consumeChannel(channel);
    compareInputAndOut(in, out);
  }

  @Test
  public void testCorruptInflightPuts() throws Exception {
    doTestCorruptInflights("inflightputs", false);
  }

  @Test
  public void testCorruptInflightPutsWithBackup() throws Exception {
    doTestCorruptInflights("inflightputs", true);
  }

  @Test
  public void testCorruptInflightTakes() throws Exception {
    doTestCorruptInflights("inflighttakes", false);
  }

  @Test
  public void testCorruptInflightTakesWithBackup() throws Exception {
    doTestCorruptInflights("inflighttakes", true);
  }

  @Test
  public void testFastReplayWithCheckpoint() throws Exception {
    testFastReplay(false, true);
  }

  @Test
  public void testFastReplayWithBadCheckpoint() throws Exception {
    testFastReplay(true, true);
  }

  @Test
  public void testNoFastReplayWithCheckpoint() throws Exception {
    testFastReplay(false, false);
  }

  @Test
  public void testNoFastReplayWithBadCheckpoint() throws Exception {
    testFastReplay(true, false);
  }

  private void testFastReplay(boolean shouldCorruptCheckpoint, boolean useFastReplay)
      throws Exception {
    Map<String, String> overrides = Maps.newHashMap();
    overrides.put(FileChannelConfiguration.USE_FAST_REPLAY,
                  String.valueOf(useFastReplay));
    channel = createFileChannel(overrides);
    channel.start();
    Assert.assertTrue(channel.isOpen());
    Set<String> in = putEvents(channel, "restart", 10, 100);
    Assert.assertEquals(100, in.size());
    forceCheckpoint(channel);
    channel.stop();
    if (shouldCorruptCheckpoint) {
      File checkpoint = new File(checkpointDir, "checkpoint");
      RandomAccessFile writer = new RandomAccessFile(
                                                        Serialization.getMetaDataFile(checkpoint),
                                                        "rw");
      writer.seek(10);
      writer.writeLong(new Random().nextLong());
      writer.getFD().sync();
      writer.close();
    }
    channel = createFileChannel(overrides);
    channel.start();
    Assert.assertTrue(channel.isOpen());
    Set<String> out = consumeChannel(channel);
    if (useFastReplay && shouldCorruptCheckpoint) {
      Assert.assertTrue(channel.didFastReplay());
    } else {
      Assert.assertFalse(channel.didFastReplay());
    }
    compareInputAndOut(in, out);
  }

  private void doTestCorruptInflights(String name, boolean backup) throws Exception {
    Map<String, String> overrides = Maps.newHashMap();
    overrides.put(FileChannelConfiguration.USE_DUAL_CHECKPOINTS, String.valueOf(backup));
    channel = createFileChannel(overrides);
    channel.start();
    Assert.assertTrue(channel.isOpen());
    final Set<String> in1 = putEvents(channel, "restart-", 10, 100);
    Assert.assertEquals(100, in1.size());
    Executors.newSingleThreadScheduledExecutor().submit(new Runnable() {
      @Override
      public void run() {
        Transaction tx = channel.getTransaction();
        Set<String> out1 = takeWithoutCommit(channel, tx, 100);
        Assert.assertEquals(100, out1.size());
      }
    });
    Transaction tx = channel.getTransaction();
    Set<String> in2 = putWithoutCommit(channel, tx, "restart", 100);
    Assert.assertEquals(100, in2.size());
    forceCheckpoint(channel);
    if (backup) {
      Thread.sleep(2000);
    }
    tx.commit();
    tx.close();
    channel.stop();
    File inflight = new File(checkpointDir, name);
    RandomAccessFile writer = new RandomAccessFile(inflight, "rw");
    writer.write(new Random().nextInt());
    writer.close();
    channel = createFileChannel(overrides);
    channel.start();
    Assert.assertTrue(channel.isOpen());
    Assert.assertTrue(!backup || channel.checkpointBackupRestored());
    Set<String> out = consumeChannel(channel);
    in1.addAll(in2);
    compareInputAndOut(in1, out);
  }

  @Test
  public void testTruncatedCheckpointMeta() throws Exception {
    doTestTruncatedCheckpointMeta(false);
  }

  @Test
  public void testTruncatedCheckpointMetaWithBackup() throws Exception {
    doTestTruncatedCheckpointMeta(true);
  }

  private void doTestTruncatedCheckpointMeta(boolean backup) throws Exception {
    Map<String, String> overrides = Maps.newHashMap();
    overrides.put(FileChannelConfiguration.USE_DUAL_CHECKPOINTS, String.valueOf(backup));
    channel = createFileChannel(overrides);
    channel.start();
    Assert.assertTrue(channel.isOpen());
    Set<String> in = putEvents(channel, "restart", 10, 100);
    Assert.assertEquals(100, in.size());
    forceCheckpoint(channel);
    if (backup) {
      Thread.sleep(2000);
    }
    channel.stop();
    File checkpoint = new File(checkpointDir, "checkpoint");
    RandomAccessFile writer = new RandomAccessFile(Serialization.getMetaDataFile(checkpoint), "rw");
    writer.setLength(0);
    writer.getFD().sync();
    writer.close();
    channel = createFileChannel(overrides);
    channel.start();
    Assert.assertTrue(channel.isOpen());
    Assert.assertTrue(!backup || channel.checkpointBackupRestored());
    Set<String> out = consumeChannel(channel);
    compareInputAndOut(in, out);
  }

  @Test
  public void testCorruptCheckpointMeta() throws Exception {
    doTestCorruptCheckpointMeta(false);
  }

  @Test
  public void testCorruptCheckpointMetaWithBackup() throws Exception {
    doTestCorruptCheckpointMeta(true);
  }

  private void doTestCorruptCheckpointMeta(boolean backup) throws Exception {
    Map<String, String> overrides = Maps.newHashMap();
    overrides.put(FileChannelConfiguration.USE_DUAL_CHECKPOINTS, String.valueOf(backup));
    channel = createFileChannel(overrides);
    channel.start();
    Assert.assertTrue(channel.isOpen());
    Set<String> in = putEvents(channel, "restart", 10, 100);
    Assert.assertEquals(100, in.size());
    forceCheckpoint(channel);
    if (backup) {
      Thread.sleep(2000);
    }
    channel.stop();
    File checkpoint = new File(checkpointDir, "checkpoint");
    RandomAccessFile writer = new RandomAccessFile(Serialization.getMetaDataFile(checkpoint), "rw");
    writer.seek(10);
    writer.writeLong(new Random().nextLong());
    writer.getFD().sync();
    writer.close();
    channel = createFileChannel(overrides);
    channel.start();
    Assert.assertTrue(channel.isOpen());
    Assert.assertTrue(!backup || channel.checkpointBackupRestored());
    Set<String> out = consumeChannel(channel);
    compareInputAndOut(in, out);
  }

  private void checkIfBackupUsed(boolean backup) {
    boolean backupRestored = channel.checkpointBackupRestored();
    if (backup) {
      Assert.assertTrue(backupRestored);
    } else {
      Assert.assertFalse(backupRestored);
    }
  }

  //This test will fail without FLUME-1893
  @Test
  public void testCorruptCheckpointVersionMostSignificant4Bytes() throws Exception {
    Map<String, String> overrides = Maps.newHashMap();
    channel = createFileChannel(overrides);
    channel.start();
    Assert.assertTrue(channel.isOpen());
    Set<String> in = putEvents(channel, "restart", 10, 100);
    Assert.assertEquals(100, in.size());
    forceCheckpoint(channel);
    channel.stop();
    File checkpoint = new File(checkpointDir, "checkpoint");
    RandomAccessFile writer = new RandomAccessFile(checkpoint, "rw");
    writer.seek(EventQueueBackingStoreFile.INDEX_VERSION *
                Serialization.SIZE_OF_LONG);
    writer.write(new byte[] { (byte) 1, (byte) 5 });
    writer.getFD().sync();
    writer.close();
    channel = createFileChannel(overrides);
    channel.start();
    Assert.assertTrue(channel.isOpen());
    Set<String> out = consumeChannel(channel);
    Assert.assertTrue(channel.didFullReplayDueToBadCheckpointException());
    compareInputAndOut(in, out);
  }

  //This test will fail without FLUME-1893
  @Test
  public void testCorruptCheckpointCompleteMarkerMostSignificant4Bytes() throws Exception {
    Map<String, String> overrides = Maps.newHashMap();
    channel = createFileChannel(overrides);
    channel.start();
    Assert.assertTrue(channel.isOpen());
    Set<String> in = putEvents(channel, "restart", 10, 100);
    Assert.assertEquals(100, in.size());
    forceCheckpoint(channel);
    channel.stop();
    File checkpoint = new File(checkpointDir, "checkpoint");
    RandomAccessFile writer = new RandomAccessFile(checkpoint, "rw");
    writer.seek(EventQueueBackingStoreFile.INDEX_CHECKPOINT_MARKER *
                Serialization.SIZE_OF_LONG);
    writer.write(new byte[] { (byte) 1, (byte) 5 });
    writer.getFD().sync();
    writer.close();
    channel = createFileChannel(overrides);
    channel.start();
    Assert.assertTrue(channel.isOpen());
    Set<String> out = consumeChannel(channel);
    Assert.assertTrue(channel.didFullReplayDueToBadCheckpointException());
    compareInputAndOut(in, out);
  }

  @Test
  public void testWithExtraLogs() throws Exception {
    Map<String, String> overrides = Maps.newHashMap();
    overrides.put(FileChannelConfiguration.CAPACITY, "10");
    overrides.put(FileChannelConfiguration.TRANSACTION_CAPACITY, "10");
    channel = createFileChannel(overrides);
    channel.start();
    Assert.assertTrue(channel.isOpen());
    Set<String> in = fillChannel(channel, "extralogs");
    for (int i = 0; i < dataDirs.length; i++) {
      File file = new File(dataDirs[i], Log.PREFIX + (1000 + i));
      Assert.assertTrue(file.createNewFile());
      Assert.assertTrue(file.length() == 0);
      File metaDataFile = Serialization.getMetaDataFile(file);
      File metaDataTempFile = Serialization.getMetaDataTempFile(metaDataFile);
      Assert.assertTrue(metaDataTempFile.createNewFile());
    }
    channel.stop();
    channel = createFileChannel(overrides);
    channel.start();
    Assert.assertTrue(channel.isOpen());
    Set<String> out = consumeChannel(channel);
    compareInputAndOut(in, out);
  }

  // Make sure the entire channel was not replayed, only the events from the
  // backup.
  @Test
<<<<<<< HEAD
  public void testBackupUsedEnsureNoFullReplayWithoutCompression() throws
    Exception {
    testBackupUsedEnsureNoFullReplay(false);
  }
  @Test
  public void testBackupUsedEnsureNoFullReplayWithCompression() throws
    Exception {
=======
  public void testBackupUsedEnsureNoFullReplayWithoutCompression() throws Exception {
    testBackupUsedEnsureNoFullReplay(false);
  }

  @Test
  public void testBackupUsedEnsureNoFullReplayWithCompression() throws Exception {
>>>>>>> 511d8685
    testBackupUsedEnsureNoFullReplay(true);
  }

  private void testBackupUsedEnsureNoFullReplay(boolean compressedBackup)
<<<<<<< HEAD
    throws Exception {
    File dataDir = Files.createTempDir();
    File tempBackup = Files.createTempDir();
    Map<String, String> overrides = Maps.newHashMap();
    overrides.put(FileChannelConfiguration.DATA_DIRS,
      dataDir.getAbsolutePath());
    overrides.put(FileChannelConfiguration.USE_DUAL_CHECKPOINTS,
      "true");
    overrides.put(FileChannelConfiguration.COMPRESS_BACKUP_CHECKPOINT,
      String.valueOf(compressedBackup));
=======
      throws Exception {
    File dataDir = Files.createTempDir();
    File tempBackup = Files.createTempDir();
    Map<String, String> overrides = Maps.newHashMap();
    overrides.put(FileChannelConfiguration.DATA_DIRS, dataDir.getAbsolutePath());
    overrides.put(FileChannelConfiguration.USE_DUAL_CHECKPOINTS, "true");
    overrides.put(FileChannelConfiguration.COMPRESS_BACKUP_CHECKPOINT,
                  String.valueOf(compressedBackup));
>>>>>>> 511d8685
    channel = createFileChannel(overrides);
    channel.start();
    Assert.assertTrue(channel.isOpen());
    Set<String> in = putEvents(channel, "restart", 10, 100);
    Assert.assertEquals(100, in.size());
    Thread.sleep(5000);
    forceCheckpoint(channel);
    Thread.sleep(5000);
    in = putEvents(channel, "restart", 10, 100);
    takeEvents(channel, 10, 100);
    Assert.assertEquals(100, in.size());
    for (File file : backupDir.listFiles()) {
      if (file.getName().equals(Log.FILE_LOCK)) {
        continue;
      }
      Files.copy(file, new File(tempBackup, file.getName()));
    }
    forceCheckpoint(channel);
    channel.stop();

    Serialization.deleteAllFiles(checkpointDir, Log.EXCLUDES);
    // The last checkpoint may have been already backed up (it did while I
    // was running this test, since the checkpoint itself is tiny in unit
    // tests), so throw away the backup and force the use of an older backup by
    // bringing in the copy of the last backup before the checkpoint.
    Serialization.deleteAllFiles(backupDir, Log.EXCLUDES);
    for (File file : tempBackup.listFiles()) {
      if (file.getName().equals(Log.FILE_LOCK)) {
        continue;
      }
      Files.copy(file, new File(backupDir, file.getName()));
    }
    channel = createFileChannel(overrides);
    channel.start();
    Assert.assertTrue(channel.isOpen());
    checkIfBackupUsed(true);
    Assert.assertEquals(100, channel.getLog().getPutCount());
    Assert.assertEquals(20, channel.getLog().getCommittedCount());
    Assert.assertEquals(100, channel.getLog().getTakeCount());
    Assert.assertEquals(0, channel.getLog().getRollbackCount());
    //Read Count = 100 puts + 10 commits + 100 takes + 10 commits
    Assert.assertEquals(220, channel.getLog().getReadCount());
    consumeChannel(channel);
    FileUtils.deleteQuietly(dataDir);
    FileUtils.deleteQuietly(tempBackup);
  }

  //Make sure data files required by the backup checkpoint are not deleted.
  @Test
  public void testDataFilesRequiredByBackupNotDeleted() throws Exception {
    Map<String, String> overrides = Maps.newHashMap();
    overrides.put(FileChannelConfiguration.USE_DUAL_CHECKPOINTS, "true");
    overrides.put(FileChannelConfiguration.MAX_FILE_SIZE, "1000");
    channel = createFileChannel(overrides);
    channel.start();
    String prefix = "abcdefghijklmnopqrstuvwxyzabcdefghijklmnopqrstuvwxyz";
    Assert.assertTrue(channel.isOpen());
    putEvents(channel, prefix, 10, 100);
    Set<String> origFiles = Sets.newHashSet();
    for (File dir : dataDirs) {
      origFiles.addAll(Lists.newArrayList(dir.list()));
    }
    forceCheckpoint(channel);
    takeEvents(channel, 10, 50);
    long beforeSecondCheckpoint = System.currentTimeMillis();
    forceCheckpoint(channel);
    Set<String> newFiles = Sets.newHashSet();
    int olderThanCheckpoint = 0;
    int totalMetaFiles = 0;
    for (File dir : dataDirs) {
      File[] metadataFiles = dir.listFiles(new FilenameFilter() {
        @Override
        public boolean accept(File dir, String name) {
          if (name.endsWith(".meta")) {
            return true;
          }
          return false;
        }
      });
      totalMetaFiles = metadataFiles.length;
      for (File metadataFile : metadataFiles) {
        if (metadataFile.lastModified() < beforeSecondCheckpoint) {
          olderThanCheckpoint++;
        }
      }
      newFiles.addAll(Lists.newArrayList(dir.list()));
    }
    /*
     * Files which are not required by the new checkpoint should not have been
     * modified by the checkpoint.
     */
    Assert.assertTrue(olderThanCheckpoint > 0);
    Assert.assertTrue(totalMetaFiles != olderThanCheckpoint);

    /*
     * All files needed by original checkpoint should still be there.
     */
    Assert.assertTrue(newFiles.containsAll(origFiles));
    takeEvents(channel, 10, 50);
    forceCheckpoint(channel);
    newFiles = Sets.newHashSet();
    for (File dir : dataDirs) {
      newFiles.addAll(Lists.newArrayList(dir.list()));
    }
    Assert.assertTrue(!newFiles.containsAll(origFiles));
  }

  @Test(expected = IOException.class)
  public void testSlowBackup() throws Throwable {
    Map<String, String> overrides = Maps.newHashMap();
    overrides.put(FileChannelConfiguration.USE_DUAL_CHECKPOINTS, "true");
    overrides.put(FileChannelConfiguration.MAX_FILE_SIZE, "1000");
    channel = createFileChannel(overrides);
    channel.start();
    Assert.assertTrue(channel.isOpen());
    Set<String> in = putEvents(channel, "restart", 10, 100);
    Assert.assertEquals(100, in.size());
    slowdownBackup(channel);
    forceCheckpoint(channel);
    in = putEvents(channel, "restart", 10, 100);
    takeEvents(channel, 10, 100);
    Assert.assertEquals(100, in.size());
    try {
      forceCheckpoint(channel);
    } catch (ReflectionError ex) {
      throw ex.getCause();
    } finally {
      channel.stop();
    }
  }

  @Test
  public void testCompressBackup() throws Throwable {
    Map<String, String> overrides = Maps.newHashMap();
    overrides.put(FileChannelConfiguration.USE_DUAL_CHECKPOINTS,
<<<<<<< HEAD
      "true");
    overrides.put(FileChannelConfiguration.MAX_FILE_SIZE, "1000");
    overrides.put(FileChannelConfiguration.COMPRESS_BACKUP_CHECKPOINT,
      "true");
=======
                  "true");
    overrides.put(FileChannelConfiguration.MAX_FILE_SIZE, "1000");
    overrides.put(FileChannelConfiguration.COMPRESS_BACKUP_CHECKPOINT,
                  "true");
>>>>>>> 511d8685
    channel = createFileChannel(overrides);
    channel.start();
    Assert.assertTrue(channel.isOpen());
    putEvents(channel, "restart", 10, 100);
    forceCheckpoint(channel);

    //Wait for the backup checkpoint
    Thread.sleep(2000);

    Assert.assertTrue(compressedBackupCheckpoint.exists());

<<<<<<< HEAD
    Serialization.decompressFile(compressedBackupCheckpoint,
      uncompressedBackupCheckpoint);

    File checkpoint = new File(checkpointDir, "checkpoint");
    Assert.assertTrue(FileUtils.contentEquals(checkpoint,
      uncompressedBackupCheckpoint));
=======
    Serialization.decompressFile(compressedBackupCheckpoint, uncompressedBackupCheckpoint);

    File checkpoint = new File(checkpointDir, "checkpoint");
    Assert.assertTrue(FileUtils.contentEquals(checkpoint, uncompressedBackupCheckpoint));
>>>>>>> 511d8685

    channel.stop();
  }

  @Test
  public void testToggleCheckpointCompressionFromTrueToFalse()
<<<<<<< HEAD
    throws Exception {
=======
      throws Exception {
>>>>>>> 511d8685
    restartToggleCompression(true);
  }

  @Test
  public void testToggleCheckpointCompressionFromFalseToTrue()
<<<<<<< HEAD
    throws Exception {
=======
      throws Exception {
>>>>>>> 511d8685
    restartToggleCompression(false);
  }

  public void restartToggleCompression(boolean originalCheckpointCompressed)
<<<<<<< HEAD
    throws Exception {
    Map<String, String> overrides = Maps.newHashMap();
    overrides.put(FileChannelConfiguration.USE_DUAL_CHECKPOINTS,
      "true");
    overrides.put(FileChannelConfiguration.MAX_FILE_SIZE, "1000");
    overrides.put(FileChannelConfiguration.COMPRESS_BACKUP_CHECKPOINT,
      String.valueOf(originalCheckpointCompressed));
=======
      throws Exception {
    Map<String, String> overrides = Maps.newHashMap();
    overrides.put(FileChannelConfiguration.USE_DUAL_CHECKPOINTS,
                  "true");
    overrides.put(FileChannelConfiguration.MAX_FILE_SIZE, "1000");
    overrides.put(FileChannelConfiguration.TRANSACTION_CAPACITY, "1000");
    overrides.put(FileChannelConfiguration.CAPACITY, "1000");
    overrides.put(FileChannelConfiguration.COMPRESS_BACKUP_CHECKPOINT,
                  String.valueOf(originalCheckpointCompressed));
>>>>>>> 511d8685
    channel = createFileChannel(overrides);
    channel.start();
    Assert.assertTrue(channel.isOpen());
    Set<String> in = fillChannel(channel, "restart");
    forceCheckpoint(channel);
    Thread.sleep(2000);
    Assert.assertEquals(compressedBackupCheckpoint.exists(),
<<<<<<< HEAD
      originalCheckpointCompressed);
    Assert.assertEquals(uncompressedBackupCheckpoint.exists(),
      !originalCheckpointCompressed);
=======
                        originalCheckpointCompressed);
    Assert.assertEquals(uncompressedBackupCheckpoint.exists(),
                        !originalCheckpointCompressed);
>>>>>>> 511d8685
    channel.stop();
    File checkpoint = new File(checkpointDir, "checkpoint");
    Assert.assertTrue(checkpoint.delete());
    File checkpointMetaData = Serialization.getMetaDataFile(
<<<<<<< HEAD
      checkpoint);
    Assert.assertTrue(checkpointMetaData.delete());
    overrides.put(FileChannelConfiguration.COMPRESS_BACKUP_CHECKPOINT,
      String.valueOf(!originalCheckpointCompressed));
=======
        checkpoint);
    Assert.assertTrue(checkpointMetaData.delete());
    overrides.put(FileChannelConfiguration.COMPRESS_BACKUP_CHECKPOINT,
                  String.valueOf(!originalCheckpointCompressed));
>>>>>>> 511d8685
    channel = createFileChannel(overrides);
    channel.start();
    Assert.assertTrue(channel.isOpen());
    Set<String> out = consumeChannel(channel);
    compareInputAndOut(in, out);
    forceCheckpoint(channel);
    Thread.sleep(2000);
    Assert.assertEquals(compressedBackupCheckpoint.exists(),
<<<<<<< HEAD
      !originalCheckpointCompressed);
    Assert.assertEquals(uncompressedBackupCheckpoint.exists(),
      originalCheckpointCompressed);
=======
                        !originalCheckpointCompressed);
    Assert.assertEquals(uncompressedBackupCheckpoint.exists(),
                        originalCheckpointCompressed);
>>>>>>> 511d8685
  }

  private static void slowdownBackup(FileChannel channel) {
    Log log = field("log").ofType(Log.class).in(channel).get();

    FlumeEventQueue queue = field("queue")
                                .ofType(FlumeEventQueue.class)
                                .in(log).get();

    EventQueueBackingStore backingStore = field("backingStore")
                                              .ofType(EventQueueBackingStore.class)
                                              .in(queue).get();

    field("slowdownBackup").ofType(Boolean.class).in(backingStore).set(true);
  }
}<|MERGE_RESOLUTION|>--- conflicted
+++ resolved
@@ -71,13 +71,8 @@
   protected FileChannel createFileChannel(Map<String, String> overrides) {
     // FLUME-2482, making sure scheduled checkpoint never gets called
     overrides.put(FileChannelConfiguration.CHECKPOINT_INTERVAL, "6000000");
-<<<<<<< HEAD
-    return TestUtils.createFileChannel(checkpointDir.getAbsolutePath(),
-            dataDir, backupDir.getAbsolutePath(), overrides);
-=======
     return TestUtils.createFileChannel(checkpointDir.getAbsolutePath(), dataDir,
                                        backupDir.getAbsolutePath(), overrides);
->>>>>>> 511d8685
   }
 
   @Test
@@ -692,38 +687,16 @@
   // Make sure the entire channel was not replayed, only the events from the
   // backup.
   @Test
-<<<<<<< HEAD
-  public void testBackupUsedEnsureNoFullReplayWithoutCompression() throws
-    Exception {
-    testBackupUsedEnsureNoFullReplay(false);
-  }
-  @Test
-  public void testBackupUsedEnsureNoFullReplayWithCompression() throws
-    Exception {
-=======
   public void testBackupUsedEnsureNoFullReplayWithoutCompression() throws Exception {
     testBackupUsedEnsureNoFullReplay(false);
   }
 
   @Test
   public void testBackupUsedEnsureNoFullReplayWithCompression() throws Exception {
->>>>>>> 511d8685
     testBackupUsedEnsureNoFullReplay(true);
   }
 
   private void testBackupUsedEnsureNoFullReplay(boolean compressedBackup)
-<<<<<<< HEAD
-    throws Exception {
-    File dataDir = Files.createTempDir();
-    File tempBackup = Files.createTempDir();
-    Map<String, String> overrides = Maps.newHashMap();
-    overrides.put(FileChannelConfiguration.DATA_DIRS,
-      dataDir.getAbsolutePath());
-    overrides.put(FileChannelConfiguration.USE_DUAL_CHECKPOINTS,
-      "true");
-    overrides.put(FileChannelConfiguration.COMPRESS_BACKUP_CHECKPOINT,
-      String.valueOf(compressedBackup));
-=======
       throws Exception {
     File dataDir = Files.createTempDir();
     File tempBackup = Files.createTempDir();
@@ -732,7 +705,6 @@
     overrides.put(FileChannelConfiguration.USE_DUAL_CHECKPOINTS, "true");
     overrides.put(FileChannelConfiguration.COMPRESS_BACKUP_CHECKPOINT,
                   String.valueOf(compressedBackup));
->>>>>>> 511d8685
     channel = createFileChannel(overrides);
     channel.start();
     Assert.assertTrue(channel.isOpen());
@@ -868,17 +840,10 @@
   public void testCompressBackup() throws Throwable {
     Map<String, String> overrides = Maps.newHashMap();
     overrides.put(FileChannelConfiguration.USE_DUAL_CHECKPOINTS,
-<<<<<<< HEAD
-      "true");
-    overrides.put(FileChannelConfiguration.MAX_FILE_SIZE, "1000");
-    overrides.put(FileChannelConfiguration.COMPRESS_BACKUP_CHECKPOINT,
-      "true");
-=======
                   "true");
     overrides.put(FileChannelConfiguration.MAX_FILE_SIZE, "1000");
     overrides.put(FileChannelConfiguration.COMPRESS_BACKUP_CHECKPOINT,
                   "true");
->>>>>>> 511d8685
     channel = createFileChannel(overrides);
     channel.start();
     Assert.assertTrue(channel.isOpen());
@@ -890,53 +855,27 @@
 
     Assert.assertTrue(compressedBackupCheckpoint.exists());
 
-<<<<<<< HEAD
-    Serialization.decompressFile(compressedBackupCheckpoint,
-      uncompressedBackupCheckpoint);
-
-    File checkpoint = new File(checkpointDir, "checkpoint");
-    Assert.assertTrue(FileUtils.contentEquals(checkpoint,
-      uncompressedBackupCheckpoint));
-=======
     Serialization.decompressFile(compressedBackupCheckpoint, uncompressedBackupCheckpoint);
 
     File checkpoint = new File(checkpointDir, "checkpoint");
     Assert.assertTrue(FileUtils.contentEquals(checkpoint, uncompressedBackupCheckpoint));
->>>>>>> 511d8685
 
     channel.stop();
   }
 
   @Test
   public void testToggleCheckpointCompressionFromTrueToFalse()
-<<<<<<< HEAD
-    throws Exception {
-=======
       throws Exception {
->>>>>>> 511d8685
     restartToggleCompression(true);
   }
 
   @Test
   public void testToggleCheckpointCompressionFromFalseToTrue()
-<<<<<<< HEAD
-    throws Exception {
-=======
       throws Exception {
->>>>>>> 511d8685
     restartToggleCompression(false);
   }
 
   public void restartToggleCompression(boolean originalCheckpointCompressed)
-<<<<<<< HEAD
-    throws Exception {
-    Map<String, String> overrides = Maps.newHashMap();
-    overrides.put(FileChannelConfiguration.USE_DUAL_CHECKPOINTS,
-      "true");
-    overrides.put(FileChannelConfiguration.MAX_FILE_SIZE, "1000");
-    overrides.put(FileChannelConfiguration.COMPRESS_BACKUP_CHECKPOINT,
-      String.valueOf(originalCheckpointCompressed));
-=======
       throws Exception {
     Map<String, String> overrides = Maps.newHashMap();
     overrides.put(FileChannelConfiguration.USE_DUAL_CHECKPOINTS,
@@ -946,7 +885,6 @@
     overrides.put(FileChannelConfiguration.CAPACITY, "1000");
     overrides.put(FileChannelConfiguration.COMPRESS_BACKUP_CHECKPOINT,
                   String.valueOf(originalCheckpointCompressed));
->>>>>>> 511d8685
     channel = createFileChannel(overrides);
     channel.start();
     Assert.assertTrue(channel.isOpen());
@@ -954,30 +892,17 @@
     forceCheckpoint(channel);
     Thread.sleep(2000);
     Assert.assertEquals(compressedBackupCheckpoint.exists(),
-<<<<<<< HEAD
-      originalCheckpointCompressed);
-    Assert.assertEquals(uncompressedBackupCheckpoint.exists(),
-      !originalCheckpointCompressed);
-=======
                         originalCheckpointCompressed);
     Assert.assertEquals(uncompressedBackupCheckpoint.exists(),
                         !originalCheckpointCompressed);
->>>>>>> 511d8685
     channel.stop();
     File checkpoint = new File(checkpointDir, "checkpoint");
     Assert.assertTrue(checkpoint.delete());
     File checkpointMetaData = Serialization.getMetaDataFile(
-<<<<<<< HEAD
-      checkpoint);
-    Assert.assertTrue(checkpointMetaData.delete());
-    overrides.put(FileChannelConfiguration.COMPRESS_BACKUP_CHECKPOINT,
-      String.valueOf(!originalCheckpointCompressed));
-=======
         checkpoint);
     Assert.assertTrue(checkpointMetaData.delete());
     overrides.put(FileChannelConfiguration.COMPRESS_BACKUP_CHECKPOINT,
                   String.valueOf(!originalCheckpointCompressed));
->>>>>>> 511d8685
     channel = createFileChannel(overrides);
     channel.start();
     Assert.assertTrue(channel.isOpen());
@@ -986,15 +911,9 @@
     forceCheckpoint(channel);
     Thread.sleep(2000);
     Assert.assertEquals(compressedBackupCheckpoint.exists(),
-<<<<<<< HEAD
-      !originalCheckpointCompressed);
-    Assert.assertEquals(uncompressedBackupCheckpoint.exists(),
-      originalCheckpointCompressed);
-=======
                         !originalCheckpointCompressed);
     Assert.assertEquals(uncompressedBackupCheckpoint.exists(),
                         originalCheckpointCompressed);
->>>>>>> 511d8685
   }
 
   private static void slowdownBackup(FileChannel channel) {
