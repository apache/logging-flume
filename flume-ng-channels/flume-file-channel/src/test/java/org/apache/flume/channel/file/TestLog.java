/*
 * Licensed to the Apache Software Foundation (ASF) under one
 * or more contributor license agreements.  See the NOTICE file
 * distributed with this work for additional information
 * regarding copyright ownership.  The ASF licenses this file
 * to you under the Apache License, Version 2.0 (the
 * "License"); you may not use this file except in compliance
 * with the License.  You may obtain a copy of the License at
 *
 * http://www.apache.org/licenses/LICENSE-2.0
 *
 * Unless required by applicable law or agreed to in writing,
 * software distributed under the License is distributed on an
 * "AS IS" BASIS, WITHOUT WARRANTIES OR CONDITIONS OF ANY
 * KIND, either express or implied.  See the License for the
 * specific language governing permissions and limitations
 * under the License.
 */
package org.apache.flume.channel.file;

<<<<<<< HEAD
import static org.mockito.Mockito.*;
import java.io.File;
import java.io.FileOutputStream;
import java.io.IOException;
import java.nio.channels.*;
import java.util.Collection;
import java.util.List;

=======
import com.google.common.collect.Lists;
import com.google.common.io.Files;
>>>>>>> 511d8685
import org.apache.commons.io.FileUtils;
import org.junit.After;
import org.junit.Assert;
import org.junit.Before;
import org.junit.Test;
import org.slf4j.Logger;
import org.slf4j.LoggerFactory;

import java.io.File;
import java.io.FileOutputStream;
import java.io.IOException;
import java.util.List;

import static org.mockito.Mockito.mock;
import static org.mockito.Mockito.when;

public class TestLog {
  private static final Logger LOGGER = LoggerFactory.getLogger(TestLog.class);
  private static final long MAX_FILE_SIZE = 1000;
  private static final int CAPACITY = 10000;
  private Log log;
  private File checkpointDir;
  private File[] dataDirs;
  private long transactionID;

  @Before
  public void setup() throws IOException {
    transactionID = 0;
    checkpointDir = Files.createTempDir();
    FileUtils.forceDeleteOnExit(checkpointDir);
    Assert.assertTrue(checkpointDir.isDirectory());
    dataDirs = new File[3];
    for (int i = 0; i < dataDirs.length; i++) {
      dataDirs[i] = Files.createTempDir();
      Assert.assertTrue(dataDirs[i].isDirectory());
    }
<<<<<<< HEAD
    log = new Log.Builder().setCheckpointInterval(1L).setMaxFileSize(
        MAX_FILE_SIZE).setQueueSize(CAPACITY).setCheckpointDir(
            checkpointDir).setLogDirs(dataDirs).setCheckpointOnClose(false)
            .setChannelName("testlog").build();
=======
    log = new Log.Builder().setCheckpointInterval(1L)
                           .setMaxFileSize(MAX_FILE_SIZE)
                           .setQueueSize(CAPACITY)
                           .setCheckpointDir(checkpointDir)
                           .setLogDirs(dataDirs)
                           .setCheckpointOnClose(false)
                           .setChannelName("testlog")
                           .build();
>>>>>>> 511d8685
    log.replay();
  }

  @After
  public void cleanup() throws Exception {
    if (log != null) {
      log.close();
    }
    FileUtils.deleteQuietly(checkpointDir);
    for (int i = 0; i < dataDirs.length; i++) {
      FileUtils.deleteQuietly(dataDirs[i]);
    }
  }

  /**
   * Test that we can put, commit and then get. Note that get is
   * not transactional so the commit is not required.
   */
  @Test
  public void testPutGet()
<<<<<<< HEAD
    throws IOException, InterruptedException, NoopRecordException, CorruptEventException {
=======
      throws IOException, InterruptedException, NoopRecordException, CorruptEventException {
>>>>>>> 511d8685
    FlumeEvent eventIn = TestUtils.newPersistableEvent();
    long transactionID = ++this.transactionID;
    FlumeEventPointer eventPointer = log.put(transactionID, eventIn);
    log.commitPut(transactionID); // this is not required since
    // get is not transactional
    FlumeEvent eventOut = log.get(eventPointer);
    Assert.assertNotNull(eventOut);
    Assert.assertEquals(eventIn.getHeaders(), eventOut.getHeaders());
    Assert.assertArrayEquals(eventIn.getBody(), eventOut.getBody());
  }

  @Test
  public void testRoll()
<<<<<<< HEAD
    throws IOException, InterruptedException, NoopRecordException, CorruptEventException  {
=======
      throws IOException, InterruptedException, NoopRecordException, CorruptEventException {
>>>>>>> 511d8685
    log.shutdownWorker();
    Thread.sleep(1000);
    for (int i = 0; i < 1000; i++) {
      FlumeEvent eventIn = TestUtils.newPersistableEvent();
      long transactionID = ++this.transactionID;
      FlumeEventPointer eventPointer = log.put(transactionID, eventIn);
      // get is not transactional
      FlumeEvent eventOut = log.get(eventPointer);
      Assert.assertNotNull(eventOut);
      Assert.assertEquals(eventIn.getHeaders(), eventOut.getHeaders());
      Assert.assertArrayEquals(eventIn.getBody(), eventOut.getBody());
    }
    int logCount = 0;
    for (File dataDir : dataDirs) {
      for (File logFile : dataDir.listFiles()) {
        if (logFile.getName().startsWith("log-")) {
          logCount++;
        }
      }
    }
    // 93 (*2 for meta) files with TestLog.MAX_FILE_SIZE=1000
    Assert.assertEquals(186, logCount);
  }

  /**
   * After replay of the log, we should find the event because the put
   * was committed
   */
  @Test
  public void testPutCommit()
<<<<<<< HEAD
    throws IOException, InterruptedException, NoopRecordException, CorruptEventException  {
=======
      throws IOException, InterruptedException, NoopRecordException, CorruptEventException {
>>>>>>> 511d8685
    FlumeEvent eventIn = TestUtils.newPersistableEvent();
    long transactionID = ++this.transactionID;
    FlumeEventPointer eventPointerIn = log.put(transactionID, eventIn);
    log.commitPut(transactionID);
    log.close();
    log = new Log.Builder().setCheckpointInterval(Long.MAX_VALUE)
                           .setMaxFileSize(FileChannelConfiguration.DEFAULT_MAX_FILE_SIZE)
                           .setQueueSize(CAPACITY)
                           .setCheckpointDir(checkpointDir)
                           .setLogDirs(dataDirs)
                           .setChannelName("testlog")
                           .build();
    log.replay();
    takeAndVerify(eventPointerIn, eventIn);
  }

  /**
   * After replay of the log, we should not find the event because the
   * put was rolled back
   */
  @Test
  public void testPutRollback() throws IOException, InterruptedException {
    FlumeEvent eventIn = TestUtils.newPersistableEvent();
    long transactionID = ++this.transactionID;
    log.put(transactionID, eventIn);
    log.rollback(transactionID); // rolled back so it should not be replayed
    log.close();
    log = new Log.Builder().setCheckpointInterval(Long.MAX_VALUE)
                           .setMaxFileSize(FileChannelConfiguration.DEFAULT_MAX_FILE_SIZE)
                           .setQueueSize(CAPACITY)
                           .setCheckpointDir(checkpointDir)
                           .setLogDirs(dataDirs)
                           .setChannelName("testlog")
                           .build();
    log.replay();
    FlumeEventQueue queue = log.getFlumeEventQueue();
    Assert.assertNull(queue.removeHead(transactionID));
  }

  @Test
  public void testMinimumRequiredSpaceTooSmallOnStartup() throws IOException,
                                                                     InterruptedException {
    log.close();
    log = new Log.Builder().setCheckpointInterval(Long.MAX_VALUE)
                           .setMaxFileSize(FileChannelConfiguration.DEFAULT_MAX_FILE_SIZE)
                           .setQueueSize(CAPACITY)
                           .setCheckpointDir(checkpointDir)
                           .setLogDirs(dataDirs)
                           .setChannelName("testlog")
                           .setMinimumRequiredSpace(Long.MAX_VALUE)
                           .build();
    try {
      log.replay();
      Assert.fail();
    } catch (IOException e) {
<<<<<<< HEAD
      Assert.assertTrue(e.getMessage(), e.getMessage()
          .startsWith("Usable space exhausted"));
=======
      Assert.assertTrue(e.getMessage(),
                        e.getMessage().startsWith("Usable space exhausted"));
>>>>>>> 511d8685
    }
  }

  /**
   * There is a race here in that someone could take up some space
   */
  @Test
  public void testMinimumRequiredSpaceTooSmallForPut() throws IOException, InterruptedException {
    try {
      doTestMinimumRequiredSpaceTooSmallForPut();
    } catch (IOException e) {
      LOGGER.info("Error during test, retrying", e);
      doTestMinimumRequiredSpaceTooSmallForPut();
    } catch (AssertionError e) {
      LOGGER.info("Test failed, let's be sure it failed for good reason", e);
      doTestMinimumRequiredSpaceTooSmallForPut();
    }
  }

  public void doTestMinimumRequiredSpaceTooSmallForPut() throws IOException,
                                                                    InterruptedException {
    long minimumRequiredSpace = checkpointDir.getUsableSpace() -
                                    (10L * 1024L * 1024L);
    log.close();
    log = new Log.Builder().setCheckpointInterval(Long.MAX_VALUE)
                           .setMaxFileSize(FileChannelConfiguration.DEFAULT_MAX_FILE_SIZE)
                           .setQueueSize(CAPACITY)
                           .setCheckpointDir(checkpointDir)
                           .setLogDirs(dataDirs)
                           .setChannelName("testlog")
                           .setMinimumRequiredSpace(minimumRequiredSpace)
                           .setUsableSpaceRefreshInterval(1L)
                           .build();
    log.replay();
    File filler = new File(checkpointDir, "filler");
    byte[] buffer = new byte[64 * 1024];
    FileOutputStream out = new FileOutputStream(filler);
    while (checkpointDir.getUsableSpace() > minimumRequiredSpace) {
      out.write(buffer);
    }
    out.close();
    try {
      FlumeEvent eventIn = TestUtils.newPersistableEvent();
      long transactionID = ++this.transactionID;
      log.put(transactionID, eventIn);
      Assert.fail();
    } catch (IOException e) {
<<<<<<< HEAD
      Assert.assertTrue(e.getMessage(), e.getMessage()
          .startsWith("Usable space exhausted"));
=======
      Assert.assertTrue(e.getMessage(),
                        e.getMessage().startsWith("Usable space exhausted"));
>>>>>>> 511d8685
    }
  }

  /**
   * After replay of the log, we should not find the event because the take
   * was committed
   */
  @Test
  public void testPutTakeCommit() throws IOException, InterruptedException {
    FlumeEvent eventIn = TestUtils.newPersistableEvent();
    long putTransactionID = ++transactionID;
    FlumeEventPointer eventPointer = log.put(putTransactionID, eventIn);
    log.commitPut(putTransactionID);
    long takeTransactionID = ++transactionID;
    log.take(takeTransactionID, eventPointer);
    log.commitTake(takeTransactionID);
    log.close();
    new Log.Builder().setCheckpointInterval(Long.MAX_VALUE)
                     .setMaxFileSize(FileChannelConfiguration.DEFAULT_MAX_FILE_SIZE)
                     .setQueueSize(1)
                     .setCheckpointDir(checkpointDir)
                     .setLogDirs(dataDirs)
                     .setChannelName("testlog")
                     .build();
    log.replay();
    FlumeEventQueue queue = log.getFlumeEventQueue();
    Assert.assertNull(queue.removeHead(0));
  }

  /**
   * After replay of the log, we should get the event because the take
   * was rolled back
   */
  @Test
  public void testPutTakeRollbackLogReplayV1()
<<<<<<< HEAD
    throws IOException, InterruptedException, NoopRecordException, CorruptEventException  {
=======
      throws IOException, InterruptedException, NoopRecordException, CorruptEventException {
>>>>>>> 511d8685
    doPutTakeRollback(true);
  }

  @Test
  public void testPutTakeRollbackLogReplayV2()
<<<<<<< HEAD
    throws IOException, InterruptedException, NoopRecordException, CorruptEventException  {
=======
      throws IOException, InterruptedException, NoopRecordException, CorruptEventException {
>>>>>>> 511d8685
    doPutTakeRollback(false);
  }

  public void doPutTakeRollback(boolean useLogReplayV1)
<<<<<<< HEAD
    throws IOException, InterruptedException, NoopRecordException, CorruptEventException  {
=======
      throws IOException, InterruptedException, NoopRecordException, CorruptEventException {
>>>>>>> 511d8685
    FlumeEvent eventIn = TestUtils.newPersistableEvent();
    long putTransactionID = ++transactionID;
    FlumeEventPointer eventPointerIn = log.put(putTransactionID, eventIn);
    log.commitPut(putTransactionID);
    long takeTransactionID = ++transactionID;
    log.take(takeTransactionID, eventPointerIn);
    log.rollback(takeTransactionID);
    log.close();
    new Log.Builder().setCheckpointInterval(Long.MAX_VALUE)
                     .setMaxFileSize(FileChannelConfiguration.DEFAULT_MAX_FILE_SIZE)
                     .setQueueSize(1)
                     .setCheckpointDir(checkpointDir)
                     .setLogDirs(dataDirs)
                     .setChannelName("testlog")
                     .setUseLogReplayV1(useLogReplayV1)
                     .build();
    log.replay();
    takeAndVerify(eventPointerIn, eventIn);
  }

  @Test
  public void testCommitNoPut() throws IOException, InterruptedException {
    long putTransactionID = ++transactionID;
    log.commitPut(putTransactionID);
    log.close();
    new Log.Builder().setCheckpointInterval(Long.MAX_VALUE)
                     .setMaxFileSize(FileChannelConfiguration.DEFAULT_MAX_FILE_SIZE)
                     .setQueueSize(1)
                     .setCheckpointDir(checkpointDir)
                     .setLogDirs(dataDirs)
                     .setChannelName("testlog")
                     .build();
    log.replay();
    FlumeEventQueue queue = log.getFlumeEventQueue();
    FlumeEventPointer eventPointerOut = queue.removeHead(0);
    Assert.assertNull(eventPointerOut);
  }

  @Test
  public void testCommitNoTake() throws IOException, InterruptedException {
    long putTransactionID = ++transactionID;
    log.commitTake(putTransactionID);
    log.close();
    new Log.Builder().setCheckpointInterval(Long.MAX_VALUE)
                     .setMaxFileSize(FileChannelConfiguration.DEFAULT_MAX_FILE_SIZE)
                     .setQueueSize(1)
                     .setCheckpointDir(checkpointDir)
                     .setLogDirs(dataDirs)
                     .setChannelName("testlog")
                     .build();
    log.replay();
    FlumeEventQueue queue = log.getFlumeEventQueue();
    FlumeEventPointer eventPointerOut = queue.removeHead(0);
    Assert.assertNull(eventPointerOut);
  }

  @Test
  public void testRollbackNoPutTake() throws IOException, InterruptedException {
    long putTransactionID = ++transactionID;
    log.rollback(putTransactionID);
    log.close();
    new Log.Builder().setCheckpointInterval(Long.MAX_VALUE)
                     .setMaxFileSize(FileChannelConfiguration.DEFAULT_MAX_FILE_SIZE)
                     .setQueueSize(1)
                     .setCheckpointDir(checkpointDir)
                     .setLogDirs(dataDirs)
                     .setChannelName("testlog")
                     .build();
    log.replay();
    FlumeEventQueue queue = log.getFlumeEventQueue();
    FlumeEventPointer eventPointerOut = queue.removeHead(0);
    Assert.assertNull(eventPointerOut);
  }

  @Test
  public void testGetLogs() throws IOException {
    File logDir = dataDirs[0];
    List<File> expected = Lists.newArrayList();
    for (int i = 0; i < 10; i++) {
      File log = new File(logDir, Log.PREFIX + i);
      expected.add(log);
      Assert.assertTrue(log.isFile() || log.createNewFile());
      File metaDataFile = Serialization.getMetaDataFile(log);
      File metaDataTempFile = Serialization.getMetaDataTempFile(metaDataFile);
      File logGzip = new File(logDir, Log.PREFIX + i + ".gz");
      Assert.assertTrue(metaDataFile.isFile() || metaDataFile.createNewFile());
      Assert.assertTrue(metaDataTempFile.isFile() ||
                            metaDataTempFile.createNewFile());
      Assert.assertTrue(log.isFile() || logGzip.createNewFile());
    }
    List<File> actual = LogUtils.getLogs(logDir);
    LogUtils.sort(actual);
    LogUtils.sort(expected);
    Assert.assertEquals(expected, actual);
  }

  @Test
  public void testReplayFailsWithAllEmptyLogMetaDataNormalReplay()
      throws IOException, InterruptedException {
    doTestReplayFailsWithAllEmptyLogMetaData(false);
  }

  @Test
  public void testReplayFailsWithAllEmptyLogMetaDataFastReplay()
      throws IOException, InterruptedException {
    doTestReplayFailsWithAllEmptyLogMetaData(true);
  }

  public void doTestReplayFailsWithAllEmptyLogMetaData(boolean useFastReplay)
      throws IOException, InterruptedException {
    // setup log with correct fast replay parameter
    log.close();
    log = new Log.Builder().setCheckpointInterval(1L)
                           .setMaxFileSize(MAX_FILE_SIZE)
                           .setQueueSize(CAPACITY)
                           .setCheckpointDir(checkpointDir)
                           .setLogDirs(dataDirs)
                           .setChannelName("testlog")
                           .setUseFastReplay(useFastReplay)
                           .build();
    log.replay();
    FlumeEvent eventIn = TestUtils.newPersistableEvent();
    long transactionID = ++this.transactionID;
    log.put(transactionID, eventIn);
    log.commitPut(transactionID);
    log.close();
    if (useFastReplay) {
      FileUtils.deleteQuietly(checkpointDir);
      Assert.assertTrue(checkpointDir.mkdir());
    }
    List<File> logFiles = Lists.newArrayList();
    for (int i = 0; i < dataDirs.length; i++) {
      logFiles.addAll(LogUtils.getLogs(dataDirs[i]));
    }
    Assert.assertTrue(logFiles.size() > 0);
    for (File logFile : logFiles) {
      File logFileMeta = Serialization.getMetaDataFile(logFile);
      Assert.assertTrue(logFileMeta.delete());
      Assert.assertTrue(logFileMeta.createNewFile());
    }
    log = new Log.Builder().setCheckpointInterval(1L)
                           .setMaxFileSize(MAX_FILE_SIZE)
                           .setQueueSize(CAPACITY)
                           .setCheckpointDir(checkpointDir)
                           .setLogDirs(dataDirs)
                           .setChannelName("testlog")
                           .setUseFastReplay(useFastReplay)
                           .build();
    try {
      log.replay();
      Assert.fail();
    } catch (IllegalStateException expected) {
      String msg = expected.getMessage();
      Assert.assertNotNull(msg);
      Assert.assertTrue(msg, msg.contains(".meta is empty, but log"));
    }
  }

  @Test
  public void testReplaySucceedsWithUnusedEmptyLogMetaDataNormalReplay()
<<<<<<< HEAD
    throws IOException, InterruptedException, NoopRecordException, CorruptEventException  {
=======
      throws IOException, InterruptedException, NoopRecordException, CorruptEventException {
>>>>>>> 511d8685
    FlumeEvent eventIn = TestUtils.newPersistableEvent();
    long transactionID = ++this.transactionID;
    FlumeEventPointer eventPointer = log.put(transactionID, eventIn);
    log.commitPut(transactionID); // this is not required since
    log.close();
    log = new Log.Builder().setCheckpointInterval(1L)
                           .setMaxFileSize(MAX_FILE_SIZE)
                           .setQueueSize(CAPACITY)
                           .setCheckpointDir(checkpointDir)
                           .setLogDirs(dataDirs)
                           .setChannelName("testlog")
                           .build();
    doTestReplaySucceedsWithUnusedEmptyLogMetaData(eventIn, eventPointer);
  }

  @Test
  public void testReplaySucceedsWithUnusedEmptyLogMetaDataFastReplay()
<<<<<<< HEAD
    throws IOException, InterruptedException, NoopRecordException, CorruptEventException  {
=======
      throws IOException, InterruptedException, NoopRecordException, CorruptEventException {
>>>>>>> 511d8685
    FlumeEvent eventIn = TestUtils.newPersistableEvent();
    long transactionID = ++this.transactionID;
    FlumeEventPointer eventPointer = log.put(transactionID, eventIn);
    log.commitPut(transactionID); // this is not required since
    log.close();
    checkpointDir = Files.createTempDir();
    FileUtils.forceDeleteOnExit(checkpointDir);
    Assert.assertTrue(checkpointDir.isDirectory());
    log = new Log.Builder().setCheckpointInterval(1L)
                           .setMaxFileSize(MAX_FILE_SIZE)
                           .setQueueSize(CAPACITY)
                           .setCheckpointDir(checkpointDir)
                           .setLogDirs(dataDirs)
                           .setChannelName("testlog")
                           .setUseFastReplay(true)
                           .build();
    doTestReplaySucceedsWithUnusedEmptyLogMetaData(eventIn, eventPointer);
  }

  public void doTestReplaySucceedsWithUnusedEmptyLogMetaData(FlumeEvent eventIn,
<<<<<<< HEAD
      FlumeEventPointer eventPointer) throws IOException,
    InterruptedException, NoopRecordException, CorruptEventException  {
=======
                                                             FlumeEventPointer eventPointer)
      throws IOException, InterruptedException, NoopRecordException, CorruptEventException {
>>>>>>> 511d8685
    for (int i = 0; i < dataDirs.length; i++) {
      for (File logFile : LogUtils.getLogs(dataDirs[i])) {
        if (logFile.length() == 0L) {
          File logFileMeta = Serialization.getMetaDataFile(logFile);
          Assert.assertTrue(logFileMeta.delete());
          Assert.assertTrue(logFileMeta.createNewFile());
        }
      }
    }
    log.replay();
    FlumeEvent eventOut = log.get(eventPointer);
    Assert.assertNotNull(eventOut);
    Assert.assertEquals(eventIn.getHeaders(), eventOut.getHeaders());
    Assert.assertArrayEquals(eventIn.getBody(), eventOut.getBody());
  }

  @Test
  public void testCachedFSUsableSpace() throws Exception {
    File fs = mock(File.class);
    when(fs.getUsableSpace()).thenReturn(Long.MAX_VALUE);
    LogFile.CachedFSUsableSpace cachedFS = new LogFile.CachedFSUsableSpace(fs, 1000L);
    Assert.assertEquals(cachedFS.getUsableSpace(), Long.MAX_VALUE);
    cachedFS.decrement(Integer.MAX_VALUE);
    Assert.assertEquals(cachedFS.getUsableSpace(), Long.MAX_VALUE - Integer.MAX_VALUE);
    try {
      cachedFS.decrement(-1);
      Assert.fail();
    } catch (IllegalArgumentException expected) {

    }
    when(fs.getUsableSpace()).thenReturn(Long.MAX_VALUE - 1L);
    Thread.sleep(1100);
    Assert.assertEquals(cachedFS.getUsableSpace(), Long.MAX_VALUE - 1L);
  }

  @Test
  public void testCheckpointOnClose() throws Exception {
    log.close();
<<<<<<< HEAD
    log = new Log.Builder().setCheckpointInterval(1L).setMaxFileSize(
            MAX_FILE_SIZE).setQueueSize(CAPACITY).setCheckpointDir(
            checkpointDir).setLogDirs(dataDirs).setCheckpointOnClose(true)
            .setChannelName("testLog").build();
    log.replay();


=======
    log = new Log.Builder().setCheckpointInterval(1L)
                           .setMaxFileSize(MAX_FILE_SIZE)
                           .setQueueSize(CAPACITY)
                           .setCheckpointDir(checkpointDir)
                           .setLogDirs(dataDirs)
                           .setCheckpointOnClose(true)
                           .setChannelName("testLog")
                           .build();
    log.replay();

>>>>>>> 511d8685
    // 1 Write One Event
    FlumeEvent eventIn = TestUtils.newPersistableEvent();
    log.put(transactionID, eventIn);
    log.commitPut(transactionID);

    // 2 Check state of checkpoint before close
    File checkPointMetaFile =
<<<<<<< HEAD
            FileUtils.listFiles(checkpointDir,new String[]{"meta"},false).iterator().next();
    long before = FileUtils.checksumCRC32( checkPointMetaFile );
=======
        FileUtils.listFiles(checkpointDir, new String[] { "meta" }, false).iterator().next();
    long before = FileUtils.checksumCRC32(checkPointMetaFile);
>>>>>>> 511d8685

    // 3 Close Log
    log.close();

    // 4 Verify that checkpoint was modified on close
<<<<<<< HEAD
    long after = FileUtils.checksumCRC32( checkPointMetaFile );
    Assert.assertFalse( before == after );
  }

  private void takeAndVerify(FlumeEventPointer eventPointerIn,
      FlumeEvent eventIn)
    throws IOException, InterruptedException, NoopRecordException, CorruptEventException  {
=======
    long after = FileUtils.checksumCRC32(checkPointMetaFile);
    Assert.assertFalse(before == after);
  }

  private void takeAndVerify(FlumeEventPointer eventPointerIn, FlumeEvent eventIn)
      throws IOException, InterruptedException, NoopRecordException, CorruptEventException {
>>>>>>> 511d8685
    FlumeEventQueue queue = log.getFlumeEventQueue();
    FlumeEventPointer eventPointerOut = queue.removeHead(0);
    Assert.assertNotNull(eventPointerOut);
    Assert.assertNull(queue.removeHead(0));
    Assert.assertEquals(eventPointerIn, eventPointerOut);
    Assert.assertEquals(eventPointerIn.hashCode(), eventPointerOut.hashCode());
    FlumeEvent eventOut = log.get(eventPointerOut);
    Assert.assertNotNull(eventOut);
    Assert.assertEquals(eventIn.getHeaders(), eventOut.getHeaders());
    Assert.assertArrayEquals(eventIn.getBody(), eventOut.getBody());
  }

}<|MERGE_RESOLUTION|>--- conflicted
+++ resolved
@@ -18,19 +18,8 @@
  */
 package org.apache.flume.channel.file;
 
-<<<<<<< HEAD
-import static org.mockito.Mockito.*;
-import java.io.File;
-import java.io.FileOutputStream;
-import java.io.IOException;
-import java.nio.channels.*;
-import java.util.Collection;
-import java.util.List;
-
-=======
 import com.google.common.collect.Lists;
 import com.google.common.io.Files;
->>>>>>> 511d8685
 import org.apache.commons.io.FileUtils;
 import org.junit.After;
 import org.junit.Assert;
@@ -67,12 +56,6 @@
       dataDirs[i] = Files.createTempDir();
       Assert.assertTrue(dataDirs[i].isDirectory());
     }
-<<<<<<< HEAD
-    log = new Log.Builder().setCheckpointInterval(1L).setMaxFileSize(
-        MAX_FILE_SIZE).setQueueSize(CAPACITY).setCheckpointDir(
-            checkpointDir).setLogDirs(dataDirs).setCheckpointOnClose(false)
-            .setChannelName("testlog").build();
-=======
     log = new Log.Builder().setCheckpointInterval(1L)
                            .setMaxFileSize(MAX_FILE_SIZE)
                            .setQueueSize(CAPACITY)
@@ -81,7 +64,6 @@
                            .setCheckpointOnClose(false)
                            .setChannelName("testlog")
                            .build();
->>>>>>> 511d8685
     log.replay();
   }
 
@@ -102,11 +84,7 @@
    */
   @Test
   public void testPutGet()
-<<<<<<< HEAD
-    throws IOException, InterruptedException, NoopRecordException, CorruptEventException {
-=======
-      throws IOException, InterruptedException, NoopRecordException, CorruptEventException {
->>>>>>> 511d8685
+      throws IOException, InterruptedException, NoopRecordException, CorruptEventException {
     FlumeEvent eventIn = TestUtils.newPersistableEvent();
     long transactionID = ++this.transactionID;
     FlumeEventPointer eventPointer = log.put(transactionID, eventIn);
@@ -120,11 +98,7 @@
 
   @Test
   public void testRoll()
-<<<<<<< HEAD
-    throws IOException, InterruptedException, NoopRecordException, CorruptEventException  {
-=======
-      throws IOException, InterruptedException, NoopRecordException, CorruptEventException {
->>>>>>> 511d8685
+      throws IOException, InterruptedException, NoopRecordException, CorruptEventException {
     log.shutdownWorker();
     Thread.sleep(1000);
     for (int i = 0; i < 1000; i++) {
@@ -155,11 +129,7 @@
    */
   @Test
   public void testPutCommit()
-<<<<<<< HEAD
-    throws IOException, InterruptedException, NoopRecordException, CorruptEventException  {
-=======
-      throws IOException, InterruptedException, NoopRecordException, CorruptEventException {
->>>>>>> 511d8685
+      throws IOException, InterruptedException, NoopRecordException, CorruptEventException {
     FlumeEvent eventIn = TestUtils.newPersistableEvent();
     long transactionID = ++this.transactionID;
     FlumeEventPointer eventPointerIn = log.put(transactionID, eventIn);
@@ -215,13 +185,8 @@
       log.replay();
       Assert.fail();
     } catch (IOException e) {
-<<<<<<< HEAD
-      Assert.assertTrue(e.getMessage(), e.getMessage()
-          .startsWith("Usable space exhausted"));
-=======
       Assert.assertTrue(e.getMessage(),
                         e.getMessage().startsWith("Usable space exhausted"));
->>>>>>> 511d8685
     }
   }
 
@@ -269,13 +234,8 @@
       log.put(transactionID, eventIn);
       Assert.fail();
     } catch (IOException e) {
-<<<<<<< HEAD
-      Assert.assertTrue(e.getMessage(), e.getMessage()
-          .startsWith("Usable space exhausted"));
-=======
       Assert.assertTrue(e.getMessage(),
                         e.getMessage().startsWith("Usable space exhausted"));
->>>>>>> 511d8685
     }
   }
 
@@ -311,30 +271,18 @@
    */
   @Test
   public void testPutTakeRollbackLogReplayV1()
-<<<<<<< HEAD
-    throws IOException, InterruptedException, NoopRecordException, CorruptEventException  {
-=======
-      throws IOException, InterruptedException, NoopRecordException, CorruptEventException {
->>>>>>> 511d8685
+      throws IOException, InterruptedException, NoopRecordException, CorruptEventException {
     doPutTakeRollback(true);
   }
 
   @Test
   public void testPutTakeRollbackLogReplayV2()
-<<<<<<< HEAD
-    throws IOException, InterruptedException, NoopRecordException, CorruptEventException  {
-=======
-      throws IOException, InterruptedException, NoopRecordException, CorruptEventException {
->>>>>>> 511d8685
+      throws IOException, InterruptedException, NoopRecordException, CorruptEventException {
     doPutTakeRollback(false);
   }
 
   public void doPutTakeRollback(boolean useLogReplayV1)
-<<<<<<< HEAD
-    throws IOException, InterruptedException, NoopRecordException, CorruptEventException  {
-=======
-      throws IOException, InterruptedException, NoopRecordException, CorruptEventException {
->>>>>>> 511d8685
+      throws IOException, InterruptedException, NoopRecordException, CorruptEventException {
     FlumeEvent eventIn = TestUtils.newPersistableEvent();
     long putTransactionID = ++transactionID;
     FlumeEventPointer eventPointerIn = log.put(putTransactionID, eventIn);
@@ -495,11 +443,7 @@
 
   @Test
   public void testReplaySucceedsWithUnusedEmptyLogMetaDataNormalReplay()
-<<<<<<< HEAD
-    throws IOException, InterruptedException, NoopRecordException, CorruptEventException  {
-=======
-      throws IOException, InterruptedException, NoopRecordException, CorruptEventException {
->>>>>>> 511d8685
+      throws IOException, InterruptedException, NoopRecordException, CorruptEventException {
     FlumeEvent eventIn = TestUtils.newPersistableEvent();
     long transactionID = ++this.transactionID;
     FlumeEventPointer eventPointer = log.put(transactionID, eventIn);
@@ -517,11 +461,7 @@
 
   @Test
   public void testReplaySucceedsWithUnusedEmptyLogMetaDataFastReplay()
-<<<<<<< HEAD
-    throws IOException, InterruptedException, NoopRecordException, CorruptEventException  {
-=======
-      throws IOException, InterruptedException, NoopRecordException, CorruptEventException {
->>>>>>> 511d8685
+      throws IOException, InterruptedException, NoopRecordException, CorruptEventException {
     FlumeEvent eventIn = TestUtils.newPersistableEvent();
     long transactionID = ++this.transactionID;
     FlumeEventPointer eventPointer = log.put(transactionID, eventIn);
@@ -542,13 +482,8 @@
   }
 
   public void doTestReplaySucceedsWithUnusedEmptyLogMetaData(FlumeEvent eventIn,
-<<<<<<< HEAD
-      FlumeEventPointer eventPointer) throws IOException,
-    InterruptedException, NoopRecordException, CorruptEventException  {
-=======
                                                              FlumeEventPointer eventPointer)
       throws IOException, InterruptedException, NoopRecordException, CorruptEventException {
->>>>>>> 511d8685
     for (int i = 0; i < dataDirs.length; i++) {
       for (File logFile : LogUtils.getLogs(dataDirs[i])) {
         if (logFile.length() == 0L) {
@@ -587,15 +522,6 @@
   @Test
   public void testCheckpointOnClose() throws Exception {
     log.close();
-<<<<<<< HEAD
-    log = new Log.Builder().setCheckpointInterval(1L).setMaxFileSize(
-            MAX_FILE_SIZE).setQueueSize(CAPACITY).setCheckpointDir(
-            checkpointDir).setLogDirs(dataDirs).setCheckpointOnClose(true)
-            .setChannelName("testLog").build();
-    log.replay();
-
-
-=======
     log = new Log.Builder().setCheckpointInterval(1L)
                            .setMaxFileSize(MAX_FILE_SIZE)
                            .setQueueSize(CAPACITY)
@@ -606,7 +532,6 @@
                            .build();
     log.replay();
 
->>>>>>> 511d8685
     // 1 Write One Event
     FlumeEvent eventIn = TestUtils.newPersistableEvent();
     log.put(transactionID, eventIn);
@@ -614,34 +539,19 @@
 
     // 2 Check state of checkpoint before close
     File checkPointMetaFile =
-<<<<<<< HEAD
-            FileUtils.listFiles(checkpointDir,new String[]{"meta"},false).iterator().next();
-    long before = FileUtils.checksumCRC32( checkPointMetaFile );
-=======
         FileUtils.listFiles(checkpointDir, new String[] { "meta" }, false).iterator().next();
     long before = FileUtils.checksumCRC32(checkPointMetaFile);
->>>>>>> 511d8685
 
     // 3 Close Log
     log.close();
 
     // 4 Verify that checkpoint was modified on close
-<<<<<<< HEAD
-    long after = FileUtils.checksumCRC32( checkPointMetaFile );
-    Assert.assertFalse( before == after );
-  }
-
-  private void takeAndVerify(FlumeEventPointer eventPointerIn,
-      FlumeEvent eventIn)
-    throws IOException, InterruptedException, NoopRecordException, CorruptEventException  {
-=======
     long after = FileUtils.checksumCRC32(checkPointMetaFile);
     Assert.assertFalse(before == after);
   }
 
   private void takeAndVerify(FlumeEventPointer eventPointerIn, FlumeEvent eventIn)
       throws IOException, InterruptedException, NoopRecordException, CorruptEventException {
->>>>>>> 511d8685
     FlumeEventQueue queue = log.getFlumeEventQueue();
     FlumeEventPointer eventPointerOut = queue.removeHead(0);
     Assert.assertNotNull(eventPointerOut);
