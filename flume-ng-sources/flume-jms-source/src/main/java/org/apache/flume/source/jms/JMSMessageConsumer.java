/*
 * Licensed to the Apache Software Foundation (ASF) under one
 * or more contributor license agreements.  See the NOTICE file
 * distributed with this work for additional information
 * regarding copyright ownership.  The ASF licenses this file
 * to you under the Apache License, Version 2.0 (the
 * "License"); you may not use this file except in compliance
 * with the License.  You may obtain a copy of the License at
 *
 * http://www.apache.org/licenses/LICENSE-2.0
 *
 * Unless required by applicable law or agreed to in writing,
 * software distributed under the License is distributed on an
 * "AS IS" BASIS, WITHOUT WARRANTIES OR CONDITIONS OF ANY
 * KIND, either express or implied.  See the License for the
 * specific language governing permissions and limitations
 * under the License.
 */
package org.apache.flume.source.jms;

import com.google.common.base.Optional;
import com.google.common.base.Preconditions;
import org.apache.flume.Event;
import org.apache.flume.FlumeException;
import org.slf4j.Logger;
import org.slf4j.LoggerFactory;

import javax.jms.Connection;
import javax.jms.ConnectionFactory;
import javax.jms.Destination;
import javax.jms.JMSException;
import javax.jms.Message;
import javax.jms.MessageConsumer;
import javax.jms.Session;
import javax.naming.InitialContext;
import javax.naming.NamingException;
<<<<<<< HEAD

import org.apache.flume.Event;
import org.apache.flume.FlumeException;
import org.slf4j.Logger;
import org.slf4j.LoggerFactory;

import com.google.common.base.Optional;
import com.google.common.base.Preconditions;
=======
import java.util.ArrayList;
import java.util.List;
>>>>>>> 511d8685

class JMSMessageConsumer {
  private static final Logger logger = LoggerFactory
      .getLogger(JMSMessageConsumer.class);

  private final int batchSize;
  private final long pollTimeout;
  private final JMSMessageConverter messageConverter;

  private final Connection connection;
  private final Session session;
  private final Destination destination;
  private final MessageConsumer messageConsumer;

<<<<<<< HEAD
  JMSMessageConsumer(InitialContext initialContext, ConnectionFactory connectionFactory, String destinationName,
    JMSDestinationLocator destinationLocator, JMSDestinationType destinationType,
    String messageSelector, int batchSize, long pollTimeout,
    JMSMessageConverter messageConverter,
    Optional<String> userName, Optional<String> password) {
=======
  JMSMessageConsumer(InitialContext initialContext, ConnectionFactory connectionFactory,
                     String destinationName, JMSDestinationLocator destinationLocator,
                     JMSDestinationType destinationType, String messageSelector, int batchSize,
                     long pollTimeout, JMSMessageConverter messageConverter,
                     Optional<String> userName, Optional<String> password) {
>>>>>>> 511d8685
    this.batchSize = batchSize;
    this.pollTimeout = pollTimeout;
    this.messageConverter = messageConverter;
    Preconditions.checkArgument(batchSize > 0, "Batch size must be greater "
        + "than zero");
    Preconditions.checkArgument(pollTimeout >= 0, "Poll timeout cannot be " +
        "negative");
    try {
      if (userName.isPresent()) {
        connection = connectionFactory.createConnection(userName.get(),
            password.get());
      } else {
        connection = connectionFactory.createConnection();
      }
      connection.start();
    } catch (JMSException e) {
      throw new FlumeException("Could not create connection to broker", e);
    }

    try {
      session = connection.createSession(true, Session.SESSION_TRANSACTED);
    } catch (JMSException e) {
      throw new FlumeException("Could not create session", e);
    }

<<<<<<< HEAD
  try {
    if (destinationLocator.equals(JMSDestinationLocator.CDI)) {
      switch (destinationType) {
        case QUEUE:
          destination = session.createQueue(destinationName);
          break;
        case TOPIC:
          destination = session.createTopic(destinationName);
          break;
        default:
          throw new IllegalStateException(String.valueOf(destinationType));
      }
    } else {
      destination = (Destination) initialContext.lookup(destinationName);
=======
    try {
      if (destinationLocator.equals(JMSDestinationLocator.CDI)) {
        switch (destinationType) {
          case QUEUE:
            destination = session.createQueue(destinationName);
            break;
          case TOPIC:
            destination = session.createTopic(destinationName);
            break;
          default:
            throw new IllegalStateException(String.valueOf(destinationType));
        }
      } else {
        destination = (Destination) initialContext.lookup(destinationName);
      }
    } catch (JMSException e) {
      throw new FlumeException("Could not create destination " + destinationName, e);
    } catch (NamingException e) {
      throw new FlumeException("Could not find destination " + destinationName, e);
>>>>>>> 511d8685
    }
  } catch (JMSException e) {
    throw new FlumeException("Could not create destination " + destinationName, e);
  } catch (NamingException e) {
    throw new FlumeException("Could not find destination " + destinationName, e);
  }

  try {
      messageConsumer = session.createConsumer(destination,
          messageSelector.isEmpty() ? null : messageSelector);
    } catch (JMSException e) {
      throw new FlumeException("Could not create consumer", e);
    }
    String startupMsg = String.format("Connected to '%s' of type '%s' with " +
            "user '%s', batch size '%d', selector '%s' ", destinationName,
        destinationType, userName.isPresent() ? userName.get() : "null",
        batchSize, messageSelector.isEmpty() ? null : messageSelector);
    logger.info(startupMsg);
  }

  List<Event> take() throws JMSException {
    List<Event> result = new ArrayList<Event>(batchSize);
    Message message;
    message = messageConsumer.receive(pollTimeout);
    if (message != null) {
      result.addAll(messageConverter.convert(message));
      int max = batchSize - 1;
      for (int i = 0; i < max; i++) {
        message = messageConsumer.receiveNoWait();
        if (message == null) {
          break;
        }
        result.addAll(messageConverter.convert(message));
      }
    }
    if (logger.isDebugEnabled()) {
      logger.debug(String.format("Took batch of %s from %s", result.size(), destination));
    }
    return result;
  }

  void commit() {
    try {
      session.commit();
    } catch (JMSException jmsException) {
      logger.warn("JMS Exception processing commit", jmsException);
    }
  }

  void rollback() {
    try {
      session.rollback();
    } catch (JMSException jmsException) {
      logger.warn("JMS Exception processing rollback", jmsException);
    }
  }

  void close() {
    try {
      if (session != null) {
        session.close();
      }
    } catch (JMSException e) {
      logger.error("Could not destroy session", e);
    }
    try {
      if (connection != null) {
        connection.close();
      }
    } catch (JMSException e) {
      logger.error("Could not destroy connection", e);
    }
  }
}<|MERGE_RESOLUTION|>--- conflicted
+++ resolved
@@ -34,19 +34,8 @@
 import javax.jms.Session;
 import javax.naming.InitialContext;
 import javax.naming.NamingException;
-<<<<<<< HEAD
-
-import org.apache.flume.Event;
-import org.apache.flume.FlumeException;
-import org.slf4j.Logger;
-import org.slf4j.LoggerFactory;
-
-import com.google.common.base.Optional;
-import com.google.common.base.Preconditions;
-=======
 import java.util.ArrayList;
 import java.util.List;
->>>>>>> 511d8685
 
 class JMSMessageConsumer {
   private static final Logger logger = LoggerFactory
@@ -61,19 +50,11 @@
   private final Destination destination;
   private final MessageConsumer messageConsumer;
 
-<<<<<<< HEAD
-  JMSMessageConsumer(InitialContext initialContext, ConnectionFactory connectionFactory, String destinationName,
-    JMSDestinationLocator destinationLocator, JMSDestinationType destinationType,
-    String messageSelector, int batchSize, long pollTimeout,
-    JMSMessageConverter messageConverter,
-    Optional<String> userName, Optional<String> password) {
-=======
   JMSMessageConsumer(InitialContext initialContext, ConnectionFactory connectionFactory,
                      String destinationName, JMSDestinationLocator destinationLocator,
                      JMSDestinationType destinationType, String messageSelector, int batchSize,
                      long pollTimeout, JMSMessageConverter messageConverter,
                      Optional<String> userName, Optional<String> password) {
->>>>>>> 511d8685
     this.batchSize = batchSize;
     this.pollTimeout = pollTimeout;
     this.messageConverter = messageConverter;
@@ -99,22 +80,6 @@
       throw new FlumeException("Could not create session", e);
     }
 
-<<<<<<< HEAD
-  try {
-    if (destinationLocator.equals(JMSDestinationLocator.CDI)) {
-      switch (destinationType) {
-        case QUEUE:
-          destination = session.createQueue(destinationName);
-          break;
-        case TOPIC:
-          destination = session.createTopic(destinationName);
-          break;
-        default:
-          throw new IllegalStateException(String.valueOf(destinationType));
-      }
-    } else {
-      destination = (Destination) initialContext.lookup(destinationName);
-=======
     try {
       if (destinationLocator.equals(JMSDestinationLocator.CDI)) {
         switch (destinationType) {
@@ -134,7 +99,6 @@
       throw new FlumeException("Could not create destination " + destinationName, e);
     } catch (NamingException e) {
       throw new FlumeException("Could not find destination " + destinationName, e);
->>>>>>> 511d8685
     }
   } catch (JMSException e) {
     throw new FlumeException("Could not create destination " + destinationName, e);
