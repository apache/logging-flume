--- conflicted
+++ resolved
@@ -80,18 +80,11 @@
     }).when(channelProcessor).processEventBatch(any(List.class));
     consumerFactory = mock(JMSMessageConsumerFactory.class);
     consumer = spy(create());
-<<<<<<< HEAD
-    when(consumerFactory.create(any(InitialContext.class), any(ConnectionFactory.class), anyString(),
-        any(JMSDestinationType.class), any(JMSDestinationLocator.class), anyString(), anyInt(), anyLong(),
-        any(JMSMessageConverter.class), any(Optional.class),
-        any(Optional.class))).thenReturn(consumer);
-=======
     when(consumerFactory.create(any(InitialContext.class), any(ConnectionFactory.class),
                                 anyString(), any(JMSDestinationType.class),
                                 any(JMSDestinationLocator.class), anyString(), anyInt(), anyLong(),
                                 any(JMSMessageConverter.class), any(Optional.class),
                                 any(Optional.class))).thenReturn(consumer);
->>>>>>> 511d8685
     when(initialContext.lookup(anyString())).thenReturn(connectionFactory);
     contextFactory = mock(InitialContextFactory.class);
     when(contextFactory.create(any(Properties.class))).thenReturn(initialContext);
@@ -153,18 +146,11 @@
   @SuppressWarnings("unchecked")
   @Test
   public void testStartConsumerCreateThrowsException() throws Exception {
-<<<<<<< HEAD
-    when(consumerFactory.create(any(InitialContext.class), any(ConnectionFactory.class), anyString(),
-        any(JMSDestinationType.class), any(JMSDestinationLocator.class), anyString(), anyInt(), anyLong(),
-        any(JMSMessageConverter.class), any(Optional.class),
-        any(Optional.class))).thenThrow(new RuntimeException());
-=======
     when(consumerFactory.create(any(InitialContext.class), any(ConnectionFactory.class),
                                 anyString(), any(JMSDestinationType.class),
                                 any(JMSDestinationLocator.class), anyString(), anyInt(), anyLong(),
                                 any(JMSMessageConverter.class), any(Optional.class),
                                 any(Optional.class))).thenThrow(new RuntimeException());
->>>>>>> 511d8685
     source.configure(context);
     source.start();
     try {
