/*
 * Licensed to the Apache Software Foundation (ASF) under one
 * or more contributor license agreements.  See the NOTICE file
 * distributed with this work for additional information
 * regarding copyright ownership.  The ASF licenses this file
 * to you under the Apache License, Version 2.0 (the
 * "License"); you may not use this file except in compliance
 * with the License.  You may obtain a copy of the License at
 *
 *     http://www.apache.org/licenses/LICENSE-2.0
 *
 * Unless required by applicable law or agreed to in writing, software
 * distributed under the License is distributed on an "AS IS" BASIS,
 * WITHOUT WARRANTIES OR CONDITIONS OF ANY KIND, either express or implied.
 * See the License for the specific language governing permissions and
 * limitations under the License.
 */
package org.apache.flume.source.jms;

import static org.mockito.Matchers.*;
import static org.mockito.Mockito.*;

import java.io.File;
import java.util.Collections;
import java.util.List;
import java.util.UUID;

import javax.jms.Connection;
import javax.jms.ConnectionFactory;
import javax.jms.Destination;
import javax.jms.MessageProducer;
import javax.jms.Session;
import javax.jms.TextMessage;

import junit.framework.Assert;

import org.apache.activemq.ActiveMQConnectionFactory;
import org.apache.activemq.broker.BrokerPlugin;
import org.apache.activemq.broker.BrokerService;
import org.apache.activemq.security.AuthenticationUser;
import org.apache.activemq.security.SimpleAuthenticationPlugin;
import org.apache.commons.io.FileUtils;
import org.apache.flume.Context;
import org.apache.flume.Event;
import org.apache.flume.PollableSource.Status;
import org.apache.flume.channel.ChannelProcessor;
import org.junit.After;
import org.junit.Before;
import org.junit.Test;
import org.mockito.invocation.InvocationOnMock;
import org.mockito.stubbing.Answer;

import com.google.common.base.Charsets;
import com.google.common.collect.Lists;
import com.google.common.io.Files;

public class TestIntegrationActiveMQ {

<<<<<<< HEAD
  private final static String INITIAL_CONTEXT_FACTORY = "org.apache.activemq.jndi.ActiveMQInitialContextFactory";
=======
  private static final String INITIAL_CONTEXT_FACTORY =
      "org.apache.activemq.jndi.ActiveMQInitialContextFactory";
>>>>>>> 511d8685
  public static final String BROKER_BIND_URL = "tcp://localhost:61516";
  private static final String DESTINATION_NAME = "test";
  private static final String USERNAME = "user";
  private static final String PASSWORD = "pass";
  // specific for dynamic queues on ActiveMq
  public static final String JNDI_PREFIX = "dynamicQueues/";

  private File baseDir;
  private File tmpDir;
  private File dataDir;
  private File passwordFile;

  private BrokerService broker;
  private Context context;
  private JMSSource source;
  private List<Event> events;


  @SuppressWarnings("unchecked")
  @Before
  public void setup() throws Exception {
    baseDir = Files.createTempDir();
    tmpDir = new File(baseDir, "tmp");
    dataDir = new File(baseDir, "data");
    Assert.assertTrue(tmpDir.mkdir());
    passwordFile = new File(baseDir, "password");
    Files.write(PASSWORD.getBytes(Charsets.UTF_8), passwordFile);

    broker = new BrokerService();

    broker.addConnector(BROKER_BIND_URL);
    broker.setTmpDataDirectory(tmpDir);
    broker.setDataDirectoryFile(dataDir);
    List<AuthenticationUser> users = Lists.newArrayList();
    users.add(new AuthenticationUser(USERNAME, PASSWORD, ""));
    SimpleAuthenticationPlugin authentication = new SimpleAuthenticationPlugin(users);
    broker.setPlugins(new BrokerPlugin[]{authentication});
    broker.start();

    context = new Context();
    context.put(JMSSourceConfiguration.INITIAL_CONTEXT_FACTORY, INITIAL_CONTEXT_FACTORY);
    context.put(JMSSourceConfiguration.PROVIDER_URL, BROKER_BIND_URL);
    context.put(JMSSourceConfiguration.DESTINATION_NAME, DESTINATION_NAME);
    context.put(JMSSourceConfiguration.USERNAME, USERNAME);
    context.put(JMSSourceConfiguration.PASSWORD_FILE, passwordFile.getAbsolutePath());

    events = Lists.newArrayList();
    source = new JMSSource();
    source.setName("JMSSource-" + UUID.randomUUID());
    ChannelProcessor channelProcessor = mock(ChannelProcessor.class);
    doAnswer(new Answer<Void>() {
      @Override
      public Void answer(InvocationOnMock invocation) throws Throwable {
        events.addAll((List<Event>)invocation.getArguments()[0]);
        return null;
      }
    }).when(channelProcessor).processEventBatch(any(List.class));
    source.setChannelProcessor(channelProcessor);
  }

  @After
  public void tearDown() throws Exception {
    if (source != null) {
      source.stop();
    }
    if (broker != null) {
      broker.stop();
    }
    FileUtils.deleteDirectory(baseDir);
  }

  private void putQueue(List<String> events) throws Exception {
    ConnectionFactory factory = new ActiveMQConnectionFactory(USERNAME,
        PASSWORD, BROKER_BIND_URL);
    Connection connection = factory.createConnection();
    connection.start();

    Session session = connection.createSession(true,
        Session.AUTO_ACKNOWLEDGE);
    Destination destination = session.createQueue(DESTINATION_NAME);
    MessageProducer producer = session.createProducer(destination);

    for (String event : events) {
      TextMessage message = session.createTextMessage();
      message.setText(event);
      producer.send(message);
    }
    session.commit();
    session.close();
    connection.close();
  }

  private void putTopic(List<String> events) throws Exception {
    ConnectionFactory factory = new ActiveMQConnectionFactory(USERNAME,
        PASSWORD, BROKER_BIND_URL);
    Connection connection = factory.createConnection();
    connection.start();

    Session session = connection.createSession(true,
        Session.AUTO_ACKNOWLEDGE);
    Destination destination = session.createTopic(DESTINATION_NAME);
    MessageProducer producer = session.createProducer(destination);

    for (String event : events) {
      TextMessage message = session.createTextMessage();
      message.setText(event);
      producer.send(message);
    }
    session.commit();
    session.close();
    connection.close();
  }

  @Test
  public void testQueueLocatedWithJndi() throws Exception {
    context.put(JMSSourceConfiguration.DESTINATION_NAME,
            JNDI_PREFIX + DESTINATION_NAME);
    context.put(JMSSourceConfiguration.DESTINATION_LOCATOR,
            JMSDestinationLocator.JNDI.name());
    testQueue();
  }

  @Test
  public void testQueue() throws Exception {
    context.put(JMSSourceConfiguration.DESTINATION_TYPE,
        JMSSourceConfiguration.DESTINATION_TYPE_QUEUE);
    source.configure(context);
    source.start();
    Thread.sleep(500L);

    List<String> expected = Lists.newArrayList();
    for (int i = 0; i < 10; i++) {
      expected.add(String.valueOf(i));
    }
    putQueue(expected);

    Thread.sleep(500L);

    Assert.assertEquals(Status.READY, source.process());
    Assert.assertEquals(Status.BACKOFF, source.process());
    Assert.assertEquals(expected.size(), events.size());
    List<String> actual = Lists.newArrayList();
    for (Event event : events) {
      actual.add(new String(event.getBody(), Charsets.UTF_8));
    }
    Collections.sort(expected);
    Collections.sort(actual);
    Assert.assertEquals(expected, actual);
  }

  @Test
  public void testTopic() throws Exception {
    context.put(JMSSourceConfiguration.DESTINATION_TYPE,
        JMSSourceConfiguration.DESTINATION_TYPE_TOPIC);
    source.configure(context);
    source.start();
    Thread.sleep(500L);

    List<String> expected = Lists.newArrayList();
    for (int i = 0; i < 10; i++) {
      expected.add(String.valueOf(i));
    }
    putTopic(expected);

    Thread.sleep(500L);

    Assert.assertEquals(Status.READY, source.process());
    Assert.assertEquals(Status.BACKOFF, source.process());
    Assert.assertEquals(expected.size(), events.size());
    List<String> actual = Lists.newArrayList();
    for (Event event : events) {
      actual.add(new String(event.getBody(), Charsets.UTF_8));
    }
    Collections.sort(expected);
    Collections.sort(actual);
    Assert.assertEquals(expected, actual);
  }
}<|MERGE_RESOLUTION|>--- conflicted
+++ resolved
@@ -56,12 +56,8 @@
 
 public class TestIntegrationActiveMQ {
 
-<<<<<<< HEAD
-  private final static String INITIAL_CONTEXT_FACTORY = "org.apache.activemq.jndi.ActiveMQInitialContextFactory";
-=======
   private static final String INITIAL_CONTEXT_FACTORY =
       "org.apache.activemq.jndi.ActiveMQInitialContextFactory";
->>>>>>> 511d8685
   public static final String BROKER_BIND_URL = "tcp://localhost:61516";
   private static final String DESTINATION_NAME = "test";
   private static final String USERNAME = "user";
