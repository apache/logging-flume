<?xml version="1.0" encoding="UTF-8"?>
<!--
  Licensed to the Apache Software Foundation (ASF) under one or more
  contributor license agreements.  See the NOTICE file distributed with
  this work for additional information regarding copyright ownership.
  The ASF licenses this file to You under the Apache License, Version 2.0
  (the "License"); you may not use this file except in compliance with
  the License.  You may obtain a copy of the License at

       http://www.apache.org/licenses/LICENSE-2.0

  Unless required by applicable law or agreed to in writing, software
  distributed under the License is distributed on an "AS IS" BASIS,
  WITHOUT WARRANTIES OR CONDITIONS OF ANY KIND, either express or implied.
  See the License for the specific language governing permissions and
  limitations under the License.
  -->

<project xmlns="http://maven.apache.org/POM/4.0.0"
         xmlns:xsi="http://www.w3.org/2001/XMLSchema-instance"
         xsi:schemaLocation="http://maven.apache.org/POM/4.0.0 http://maven.apache.org/xsd/maven-4.0.0.xsd">
  <parent>
    <artifactId>flume-ng-sources</artifactId>
    <groupId>org.apache.flume</groupId>
    <version>1.9.0-SNAPSHOT</version>
  </parent>
  <modelVersion>4.0.0</modelVersion>

  <groupId>org.apache.flume.flume-ng-sources</groupId>
  <artifactId>flume-kafka-source</artifactId>
  <name>Flume Kafka Source</name>

  <properties>
    <!-- TODO fix spotbugs/pmd violations -->
    <spotbugs.maxAllowedViolations>16</spotbugs.maxAllowedViolations>
    <pmd.maxAllowedViolations>32</pmd.maxAllowedViolations>
  </properties>

  <dependencies>
    <dependency>
      <groupId>junit</groupId>
      <artifactId>junit</artifactId>
    </dependency>
    <dependency>
      <groupId>org.apache.flume</groupId>
      <artifactId>flume-ng-core</artifactId>
    </dependency>
    <dependency>
      <groupId>org.apache.flume.flume-shared</groupId>
      <artifactId>flume-shared-kafka</artifactId>
    </dependency>
    <dependency>
      <groupId>org.apache.flume.flume-shared</groupId>
      <artifactId>flume-shared-kafka-test</artifactId>
      <scope>test</scope>
    </dependency>
    <dependency>
      <groupId>org.apache.kafka</groupId>
<<<<<<< HEAD
      <artifactId>kafka_2.11</artifactId>
      <version>${kafka.version}</version>
=======
      <artifactId>kafka_2.10</artifactId>
>>>>>>> 94b5ce49
    </dependency>
    <dependency>
      <groupId>org.apache.zookeeper</groupId>
      <artifactId>zookeeper</artifactId>
    </dependency>
    <dependency>
      <groupId>org.mockito</groupId>
      <artifactId>mockito-all</artifactId>
    </dependency>
    <dependency>
      <groupId>org.apache.kafka</groupId>
      <artifactId>kafka-clients</artifactId>
    </dependency>
    <dependency>
      <groupId>org.apache.kafka</groupId>
      <artifactId>kafka_2.11</artifactId>
      <classifier>test</classifier>
      <scope>test</scope>
    </dependency>
  </dependencies>
</project><|MERGE_RESOLUTION|>--- conflicted
+++ resolved
@@ -56,12 +56,7 @@
     </dependency>
     <dependency>
       <groupId>org.apache.kafka</groupId>
-<<<<<<< HEAD
       <artifactId>kafka_2.11</artifactId>
-      <version>${kafka.version}</version>
-=======
-      <artifactId>kafka_2.10</artifactId>
->>>>>>> 94b5ce49
     </dependency>
     <dependency>
       <groupId>org.apache.zookeeper</groupId>
