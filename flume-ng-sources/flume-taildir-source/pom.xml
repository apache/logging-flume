<?xml version="1.0" encoding="UTF-8"?>
<!--
Licensed to the Apache Software Foundation (ASF) under one or more
contributor license agreements.  See the NOTICE file distributed with
this work for additional information regarding copyright ownership.
The ASF licenses this file to You under the Apache License, Version 2.0
(the "License"); you may not use this file except in compliance with
the License.  You may obtain a copy of the License at

     http://www.apache.org/licenses/LICENSE-2.0

Unless required by applicable law or agreed to in writing, software
distributed under the License is distributed on an "AS IS" BASIS,
WITHOUT WARRANTIES OR CONDITIONS OF ANY KIND, either express or implied.
See the License for the specific language governing permissions and
limitations under the License.
-->
<project xmlns="http://maven.apache.org/POM/4.0.0" xmlns:xsi="http://www.w3.org/2001/XMLSchema-instance"
  xsi:schemaLocation="http://maven.apache.org/POM/4.0.0 http://maven.apache.org/xsd/maven-4.0.0.xsd">

  <modelVersion>4.0.0</modelVersion>

  <parent>
    <artifactId>flume-ng-sources</artifactId>
    <groupId>org.apache.flume</groupId>
    <version>1.8.0-SNAPSHOT</version>
  </parent>

  <groupId>org.apache.flume.flume-ng-sources</groupId>
  <artifactId>flume-taildir-source</artifactId>
  <name>Flume Taildir Source</name>

<<<<<<< HEAD
  <build>
    <plugins>
      <plugin>
        <groupId>org.apache.maven.plugins</groupId>
        <artifactId>maven-compiler-plugin</artifactId>
        <version>${mvn-compiler-plugin.version}</version>
        <configuration>
          <source>1.7</source>
          <target>1.7</target>
        </configuration>
      </plugin>
    </plugins>
  </build>

=======
>>>>>>> 857df3fe
  <dependencies>
    <dependency>
      <groupId>org.apache.flume</groupId>
      <artifactId>flume-ng-core</artifactId>
    </dependency>

    <dependency>
      <groupId>junit</groupId>
      <artifactId>junit</artifactId>
      <scope>test</scope>
    </dependency>
  </dependencies>

</project><|MERGE_RESOLUTION|>--- conflicted
+++ resolved
@@ -30,23 +30,7 @@
   <artifactId>flume-taildir-source</artifactId>
   <name>Flume Taildir Source</name>
 
-<<<<<<< HEAD
-  <build>
-    <plugins>
-      <plugin>
-        <groupId>org.apache.maven.plugins</groupId>
-        <artifactId>maven-compiler-plugin</artifactId>
-        <version>${mvn-compiler-plugin.version}</version>
-        <configuration>
-          <source>1.7</source>
-          <target>1.7</target>
-        </configuration>
-      </plugin>
-    </plugins>
-  </build>
 
-=======
->>>>>>> 857df3fe
   <dependencies>
     <dependency>
       <groupId>org.apache.flume</groupId>
