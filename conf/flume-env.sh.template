--- conflicted
+++ resolved
@@ -23,14 +23,11 @@
 
 # Give Flume more memory and pre-allocate, enable remote monitoring via JMX
 # export JAVA_OPTS="-Xms100m -Xmx2000m -Dcom.sun.management.jmxremote"
-<<<<<<< HEAD
-=======
 
 # Let Flume write raw event data and configuration information to its log files for debugging
 # purposes. Enabling these flags is not recommended in production,
 # as it may result in logging sensitive user information or encryption secrets.
 # export JAVA_OPTS="$JAVA_OPTS -Dorg.apache.flume.log.rawdata=true -Dorg.apache.flume.log.printconfig=true "
->>>>>>> 511d8685
 
 # Note that the Flume conf directory is always included in the classpath.
 #FLUME_CLASSPATH=""
