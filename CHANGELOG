<<<<<<< HEAD
=======
Release Notes - Flume - Version v1.7.0

** New Feature
    * [FLUME-2498] - Implement Taildir Source

** Improvement
    * [FLUME-1899] - Make SpoolDir work with Sub-Directories
    * [FLUME-2526] - Build flume by jdk 7 in default
    * [FLUME-2628] - Add an optional parameter to specify the expected input text encoding for the netcat sourcef the netcat source
    * [FLUME-2704] - Configurable poll delay for spooling directory source
    * [FLUME-2718] - HTTP Source to support generic Stream Handler
    * [FLUME-2729] - Allow pollableSource backoff times to be configurable
    * [FLUME-2755] - Kafka Source reading multiple topics
    * [FLUME-2781] - A Kafka Channel defined as parseAsFlumeEvent=false cannot be correctly used by a Flume source
    * [FLUME-2799] - Kafka Source - Message Offset and Partition add to headers
    * [FLUME-2801] - Performance improvement on TailDir source
    * [FLUME-2810] - Add static Schema URL to AvroEventSerializer configuration
    * [FLUME-2820] - Support New Kafka APIs
    * [FLUME-2852] - Kafka Source/Sink should optionally read/write Flume records
    * [FLUME-2868] - Kafka Channel partition topic by key
    * [FLUME-2872] - Kafka Sink should be able to select which header as the key
    * [FLUME-2875] - Allow RollingFileSink to specify a file prefix and a file extension.
    * [FLUME-2909] - Bump Rat version
    * [FLUME-2910] - AsyncHBaseSink - Failure callbacks should log the exception that caused them
    * [FLUME-2911] - Add includePattern option in SpoolDirectorySource configuration
    * [FLUME-2918] - TaildirSource is underperforming with huge parent directories
    * [FLUME-2937] - Integrate checkstyle for non-test classes
    * [FLUME-2941] - Integrate checkstyle for test classes
    * [FLUME-2954] - make raw data appearing in log messages explicit
    * [FLUME-2955] - Add file path to the header in TaildirSource
    * [FLUME-2959] - Fix issues with flume-checkstyle module
    * [FLUME-2982] - Add localhost escape sequence to HDFS sink
    * [FLUME-2999] - Kafka channel and sink should enable statically assigned partition per event via header
    * [FLUME-2821] - Flume-Kafka Source with new Consumer
    * [FLUME-2822] - Flume-Kafka-Sink with new Producer
    * [FLUME-2823] - Flume-Kafka-Channel with new APIs

** Bug
    * [FLUME-1668] - Hdfs Sink File Rollover
    * [FLUME-2132] - Exception while syncing from Flume to HDFS
    * [FLUME-2143] - Flume build occasionally fails with OutOfMemoryError on Windows.
    * [FLUME-2215] - ResettableFileInputStream can't support  ucs-4 character
    * [FLUME-2318] - SpoolingDirectory is unable to handle empty files
    * [FLUME-2448] - Building flume from trunk failing with dependency error
    * [FLUME-2484] - NullPointerException in Kafka Sink test
    * [FLUME-2485] - Thrift Source tests fail on Oracle JDK 8
    * [FLUME-2514] - Some TestFileChannelRestart tests are extremely slow
    * [FLUME-2567] - Remove unneeded repository declarations in pom.xml
    * [FLUME-2573] - flume-ng --conf parameter is not used when starting a flume agent
    * [FLUME-2593] - ResettableFileInputStream returns negate values from read() method
    * [FLUME-2619] - Spooldir source does not log channel exceptions
    * [FLUME-2632] - High CPU on KafkaSink
    * [FLUME-2652] - Documented transaction handling semantics incorrect
    * [FLUME-2660] - Add documentation for EventValidator
    * [FLUME-2672] - NPE in KafkaSourceCounter
    * [FLUME-2712] - Optional channel errors slows down the Source to Main channel event rate
    * [FLUME-2725] - HDFS Sink does not use configured timezone for rounding
    * [FLUME-2732] - Make maximum tolerated failures before shutting down and recreating client in AsyncHbaseSink configurable
    * [FLUME-2734] - Kafka Channel timeout property is overridden by default value
    * [FLUME-2738] - Async HBase sink FD leak on client shutdown
    * [FLUME-2746] - How to include this Flume Patch in Flume 1.5.2 ?
    * [FLUME-2749] - Kerberos configuration error when using short names in multiple HDFS Sinks
    * [FLUME-2751] - Upgrade Derby version to 10.11.1.1
    * [FLUME-2753] - Error when specifying empty replace string in Search and Replace Interceptor
    * [FLUME-2754] - Hive Sink skipping first transaction in each Batch of Hive Transactions
    * [FLUME-2761] - Move Hive sink out of preview mode
    * [FLUME-2763] - flume_env script should handle jvm parameters like -javaagent -agentpath -agentlib
    * [FLUME-2773] - TailDirSource throws FileNotFound Exception if ~/.flume directory is not created already
    * [FLUME-2797] - SyslogTcpSource uses Deprecated Class + Deprecate SyslogTcpSource
    * [FLUME-2798] - Malformed Syslog messages can lead to OutOfMemoryException
    * [FLUME-2804] - Hive sink - abort remaining transactions on shutdown
    * [FLUME-2806] - flume-ng.ps1 Error running script to start an agent on Windows
    * [FLUME-2835] -  Hive Sink tests need to create table with transactional property set
    * [FLUME-2841] - Upgrade commons-collections to 3.2.2
    * [FLUME-2844] - ChannelCounter of SpillableMemoryChannel doesn't register actually.
    * [FLUME-2881] - Windows Launch Script fails in plugins dir code
    * [FLUME-2886] - Optional Channels can cause OOMs
    * [FLUME-2889] - Fixes to  DateTime computations
    * [FLUME-2891] - Revert FLUME-2712 and FLUME-2886
    * [FLUME-2897] - AsyncHBase sink NPE when Channel.getTransaction() fails
    * [FLUME-2901] - Document Kerberos setup for Kafka channel
    * [FLUME-2908] - NetcatSource - SocketChannel not closed when session is broken
    * [FLUME-2913] - Flume classpath too long
    * [FLUME-2915] - The kafka channel using new APIs will be stuck when the sink is avro sink
    * [FLUME-2920] - Kafka Channel Should Not Commit Offsets When Stopping
    * [FLUME-2922] - HDFSSequenceFile Should Sync Writer
    * [FLUME-2923] - Bump AsyncHBase version
    * [FLUME-2936] - KafkaSource tests arbitrarily fail
    * [FLUME-2939] - Upgrade recursive SpoolDir to use Java7 features
    * [FLUME-2948] - Docs: Fixed parameters on Replicating Channel Selector documentation example
    * [FLUME-2949] - Flume fails to build on Windows
    * [FLUME-2950] - ReliableSpoolingFileEventReader.rollCurrentFile is broken
    * [FLUME-2952] - SyslogAgent possible NPE on stop()
    * [FLUME-2972] - Handle offset migration in the new Kafka Channel
    * [FLUME-2974] - Some tests are broken in TestReliableSpoolingFileEventReader and TestSpoolingFileLineReader
    * [FLUME-2983] - Handle offset migration in the new Kafka Source

** Documentation
    * [FLUME-2575] - FLUME-2548 brings SSLv2Hello back for Avro Sink, but UG says it is one of the protocols to exclude
    * [FLUME-2713] - Document Fault Tolerant Config parameters in FlumeUserGuide
    * [FLUME-2737] - Documentation for Pollable Source config parameters introduced in FLUME-2729
    * [FLUME-2783] - Update Website Team page with new Committer's
    * [FLUME-2890] - Typo in Twitter source warning
    * [FLUME-2934] - Document new cachePatternMatching option for TaildirSource
    * [FLUME-2963] - FlumeUserGuide - error in Kafka Source properties table
    * [FLUME-2971] - Document secure Kafka Sink/Source/Channel setup
    * [FLUME-2975] - Minor mistake in NetCat Source example in documentation
    * [FLUME-2998] - Add missing configuration parameter to SequenceSource docs

** Task
    * [FLUME-2935] - Bump java target version to 1.7

** Test
    * [FLUME-3003] - testSourceCounter in TestSyslogUdpSource is flaky


>>>>>>> 511d8685
Release Notes - Flume - Version v1.6.0

** Sub-task
    * [FLUME-2250] - Add support for Kafka Source
    * [FLUME-2251] - Add support for Kafka Sink
    * [FLUME-2677] - Update versions in 1.6.0 branch
    * [FLUME-2686] - Update KEYS file for 1.6 release

** Bug
    * [FLUME-1793] - Unit test TestElasticSearchLogStashEventSerializer fails with IBM JDK
    * [FLUME-1934] - Spoolingdir source exception when reading multiple   zero size files
    * [FLUME-2024] - Add ExecSource flush timeout to Flume User Guide
    * [FLUME-2126] - Problem in elasticsearch sink when the event body is a complex field
    * [FLUME-2148] - Windows : Add  flume-env.ps1
    * [FLUME-2214] - FileChannelIntegrityTool needs documentation in user guide
    * [FLUME-2245] - HDFS files with errors unable to close
    * [FLUME-2337] - export JAVA_HOME in flume-env.sh.template and increase heap size
    * [FLUME-2346] - idLogFileMap in Log can lose track of file ids
    * [FLUME-2404] - Default maxReadBufferBytes might cause OOM and cause scribe source exit
    * [FLUME-2408] - Remove FLUME-1899 from Flume 1.5.0 change log.
    * [FLUME-2416] - Use CodecPool in compressed stream to prevent leak of direct buffers
    * [FLUME-2420] - HDFSEventSink#stop might throw ConcurrentModificationException
    * [FLUME-2425] - FileChannel should trim data and checkpoint directories
    * [FLUME-2432] - Update Kite dependency to 0.15.0
    * [FLUME-2438] - Make Syslog source message body configurable
    * [FLUME-2450] - Improve replay index insertion speed.
    * [FLUME-2466] - Embedded agent name cannot contain spaces
    * [FLUME-2470] - Kafka Sink and Source must use camel case for all configs.
    * [FLUME-2472] - SyslogUtils fails when system locale is not English
    * [FLUME-2475] - toLowerCase/toUpperCase used without Locale parameter to manipulate Enum
    * [FLUME-2479] - Kafka property auto.commit.enable is incorrect for KafkaSource
    * [FLUME-2480] - Typo in file channel exception: "Usable space exhaused"
    * [FLUME-2481] - TestFileChannelEncryption fails with System locale other than en_US
    * [FLUME-2482] - Race condition in File Channels' Log.removeOldLogs
    * [FLUME-2486] - TestExecSource fails on some environments
    * [FLUME-2487] - SyslogParser has rounding errors in timestamp parsing
    * [FLUME-2488] - TestElasticSearchRestClient fails on Oracle JDK 8
    * [FLUME-2489] - Upgrade Apache Curator to 2.6.0
    * [FLUME-2492] - Flume's Kafka Source doesn't account time correctly
    * [FLUME-2495] - Kafka Source may miss events when channel is not available
    * [FLUME-2497] - TCP and UDP syslog sources parsing the timestamp incorrectly
    * [FLUME-2500] - Add a channel that uses Kafka
    * [FLUME-2505] - Test added in FLUME-2502 is flaky
    * [FLUME-2517] - Performance issue: SimpleDateFormat constructor takes 30% of HDFSEventSink.process()
    * [FLUME-2525] - flume should handle a zero byte .flumespool-main.meta file for the spooldir source
    * [FLUME-2538] - TestResettableFileInputStream fails on JDK 8
    * [FLUME-2556] - TestBucketPath.testDateFormatHours fails intermittently
    * [FLUME-2557] - DatasetSink doesn't work with Kerberos
    * [FLUME-2560] - Kafka channel entries missing for output jar generation
    * [FLUME-2568] - Additional fix for TestReliableSpoolingFileEventReader
    * [FLUME-2578] - Kafka source throws NPE if Kafka record has null key
    * [FLUME-2586] - HDFS Sink should have an option to try rename even if close fails
    * [FLUME-2592] - Specify main manifest attribute in flume tools jar
    * [FLUME-2594] - Close Async HBase Client if there are large number of consecutive timeouts
    * [FLUME-2595] - Add option to checkpoint on file channel shutdown
    * [FLUME-2624] - Improve Hive Sink performance
    * [FLUME-2626] - Remove trustmanager-type from Thrift RPC client
    * [FLUME-2633] - Update Kite dependency to 1.0.0
    * [FLUME-2639] - SecureThriftRpcClient client privileged calls throw IllegalAccessError
    * [FLUME-2645] - ipFilter.rules property name is wrong
    * [FLUME-2654] - Memory channel error message related to byteCapacity needs refining
    * [FLUME-2657] - Upgrade to Hive 1.0
    * [FLUME-2658] - Upgrade to Hbase 1.0
    * [FLUME-2664] - Site profile fails due to dependency issues
    * [FLUME-2665] - Update documentation for hdfs.closeTries based on FLUME-2586
    * [FLUME-2670] - Modify dependencies to not pull hadoop/hive related jars
    * [FLUME-2673] - Remove unused import in TestLog
    * [FLUME-2678] - Upgrade xalan to 2.7.2 to take care of CVE-2014-0107 vulnerability
    * [FLUME-2679] - Make hbase-1 the default profile

** Dependency upgrade
    * [FLUME-2443] - org.apache.hadoop.fs.FSDataOutputStream.sync() is deprecated in hadoop 2.4

** Documentation
    * [FLUME-1594] - Document JMX options
    * [FLUME-2509] - Add description for properties in Failover Sink Processor
    * [FLUME-2630] - Update documentation for Thrift Src/Sink SSL support and Kerberos support
    * [FLUME-2635] - Documentation for zookeeper dynamic configuration in flume
    * [FLUME-2668] - Document SecureThriftRpcClient/SecureRpcClientFactory in Flume Developer Guide

** Improvement
    * [FLUME-1334] - Write an startscript for flume agents on Windows
    * [FLUME-1491] - Dynamic configuration from Zookeeper watcher
    * [FLUME-1521] - Document the StressSource
    * [FLUME-1710] - JSONEvent.getBody should not return null
    * [FLUME-1920] - Test case TestFileChannel fails when flume is built from paths containing the string "hadoop"
    * [FLUME-2237] - Example config in User Guide to use same notation for Agent name
    * [FLUME-2246] - event body data size can make it configurable for logger sinker
    * [FLUME-2273] - ElasticSearchSink: Add handling for header substitution in indexName
    * [FLUME-2373] - Enable configuration to switch thrift source serialization protocol
    * [FLUME-2385] - Flume spans log file with "Spooling Directory Source runner has shutdown" messages at INFO level
    * [FLUME-2401] - Optionally Compress Backup Checkpoint
    * [FLUME-2439] - Update DatasetSink for Kite 0.15.0
    * [FLUME-2462] - Remove use of deprecated methods in DatasetSink
    * [FLUME-2463] - Add support for Hive and HBase datasets to DatasetSink
    * [FLUME-2469] - DatasetSink should load dataset when needed, not at startup
    * [FLUME-2499] - Include Kafka Message Key in Event Header, Updated Comments
    * [FLUME-2502] - Spool source's directory listing is inefficient
    * [FLUME-2558] - Update javadoc for StressSource
    * [FLUME-2562] - Metrics for Flafka components
    * [FLUME-2591] - Kite DatasetSink 2.0
    * [FLUME-2613] - Tool/script for deleting individual message from queue
    * [FLUME-2642] - Limit kerberos relogin attempt

** New Feature
    * [FLUME-1734] - Create a Hive Sink based on the new Hive Streaming support
    * [FLUME-2242] - Flume Sink and Source for Apache Kafka
    * [FLUME-2426] - Support interceptors in the Embedded Agent
    * [FLUME-2431] - Add simple regex search-and-replace interceptor
    * [FLUME-2570] - Add option to not pad date fields
    * [FLUME-2574] - SSL Support for Thrift Rpc
    * [FLUME-2631] - End to End authentication in Flume

** Task
    * [FLUME-2365] - Please create a DOAP file for your TLP
    * [FLUME-2454] - Support batchSize to allow multiple events per transaction to the Kafka Sink
    * [FLUME-2455] - Documentation update for Kafka Sink
    * [FLUME-2523] - Document Kafka channel
    * [FLUME-2612] - Update kite to 0.17.1

** Test
    * [FLUME-1501] - Flume Scribe Source needs unit tests.

Release Notes - Flume - Version v1.5.2

** Bug
    * [FLUME-2547] - Removing SSLv2Hello causes Java 6 clients to break

** Sub-task
    * [FLUME-2548] - Enable SSLv2Hello for Avro Source and NettyAvroRpcClient
    * [FLUME-2549] - Enable SSLv2Hello for HttpSource

** Improvement
    * [FLUME-2551] - Add dev-support to src tarball

Release Notes - Flume - Version v1.5.1

** Bug
    * [FLUME-2441] - Unit test TestHTTPSource.java failed with IBM JDK 1.7
    * [FLUME-2520] - HTTP Source should be able to block a prefixed set of protocols.
    * [FLUME-2533] - HTTPS tests fail on Java 6

** Improvement
    * [FLUME-2511] - Allow configuration of enabled protocols in Avro source and Rpc client

Release Notes - Flume - Version v1.5.0.1

** Bug
    * [FLUME-2389] - Spillable Memory Channel Example is incorrect
    * [FLUME-2397] - HBase-98 compatibility
    * [FLUME-2400] - Dataset Sink is not built in hbase-98 profile

Release Notes - Flume - Version v1.5.0

** New Feature
    * [FLUME-1227] - Introduce some sort of SpillableChannel
    * [FLUME-2056] - Allow SpoolDir to pass just the filename that is the source of an event
    * [FLUME-2071] - Flume Context doesn't support float or double configuration values.
    * [FLUME-2185] - Upgrade morphlines to 0.7.0
    * [FLUME-2188] - flume-ng-log4jappender Support user supplied headers
    * [FLUME-2225] - Elasticsearch Sink for ES HTTP API
    * [FLUME-2294] - Add a sink for Kite Datasets
    * [FLUME-2309] - Spooling directory should not always consume the oldest file first.

** Improvement
    * [FLUME-1542] - Flume User Guide sample configurations need fixing
    * [FLUME-2052] - Spooling directory source should be able to replace or ignore malformed characters
    * [FLUME-2130] - Handle larger payloads via SyslogUDPSource
    * [FLUME-2139] - upgrade morphline library dependency to a 0.5.0 release
    * [FLUME-2154] - Reducing duplicate events caused by reset-connection-interval
    * [FLUME-2155] - Improve replay time
<<<<<<< HEAD
    * [FLUME-2181] - Optionally disable File Channel fsyncs 
=======
    * [FLUME-2181] - Optionally disable File Channel fsyncs
>>>>>>> 511d8685
    * [FLUME-2202] - AsyncHBaseSink should coalesce increments to reduce RPC roundtrips
    * [FLUME-2206] - ElasticSearchSink ttl field modification to mimic Elasticsearch way of specifying TTL
    * [FLUME-2207] - HDFS file suffix style index suffix in ElasticSearchSink
    * [FLUME-2212] - upgrade to Morphlines-0.8.0
    * [FLUME-2213] - MorphlineInterceptor should share metric registry across threads for better (aggregate) reporting
    * [FLUME-2217] - Preserve priority, timestamp and hostname fields in MultiportSyslogTcp and Udp sources
    * [FLUME-2231] - Add details in Flume Ganglia config in User Guide
    * [FLUME-2243] - AvroSource to use TransceiverThreadFactory for Thread naming while initializing NioServerSocketChannelFactory
    * [FLUME-2267] - Increase default transactionCapacity for FileChannel to 10000 from 1000
    * [FLUME-2275] - Improve scalability of MorphlineInterceptor under contention
    * [FLUME-2292] - Upgrade mapdb to 0.9.8
    * [FLUME-2316] - Upgrade MorphlineSolrSink to kite-0.12.0
    * [FLUME-2340] - Refactor to make room for Morphlines Elasticsearch Sink
    * [FLUME-2343] - Add user impersonation to DatasetSink
    * [FLUME-2351] - Ability to override any parameter from the configuration file
    * [FLUME-2352] - HDFSCompressedDataStream should support appendBatch

** Bug
    * [FLUME-1666] - Syslog source strips timestamp and hostname from log message body
    * [FLUME-1679] - Add dependency on Guava to flume-ng-elasticsearch-sink POM
    * [FLUME-1892] - IRC Sink NPE
    * [FLUME-1951] - Remove unused future from FlumeEventQueue
    * [FLUME-2007] - HDFS Sink should check if file is closed and retry if it is not.
    * [FLUME-2088] - Minor typo in Flume User Guide JSON Reporting section
    * [FLUME-2109] - HTTPS support in HTTP Source
    * [FLUME-2110] - Scribe Source must check if category is null before inserting the headers
    * [FLUME-2119] - duplicate files cause flume to enter irrecoverable state
    * [FLUME-2121] - Upgrade Flume to log4j 1.2.17 to be in sync with HDFS/HBase
    * [FLUME-2122] - Minor cleanups of User guide
    * [FLUME-2123] - Morphline Solr sink missing short type name
    * [FLUME-2124] - Upgrade Morphline Solr Sink to CDK 0.4.1
    * [FLUME-2127] - JMX shutdown command for Flume
    * [FLUME-2134] - AsyncHbase Sink bugfix plus tests errors on Windows
    * [FLUME-2135] - Add zip to the build distribution for Windows support
    * [FLUME-2136] - Windows - Fix intermitent test failure in TestMonitoredCounterGroup.java
    * [FLUME-2137] - Fix StagedInstall.java to invoke the correct startup script on Windows
    * [FLUME-2142] - HTTPS tests for http source
    * [FLUME-2145] - TestCheckpointRebuilder.testFastReplay  fails on Windows due to checkpoint file being memory mapped
    * [FLUME-2151] - Windows:  Update TestExecSource to use native commands on Windows
    * [FLUME-2152] - Flume user guide says "Ganglia support" where it should say "JSON support"
    * [FLUME-2156] - Unregister then re-register MonitoredCounterGroup JMX MBeans on reconfigure
    * [FLUME-2157] - Spool directory source does not shut down correctly when Flume is reconfigured
    * [FLUME-2159] - Sporadic failures in  TestNettyAvroRpcClient.spinThreadsCrazily()
    * [FLUME-2161] - Flume does not support spaces in -X java-opt command line args
    * [FLUME-2172] - Update protocol buffer from 2.4.1 to 2.5.0
    * [FLUME-2176] - SpoolDir Source, get 'File has changed' exception but actually there is no change on the file
    * [FLUME-2182] - Spooling Directory Source will not ingest data completely when a wide character appears at the edge of a buffer
    * [FLUME-2184] - flume-ng-morphline-solr-sink Build failing due to incorrect hadoop-common dependency declaration
    * [FLUME-2191] - HDFS Minicluster tests failing after protobuf upgrade.
    * [FLUME-2192] - AbstractSinkProcessor stop incorrectly calls start
    * [FLUME-2198] - Avro Source should disable itself if ipFilterRules contains invalid rules
    * [FLUME-2199] - Flume builds with new version require mvn install before site can be generated
    * [FLUME-2200] - HTTP Source should be able to use "port" parameter if SSL is enabled
    * [FLUME-2208] - Jetty's default SocketSelector leaks File descriptors
<<<<<<< HEAD
    * [FLUME-2209] - AsyncHBaseSink will never recover if the column family does not exists for the first start 
=======
    * [FLUME-2209] - AsyncHBaseSink will never recover if the column family does not exists for the first start
>>>>>>> 511d8685
    * [FLUME-2210] - UnresolvedAddressException when using multiple hostNames in Elasticsearch sink configuration
    * [FLUME-2220] - ElasticSearch sink - duplicate fields in indexed document
    * [FLUME-2229] - Backoff period gets reset too often in OrderSelector
    * [FLUME-2233] - MemoryChannel lock contention on every put due to bytesRemaining Semaphore
    * [FLUME-2235] - idleFuture should be cancelled at the start of append
    * [FLUME-2238] - Provide option to configure worker threads in NettyAvroRpcClient
    * [FLUME-2239] - Clarify File Channel's  dataDirs setting in User Guide
    * [FLUME-2252] - Add null check before closing table in HbaseSink
    * [FLUME-2253] - Please delete old releases from mirroring system
    * [FLUME-2255] - Spooling Directory Source cannot handle channel exceptions
    * [FLUME-2259] - transaction  closure not happening for all the scenario in hbasesink
    * [FLUME-2262] - Log4j Appender should use timeStamp field not getTimestamp
    * [FLUME-2263] - Bump Hadoop 2 version to 2.3.0
    * [FLUME-2264] - Log4j Appender + Avro Reflection on string results in an invalid avro schema
    * [FLUME-2265] - Closed bucket writers should be removed from sfwriters map
    * [FLUME-2266] - Update Morphline Sink to kite-0.10.0
    * [FLUME-2270] - Twitter Source Documentation Does not load properly
    * [FLUME-2272] - Getting start page returning 503 error
    * [FLUME-2283] - Spool Dir source must check interrupt flag before writing to channel
    * [FLUME-2289] - Disable maxUnderReplication test which is extremely flakey
    * [FLUME-2301] - Update HBaseSink tests to reflect sink returning backoff only on empty batches
    * [FLUME-2302] - TestHDFS Sink fails with Can't get Kerberos realm
    * [FLUME-2303] - HBaseSink tests can fail based on order of execution
    * [FLUME-2304] - DatasetSink test fails unexpectedly
    * [FLUME-2305] - BucketWriter#close must cancel idleFuture
    * [FLUME-2307] - Remove Log writetimeout
    * [FLUME-2311] - Use standard way of finding queue/topic
    * [FLUME-2312] - Add utility for adorning HTTP contexts in Jetty
    * [FLUME-2314] - Upgrade to Mapdb 0.9.9
    * [FLUME-2320] - Deadlock in DatasetSink
    * [FLUME-2323] - Morphline sink must increment eventDrainAttemptCount when it takes event from channel
    * [FLUME-2324] - Support writing to multiple HBase clusters using HBaseSink
    * [FLUME-2325] - BucketWriter might throw BucketClosedException incorrectly
    * [FLUME-2328] - FileChannel Dual Checkpoint Backup Thread not released on Application stop
    * [FLUME-2329] - Add an alias for the Morphline Solr Sink
    * [FLUME-2330] - Remove the MorphlineHandlerImpl configuration option from MorphlineSink
    * [FLUME-2334] - Upgrade Asynchbase to 1.5.0 as this include hbase 0.96.x support
    * [FLUME-2335] - TestHBaseSink#testWithoutConfigurationObject() must delete the table at the end of the test
    * [FLUME-2336] - HBase tests that pass in ZK configs must use a new context object
    * [FLUME-2338] - Support coalescing increments in HBaseSink
    * [FLUME-2345] - Update to Kite 0.12.0 dependency
    * [FLUME-2347] - Add FLUME_JAVA_OPTS which allows users to inject java properties from cmd line
    * [FLUME-2350] - Consume Order tests need to space out file creation
    * [FLUME-2357] - HDFS sink should retry closing files that previously had close errors
    * [FLUME-2381] - Upgrade Hadoop version in Hadoop 2 profile to 2.4.0
    * [FLUME-2379] - Flume's pom files are invalid and not parseable by non-maven build tools

** Documentation
    * [FLUME-1223] - Userguide improvement rolling file sink
    * [FLUME-1678] - Incorrect documentation for HBase sink
    * [FLUME-1851] - User Guide grammar mistake
    * [FLUME-2064] - Typo/Grammar in flume main user doc under Scribe
    * [FLUME-2065] - Regex Extractor Interceptor config agent name inconsistent with rest of docs
    * [FLUME-2183] - Add "Other Resources" page to wiki
    * [FLUME-2278] - Incorrect documentation for write-timeout of File Channel
    * [FLUME-2319] - Incorrect property name of Ganglia Reporting documentation


Release Notes - Flume - Version v1.4.0

** New Feature
    * [FLUME-924] - Implement a JMS source for Flume NG
    * [FLUME-997] - Support secure transport mechanism
    * [FLUME-1170] - Create a framework for transaction listeners
    * [FLUME-1502] - Support for running simple configurations embedded in host process
    * [FLUME-1516] - FileChannel Write Dual Checkpoints to avoid replays
    * [FLUME-1632] - Persist progress on each file in file spooling client/source
    * [FLUME-1735] - Add support for a plugins.d directory
    * [FLUME-1894] - Implement Thrift RPC
    * [FLUME-1917] - FileChannel group commit (coalesce fsync)
    * [FLUME-2004] - Need to capture metrics on the Flume exec source such as events received, rejected, etc.
    * [FLUME-2010] - Support Avro records in Log4jAppender and the HDFS Sink
    * [FLUME-2048] - Avro container file deserializer
    * [FLUME-2070] - Add a Flume Morphline Solr Sink

** Improvement
    * [FLUME-1076] - Sink batch sizes vary wildy
    * [FLUME-1100] - HDFSWriterFactory and HDFSFormatterFactory should allow extension
    * [FLUME-1571] - Channels should check for positive capacity and transaction capacity values
    * [FLUME-1586] - File Channel should support verifying integrity of individual events.
    * [FLUME-1652] - Logutils.getLogs could NPE
    * [FLUME-1661] - ExecSource cannot execute complex *nix commands
    * [FLUME-1677] - Add File-channel dependency to flume-ng-node's pom.xml
    * [FLUME-1699] - Make the rename of the meta file platform neutral
    * [FLUME-1702] - HDFSEventSink should write to a hidden file as opposed to a .tmp file
    * [FLUME-1740] - Remove contrib/ directory from Flume NG
    * [FLUME-1745] - FlumeConfiguration Eats Exceptions
    * [FLUME-1756] - Avro client should be able to use load balancing RPC
    * [FLUME-1757] - Improve configuration of hbase serializers
    * [FLUME-1762] - File Channel should recover automatically if the checkpoint is incomplete or bad by deleting the contents of the checkpoint directory
    * [FLUME-1768] - Multiplexing channel selector should allow optional-only channels
    * [FLUME-1769] - Replicating channel selector should support optional channels
    * [FLUME-1770] - Flume should have serializer which supports serializer the headers to a simple string
    * [FLUME-1777] - AbstractSource does not provide enough implementation for sub-classes
    * [FLUME-1790] - Commands in EncryptionTestUtils comments require high encryption pack to be installed
    * [FLUME-1794] - FileChannel check for full disks in the background
    * [FLUME-1800] - Docs for spooling source durability changes
    * [FLUME-1808] - ElasticSearchSink is missing log4.properties
    * [FLUME-1821] - Support configuration of hbase instances to be used in AsyncHBaseSink from flume config
    * [FLUME-1847] - NPE in SourceConfiguration
    * [FLUME-1848] - HDFSDataStream logger is actually for a sequence file
    * [FLUME-1855] - Sequence gen source should be able to stop after a fixed number of events
    * [FLUME-1864] - Allow hdfs idle callback to clean up closed bucket writers
    * [FLUME-1874] - Ship with log4j.properties file that has a reliable time based rolling policy
    * [FLUME-1876] - Document hadoop dependency of FileChannel when used with EmbeddedAgent
    * [FLUME-1878] - FileChannel replay should print status every 10000 events
    * [FLUME-1886] - Add a JMS enum type to SourceType so that users don't need to enter FQCN for JMSSource
    * [FLUME-1889] - Add HBASE and ASYNC_HBASE enum types to SinkType so that users don't need to enter FQCNs
    * [FLUME-1906] - Ability to disable WAL for put operation in HBaseSink
    * [FLUME-1915] - Enhance NettyAvroRpcClient and the use of NettyServer to optionally use compression
    * [FLUME-1926] - Optionally timeout Avro Sink Rpc Clients to avoid stickiness
    * [FLUME-1940] - Log a snapshot of Flume metrics on shutdown
    * [FLUME-1945] - HBase Serializer allow key from regular expression group
    * [FLUME-1976] - JMS Source document should provide instruction on JMS implementation jars
    * [FLUME-1977] - JMS Source connectionFactory property is not documented
    * [FLUME-1992] - ElasticSearch dependency is marked optional
    * [FLUME-1994] - Add ELASTICSEARCH enum type to SinkType to eliminate need for FQCN in agent configuration files
    * [FLUME-2005] - Minor improvements to Flume assembly config
    * [FLUME-2008] - it would be very convenient to have a fat jar of flume-ng-log4jappender
    * [FLUME-2009] - Flume project throws error when imported into Eclipse IDE (Juno)
    * [FLUME-2013] - Parametrize java source and target version in the main pom file
    * [FLUME-2015] - ElasticSearchSink: need access to IndexRequestBuilder instance during flume event processing
    * [FLUME-2046] - Typo in HBaseSink java doc
    * [FLUME-2049] - Compile ElasticSearchSink with elasticsearch 0.90
    * [FLUME-2062] - make it possible for HBase sink to deposit event headers into corresponding column qualifiers
    * [FLUME-2063] - Add Configurable charset to RegexHbaseEventSerializer
    * [FLUME-2076] - JMX metrics support for HTTP Source
    * [FLUME-2093] - binary tarball that is created by flume's assembly shouldn't contain sources
    * [FLUME-2100] - Increase default batchSize of Morphline Solr Sink
    * [FLUME-2105] - Add docs for MorphlineSolrSink

** Bug
    * [FLUME-1110] - HDFS Sink throws IllegalStateException when flume-daemon shuts down
    * [FLUME-1153] - flume-ng script is missing some agent options in help output
    * [FLUME-1175] - RollingFileSink complains of Bad File Descriptor upon a reconfig event
    * [FLUME-1262] - Move doc generation to a different profile
    * [FLUME-1285] - FileChannel has a dependency on Hadoop IO classes
    * [FLUME-1296] - Lifecycle supervisor should check if the monitor service is still running before supervising
    * [FLUME-1511] - Scribe-source doesn't handle zero message request correctly.
    * [FLUME-1676] - ExecSource should provide a configurable charset
    * [FLUME-1688] - Bump AsyncHBase version to 1.4.1
    * [FLUME-1709] - HDFS CompressedDataStream doesn't support serializer parameter
    * [FLUME-1720] - LICENSE file contain entry for protobuf-<version>.jar, however proper artifact name is protobuf-java-<version>.jar
    * [FLUME-1731] - SpoolableDirectorySource should have configurable support for deleting files it has already completed instead of renaming
    * [FLUME-1741] - ElasticSearch tests leave directory data/elasticsearch/nodes/ lying around
    * [FLUME-1748] - HDFS Sink should check if the thread is interrupted before performing any HDFS operations
    * [FLUME-1755] - Load balancing RPC client has issues with downed hosts
    * [FLUME-1766] - AvroSource throws confusing exception when configured without a port
    * [FLUME-1772] - AbstractConfigurationProvider should remove component which throws exception from configure method.
    * [FLUME-1773] - File Channel worker thread should not be daemon
    * [FLUME-1774] - EventBackingStoreFactory error message asks user to delete checkpoint which is now done automatically
    * [FLUME-1775] - FileChannel Log Background worker should catch Throwable
    * [FLUME-1776] - Several modules require commons-lang but do not declare this in the pom
    * [FLUME-1778] - Upgrade Flume to use Avro 1.7.3
    * [FLUME-1784] - JMSource fix minor documentation problem and parameter name
    * [FLUME-1788] - Flume Thrift source can fail intermittently because of a race condition in Thrift server implementation on some Linux systems
    * [FLUME-1789] - Unit tests TestJCEFileKeyProvider and TestFileChannelEncryption fail with IBM JDK and flume-1.3.0
    * [FLUME-1795] - Flume thrift legacy source does not have proper logging configured
    * [FLUME-1797] - TestFlumeConfiguration is in com.apache.flume.conf namespace.
    * [FLUME-1799] - Generated source tarball is missing flume-ng-embedded-agent
    * [FLUME-1802] - Missing parameter --conf in example of the Flume User Guide
    * [FLUME-1803] - Generated dist tarball is missing flume-ng-embedded-agent
    * [FLUME-1804] - JMS source not included in binary dist
    * [FLUME-1805] - Embedded agent deps should be specified in dependencyManagement section of pom
    * [FLUME-1818] - Support various layouts in log4jappender
    * [FLUME-1819] - ExecSource don't flush the cache if there is no input entries
    * [FLUME-1820] - Should not be possible for RPC client to block indefinitely on close()
    * [FLUME-1822] - Update javadoc for FlumeConfiguration
    * [FLUME-1823] - LoadBalancingRpcClient method must throw exception if it is called after close is called.
    * [FLUME-1824] - Inflights can complete successfully even if checkpoint fails
    * [FLUME-1828] - ResettableInputStream should support seek()
    * [FLUME-1834] - Userguide on trunk is missing some memory channel props
    * [FLUME-1835] - Flume User Guide has wrong prop in Load Balancing Sink Selector
    * [FLUME-1844] - HDFSEventSink should have option to use RawLocalFileSystem
    * [FLUME-1845] - Document plugin.d directory structure
    * [FLUME-1849] - Embedded Agent doesn't shutdown supervisor
    * [FLUME-1852] - Issues with EmbeddedAgentConfiguration
    * [FLUME-1854] - Application class can deadlock if stopped immediately after start
    * [FLUME-1863] - EmbeddedAgent pom must pull in file channel
    * [FLUME-1865] - Rename the Sequence File formatters to Serializer to be consistent with the rest of Flume
    * [FLUME-1866] - ChannelProcessor is not logging ChannelExceptions.
    * [FLUME-1867] - There's no option to set hostname for HTTPSource
    * [FLUME-1868] - FlumeUserGuide mentions wrong FQCN for JSONHandler
    * [FLUME-1869] - Request to add "HTTP" source type to SourceType.java
    * [FLUME-1870] - Flume sends non-numeric values with type as float to Ganglia causing ganglia to crash
    * [FLUME-1872] - SpoolingDirectorySource doesn't delete tracker file when deletePolicy is "immediate"
    * [FLUME-1879] - Secure HBase documentation
    * [FLUME-1880] - Double-logging of created HDFS files
    * [FLUME-1882] - Allow case-insensitive deserializer value for SpoolDirectorySource
    * [FLUME-1890] - Flume should set the hbase keytab and principal in HBase conf object.
    * [FLUME-1891] - Fast replay runs even when checkpoint exists.
    * [FLUME-1893] - File Channel could miss possible checkpoint corruption
    * [FLUME-1911] - Add deprecation back to the legacy thrift code
    * [FLUME-1916] - HDFS sink should poll for # of active replicas. If less than required, roll the file.
    * [FLUME-1918] - File Channel cannot handle capacity of more than 500 Million events
    * [FLUME-1922] - HDFS Sink should optionally insert the timestamp at the sink
    * [FLUME-1924] - Bug in serializer context parsing in RollingFileSink
    * [FLUME-1925] - HDFS timeouts should not starve other threads
    * [FLUME-1929] - CheckpointRebuilder main method does not work
    * [FLUME-1930] - Inflights should clean up executors on close.
    * [FLUME-1931] - HDFS Sink has a commons-lang dependency which is missing in pom
    * [FLUME-1932] - no-reload-conf command line param does not work
    * [FLUME-1937] - Issue with maxUnderReplication in HDFS sink
    * [FLUME-1939] - FlumeEventQueue must check if file is open before setting the length of the file
    * [FLUME-1943] - ExecSource tests failing on Jenkins
    * [FLUME-1948] - plugins.d directory(ies) should be separately overridable, independent of FLUME_HOME
    * [FLUME-1949] - Documentation for sink processor lists incorrect default
    * [FLUME-1955] - fileSuffix does not work with compressed streams
    * [FLUME-1958] - Remove attlasian-ide-plugin.xml from the repo
    * [FLUME-1964] - hdfs sink depends on commons-io but does not specify it in the pom
    * [FLUME-1965] - Thrift sink alias doesn't exist
    * [FLUME-1969] - Update user Guide to explain the purpose of minimumRequiredSpace setting for FileChannel
    * [FLUME-1974] - Thrift compatibility issue with hbase-0.92
    * [FLUME-1975] - Use TThreadedSelectServer in ThriftSource if it is available
    * [FLUME-1980] - Log4jAppender should optionally drop events if append fails
    * [FLUME-1981] - Rpc client expiration can be done in a more thread-safe way
    * [FLUME-1986] - doTestInflightCorrupts should not commit transactions
    * [FLUME-1993] - On Windows, when using the spooling directory source, there is a file sharing violation when trying to delete tracker file
    * [FLUME-2002] - Flume RPC Client creates 2 threads per each log attempt if the remote flume agent goes down
    * [FLUME-2011] - "mvn test" fails
    * [FLUME-2012] - Two tests fail on Mac OS (saying they fail to load native library) with Java 7
    * [FLUME-2014] - Race condition when using local timestamp with BucketPath
    * [FLUME-2023] - Flume must login to secure HBase before creating the HTable instance
    * [FLUME-2025] - ThriftSource throws NPE in stop() if start() failed because socket open failed or if thrift server instance creation threw.
    * [FLUME-2026] - TestHTTPSource should use any available port rather than a hardcoded port number
    * [FLUME-2027] - Check for default replication fails on federated cluster in hdfs sink
    * [FLUME-2032] - HDFSEventSink doesn't work in Windows
    * [FLUME-2036] - Make hostname optional for HTTPSource
    * [FLUME-2042] - log4jappender timeout should be configurable
    * [FLUME-2043] - JMS Source removed on failure to create configuration
    * [FLUME-2044] - HDFS Sink impersonation fails after the first file
    * [FLUME-2051] - Surefire 2.12 cannot run a single test on Windows. Upgrade to 2.12.3
    * [FLUME-2054] - Support Version Info  on Windows  and fix failure of TestVersionInfo
    * [FLUME-2057] - Failures in  FileChannel's TestEventQueueBackingStoreFactory  on Windows
    * [FLUME-2060] - Failure in TestLog.testReplaySucceedsWithUnusedEmptyLogMetaDataFastReplay test on Windows
    * [FLUME-2072] - JMX metrics support for HBase Sink
    * [FLUME-2081] - JMX metrics support for SpoolDir
    * [FLUME-2082] - JMX support for Seq Generator Source
    * [FLUME-2083] - Avro Source should not start if SSL is enabled and keystore cannot be opened
    * [FLUME-2098] - Make Solr sink depend on the CDK version of morphlines

** Documentation
    * [FLUME-1621] - Document new MemoryChannel parameters in Flume User Guide
    * [FLUME-1910] - Add thrift RPC documentation
    * [FLUME-1953] - Fix dev guide error that says sink can read from multiple channels
    * [FLUME-1962] - Document proper specification of lzo codec as lzop in Flume User Guide
    * [FLUME-1979] - Wrong propname for connection reset interval in avro sink
    * [FLUME-2030] - Documentation of Configuration Changes JMSSource, HBaseSink, AsyncHBaseSink and ElasticSearchSink

** Task
    * [FLUME-1686] - Exclude target directories & Eclipse files from rat checks
    * [FLUME-2094] - Remove the deprecated - Recoverable Memory Channel

** Sub-task
    * [FLUME-1626] - Support Hbase security in Hbase sink
    * [FLUME-1630] - Flume configuration code could be improved
    * [FLUME-1674] - Documentation / Wiki
    * [FLUME-1896] - Implement Thrift RpcClient
    * [FLUME-1897] - Implement Thrift Sink
    * [FLUME-1898] - Implement Thrift Source
    * [FLUME-2102] - Update LICENSE file for Flume 1.4.0

----

Release Notes - Flume - Version v1.3.0

** New Feature
    * [FLUME-1199] - Add HTTP Post Source
    * [FLUME-1371] - ElasticSearch Sink
    * [FLUME-1382] - Flume adopt message from existing local Scribe
    * [FLUME-1385] - Add a multiport syslog source
    * [FLUME-1424] - File Channel should support encryption
    * [FLUME-1425] - Create a SpoolDirectory Source and Client
    * [FLUME-1488] - Load Balancing RPC client should support exponential backoff of failed nodes
    * [FLUME-1537] - Dump RollingFileSink's counter status when agent stops
    * [FLUME-1657] - Regex Extractor Interceptor

** Improvement
    * [FLUME-946] - Allow multiplexing channel selector to specify optional channels.
    * [FLUME-1337] - Add IDEA files to .gitignore
    * [FLUME-1358] - Add a regex-based filtering interceptor
    * [FLUME-1383] - Improve various log messages in FileChannel and HDFSSink
    * [FLUME-1408] - ScheduledExecutorService does not log uncaught Throwables, we should log them
    * [FLUME-1418] - Improvement for Log4j configuration
    * [FLUME-1419] - Using system time if 'timestamp' property is absent in event header
    * [FLUME-1434] - Distinguish background worker with channel name
    * [FLUME-1480] - Replace object descriptor with detailed component type plus name
    * [FLUME-1487] - FileChannel format needs to be extensible
    * [FLUME-1490] - Option to limit number of events sent in Stress source
    * [FLUME-1496] - TestFileChannel is bloated
    * [FLUME-1507] - Have "Topology Design Considerations" in User Guide
    * [FLUME-1509] - Flume HDFS sink should allow for the use of different timezones when resolving sink paths
    * [FLUME-1519] - LifecycleController prints tons of DEBUG messages
    * [FLUME-1523] - Allow -X java opts to be passed to the agent on the command line
    * [FLUME-1526] - LogFile log message is scary when no harm has been done
    * [FLUME-1531] - Flume User Guide should provide more details on configuring the timestamp interceptor
    * [FLUME-1535] - Ability to specify the capacity of MemoryChannel in bytes
    * [FLUME-1536] - Support for batch size in StressSource
    * [FLUME-1538] - Channels should expose channel fill ratio through JMX
    * [FLUME-1543] - TestFileChannel should be factored into many tests
    * [FLUME-1546] - File channel encryption: trim() passwords and warn user if he doesn't have JCE policy file
    * [FLUME-1548] - Build dies due to older protocol buffers compiler
    * [FLUME-1550] - Use maven-antrun-plugin to save version
    * [FLUME-1554] - FileChannel fails to build on machines with old protocol buffer compiler
    * [FLUME-1556] - It would be nice if NullSink logged the number of event processed every 10K or so
    * [FLUME-1560] - TestFileChannel* tests which fill up the channel should use larger batch size than 1
    * [FLUME-1563] - FileChannel Encryption KeyProvider configuration properties should be more consistent
    * [FLUME-1564] - FileChannel log file creation could be clarified and tested
    * [FLUME-1569] - MemoryChannel uses an Integer as a lock
    * [FLUME-1575] - FIleChannel Encryption should disallow a null key
    * [FLUME-1603] - FileChannel capacity reached message is unclear
    * [FLUME-1607] - FileChannel We should use a regex as opposed to simple filename filter when finding logs
    * [FLUME-1609] - FileChannel detecting when the underlying file systems are full could provide cleaner error recovery
    * [FLUME-1631] - Retire hdfs.txnEventMax in HDFS sink
    * [FLUME-1645] - add hdfs.fileSuffix property to HDFSEventSink
    * [FLUME-1660] - Close "idle" hdfs handles
    * [FLUME-1675] - Ignore netbeans config files in rat & git
    * [FLUME-1681] - Disable empty-file unit test for Spooling File Reader
    * [FLUME-1684] - Re-enable empty file unit test
    * [FLUME-1689] - BodyTextSerializer should allow an option not to add a newline to each serialized event
    * [FLUME-1692] - MultiportSyslogTCPSource user documentation and nickname
    * [FLUME-1707] - Update FlumeDevGuide
    * [FLUME-1706] - Website for 1.3 fails to build
    * [FLUME-1698] - Update RELEASE-NOTES
    * [FLUME-1711] - Update Flume User Guide
    * [FLUME-1713] - Netcat source should allow for *not* returning "OK" upon receipt of each message.
    * [FLUME-1740] - Remove contrib/ directory from Flume NG
    * [FLUME-1750] - File spooling client uses -D as command line option
    * [FLUME-1751] - User Guide Examples for File Channel encryption are broken in 1.3 rc5
    * [FLUME-1749] - .gitignore and elipse related files should not be included in source tarball
    * [FLUME-1752] - Update CHANGELOG for flume 1.3.0 rc6 to include latest changes


** Bug
    * [FLUME-1208] - Hbase sink should be built only in Hadoop-1.0  profile
    * [FLUME-1256] - OutofMemory erros in Flume build
    * [FLUME-1259] - Flume throws OutOfMemory error when sending data from netcat to avro source (negative test case)
    * [FLUME-1276] - Create a static header interceptor
    * [FLUME-1277] - Error parsing Syslog rfc 3164 messages with null values
    * [FLUME-1310] - Make Asynch hbase sink test work with other versions of Hbase
    * [FLUME-1354] - Update docs to show that recoverable memory channel is deprecated
    * [FLUME-1362] - Port retrying in TestThriftLegacySource not working
    * [FLUME-1363] - flume-ng-node - TestNetcatSource doesn't try multiple ports
    * [FLUME-1364] - Document the necessity of the timestamp header when using time-related escapes for hdfs sink paths
    * [FLUME-1373] - Remove hardcoded file separator in HDFSEventSink
    * [FLUME-1374] - Support ganglia reporting
    * [FLUME-1376] - StaticInterceptor doc update
    * [FLUME-1377] - ChannelProcessor clobbers exception with NPE if Channel.getTransaction() throws
    * [FLUME-1389] - Flume gives opaque error if interceptor type not specified
    * [FLUME-1391] - Use sync() instead of syncFs() in HDFS Sink to be compatible with hadoop 0.20.2
    * [FLUME-1392] - Inactive channels get added to source channels list causing NPE
    * [FLUME-1398] - Improve concurrency for async hbase sink
    * [FLUME-1412] - Commons collections is used in file channel - even though it is not in pom.xml
    * [FLUME-1414] - VersionInfo should not create a log instance
    * [FLUME-1416] - Version Info should have hardcoded git repo address
    * [FLUME-1417] - File Channel checkpoint can be bad leading to the channel being unable to start.
    * [FLUME-1420] - Exception should be thrown if we cannot instaniate an EventSerializer
    * [FLUME-1421] - PollableSourceRunner does not name it's thread
    * [FLUME-1422] - Fix "BarSource" Class Signature in Flume Developer Guide
    * [FLUME-1426] - FileChannel Replay could be faster
    * [FLUME-1428] - File Channel should not consider a file as inactive until all takes are committed.
    * [FLUME-1432] - FileChannel should replay logs in the order they were written
    * [FLUME-1437] - Checkpoint can miss pending takes.
    * [FLUME-1470] - Syslog source does not parse facility correctly
    * [FLUME-1479] - Multiple Sinks can connect to single Channel
    * [FLUME-1482] - Flume should support exposing metrics via HTTP in JSON/some other web service format.
    * [FLUME-1498] - File channel - Log updates and queue updates should be atomic
    * [FLUME-1500] - Upgrade flume to use latest version of Avro - v1.7
    * [FLUME-1504] - Test file channel times out randomly
    * [FLUME-1506] - Child poms pull in specific versions of packages not in top level pom
    * [FLUME-1512] - File Channel should not stop during a checkpoint.
    * [FLUME-1513] - File Channel log close() method should not be synchronized
    * [FLUME-1514] - Log4jAppender should also have flume-ng-configuration in the pom
    * [FLUME-1515] - Fix flume-1.3.0 branch test failures on ASF Jenkins.
    * [FLUME-1524] - TestMonitoredCounterGroup is flaky
    * [FLUME-1525] - On some (slow) machines TestFileChannel can fail
    * [FLUME-1534] - CheckpointRebuilder$ComparableFlumeEventPointer#equals does not work correctly.
    * [FLUME-1540] - CheckpointBuilder needs to open logfiles in inactive mode
    * [FLUME-1541] - Implement a SinkSelector for LoadBalancingSinkProcessor that includes failover mechanics
    * [FLUME-1544] - Update dev guide to reflect the protoc requirement
    * [FLUME-1545] - File channel missing implicit dependency on commons-lang
    * [FLUME-1552] - TestFileChannelEncryption fails without a high encryption policy file
    * [FLUME-1553] - TestFileChannelEncryption should be refactored to use TestFileChannelBase
    * [FLUME-1555] - StressSource outputs bad log messages that reference (Sequence generator)
    * [FLUME-1557] - It would be nice if SequenceGeneratorSource could do batching
    * [FLUME-1562] - TestLoadBalancingSinkProcessor.testRoundRobinBackoffFailureRecovery is flaky, fails every once in a while...
    * [FLUME-1565] - FileChannel Decryption in RandomReader is not thread safe
    * [FLUME-1567] - Avro source should expose the number of active connections through JMX
    * [FLUME-1570] - StressSource batching does not work unless maxTotalEvents is specified
    * [FLUME-1572] - Add batching to FILE_ROLL sink
    * [FLUME-1576] - CHECKPOINT_INCOMPLETE should be synced to disk before starting the checkpoint.
    * [FLUME-1577] - CHECKPOINT_INCOMPLETE should be synced to disk before starting the checkpoint.
    * [FLUME-1578] - Proposal to modify file channel encryption config
    * [FLUME-1582] - flume-ng script should set LD_LIBRARY_PATH
    * [FLUME-1583] - FileChannel fast full replay will always be used if enabled
    * [FLUME-1595] - HDFS SequenceFile implementation is not durable due to not using syncFs()
    * [FLUME-1606] - Rollbacks of Put transactions does not clear the transaction from inflight puts.
    * [FLUME-1610] - HDFSEventSink and bucket writer have a race condition
    * [FLUME-1611] - LogUtils regex can be precompiled
    * [FLUME-1613] - All of the sink examples in the user guide are broken
    * [FLUME-1616] - FileChannel will lose data in when rollback fails with IOException
    * [FLUME-1620] - Update flume user guide for LoadBalancingSinkProcessor with the backoff changes.
    * [FLUME-1622] - MemoryChannel throws NPE if the event has no body
    * [FLUME-1638] - LoadBalancingRpcClient depends on com.google.common.collect.Maps
    * [FLUME-1639] - Client SDK should not have dependency on Guava
    * [FLUME-1650] - Fix flume-ng-hbase-sink compilation against Hadoop 2.X
    * [FLUME-1651] - in the hadoop-0.23 profile HBase version needs to be at least 0.94.2
    * [FLUME-1653] - Update Hadoop-23 profile to point to hadoop-2 alpha artifacts
    * [FLUME-1655] - Doc update needed for Regex Filtering Interceptor
    * [FLUME-1656] - flume-ng script disregards stderr  from hadoop command when finding hadoop jars
    * [FLUME-1659] - JSON Handler should return simple events, not JSONEvents.
    * [FLUME-1662] - Convert null body in events into zero length arrays.
    * [FLUME-1664] - Logutils.getLogs remove unneeded directory check
    * [FLUME-1671] - Add support for custom components to MonitoredCounterGroup
    * [FLUME-1673] - MonitoredCounterGroup publishes this reference to platform MBean server in constructor
    * [FLUME-1683] - Fix Time Granularity Bug in SpoolingFileLineReader
    * [FLUME-1690] - Elastic Search Sink doesn't run it's unit tests
    * [FLUME-1712] - Regex Extractor Interceptor tests have timezone issues
    * [FLUME-1705] - SpoolDirectory short name points at the wrong class
    * [FLUME-1719] - Example export command in README do not properly close the string
    * [FLUME-1723] - AsyncHBase and Avro bring in different versions of Netty
    * [FLUME-1726] - SpoolingFileLineReader must close the reader before renaming
    * [FLUME-1743] - Multiport syslog tcp source does not load (v1.3 rc5)


** Test
    * [FLUME-1492] - Create integration test for file channel

** Task
    * [FLUME-1359] - Update main pom.xml file with regards to Flume TLP promotion

** Sub-task
    * [FLUME-897] - Implement write ahead log library
    * [FLUME-1629] - Add Audience/Stability annotations
    * [FLUME-1694] - Fix LICENSE file for binary artifacts
    * [FLUME-1695] - Fix tarball names and directories
    * [FLUME-1696] - Update build instructions as Flume build requires more memory
    * [FLUME-1697] - Update CHANGELOG after 1.3.0 RC0
    * [FLUME-1727] - Update CHANGELOG for rc4

----

Release Notes - Flume - Version v1.2.0

** New Feature
    * [FLUME-896] - Implement a Durable Memory Channel
    * [FLUME-971] - Create developer guide for Flume NG
    * [FLUME-988] - Client SDK
    * [FLUME-1085] - Implement a durable FileChannel
    * [FLUME-1157] - Implement Interceptors (previously known as Decorators) for Flume 1.x
    * [FLUME-1183] - Implement an HBase Sink which supports table level access
    * [FLUME-1215] - Implement Timestamp Interceptor
    * [FLUME-1252] - Asynchronous HBase Sink

** Improvement
    * [FLUME-828] - LoggerSink representation of the event's body isn't too useful
    * [FLUME-881] - Would be nice if HDFS Sink would automatically choose best writableFormat based on fileType
    * [FLUME-979] - ExecSource should optionally restart the command when it exits
    * [FLUME-985] - All HDFS Operations in HDFSEventSink should have a timeout
    * [FLUME-1001] - Support custom processors
    * [FLUME-1011] - AvroSource should have a configurable max thread count
    * [FLUME-1020] - Implement Kerberos security for HDFS Sink
    * [FLUME-1030] - Retry logic for failover sink processor to handle downstream exceptions in a predictable manner.
    * [FLUME-1032] - Fix / clean up Flume NG build
    * [FLUME-1043] - SDK should mark slf4j deps as optional
    * [FLUME-1048] - speed up mvn package: stop building .zip packages
    * [FLUME-1049] - Use hadoop-1.0.0 as basis for default Flume build instead of 0.20.205
    * [FLUME-1078] - flume-ng script has no way to add, not replace, classpath
    * [FLUME-1090] - JDBC Channel: Minimize logging under nominal conditions
    * [FLUME-1117] - Support output to files in Avro container format
    * [FLUME-1122] - Flume documentation layout should be refactored
    * [FLUME-1126] - Support RFC 3164 and 5424 syslog format timestamp parsing
    * [FLUME-1127] - Add configuration support to AbstractAvroEventSerializer for Avro sync interval and compression support
    * [FLUME-1132] - HDFSEventSink has spurious and verbose log message
    * [FLUME-1140] - Adding Xms value in flume-env.sh
    * [FLUME-1160] - ComponentConfigurationFactory catches NullPointerException
    * [FLUME-1196] - Allow different HDFS Sinks within the same agent to write to HDFS as different users
    * [FLUME-1198] - Implement a load-balancing sink processor
    * [FLUME-1212] - Flume should pick HBase jars from HBASE_HOME
    * [FLUME-1238] - Support active rolling of files created by HDFS Event Sink
    * [FLUME-1242] - Make flume user & dev guides easily editable
    * [FLUME-1275] - Add Regex Serializer for HBaseSink
    * [FLUME-1287] - Add Standalone Example to Docs
    * [FLUME-1330] - Avro Source should not use Fixed thread pool for boss threads when pool size is specified
    * [FLUME-1338] - Produce helpful error message in case that timestamp header is missing when time based bucketing is in use
    * [FLUME-1343] - Improve user guide
    * [FLUME-1345] - Use apache-flume for the artifact instead of flume-ng-dist
    * [FLUME-1351] - Add release version to Flume documentation

** Bug
    * [FLUME-862] - AvroSource breaks when config properties changes different service
    * [FLUME-1002] - FailoverSinkProcessor replaces sinks with same priority
    * [FLUME-1017] - syslog classes missing
    * [FLUME-1026] - Document Thread Safety Guarantees
    * [FLUME-1027] - Missing log4j library in Flume distribution
    * [FLUME-1031] - Deprecate code generated by Thrift and Avro OG sources that is under com.cloudera package
    * [FLUME-1035] - slf4j error in flume sdk unit tests
    * [FLUME-1036] - Reconfiguration of AVRO or NETCAT source causes port bind exception
    * [FLUME-1037] - NETCAT handler theads terminate under stress test
    * [FLUME-1040] - Release-Notes says Apache Ivy instead of Apache Flume
    * [FLUME-1041] - maven warns of duplicate dependencies
    * [FLUME-1046] - invoking flume-ng script from bin directory fails
    * [FLUME-1047] - Client SDK has dependency on apache commons
    * [FLUME-1070] - Fix javadoc for configuring hdfsSink
    * [FLUME-1074] - AvroSink if any non-caught exception is thrown, an exception is thrown in finally clause
    * [FLUME-1075] - HDFSEventSink begin is called when transaction opened due to other error
    * [FLUME-1079] - Flume agent reconfiguration enters permanent bad state
    * [FLUME-1080] - Issue with HDFSEventSink for append support
    * [FLUME-1083] - Why does flume binary archive produces the following empty directories: bin/{ia64,amd64} ?
    * [FLUME-1087] - Restore Client API compat with v1.1.0
    * [FLUME-1088] - TestWAL.testThreadedAppend fails on jenkins build server
    * [FLUME-1094] - hadoop.profile=23 build is broken by slf4j-jcl dependencies
    * [FLUME-1096] - Add support to pass headers through AvroCLIClient
    * [FLUME-1098] - Hadoop jars from compilation step included in assembly build
    * [FLUME-1099] - copy-paste issue with RecoverableMemoryChannel
    * [FLUME-1102] - HDFSEventSink rollInterval is broken
    * [FLUME-1104] - HDFS rolls the first file incorrectly
    * [FLUME-1108] - FILE_ROLL sink doesn't accept value 0 for unlimited wait time before rolling file
    * [FLUME-1109] - Syslog sources need to be refactored
    * [FLUME-1112] - HDFSCompressedDataStream append does not work
    * [FLUME-1114] - Syslog Sources does not implement maxsize
    * [FLUME-1116] - Extra event created for max payload size of 2500 bytes in Flume syslogtcp source
    * [FLUME-1119] - Remove default ports for syslog sources
    * [FLUME-1121] - Recoverable Memory Channel cannot recover data
    * [FLUME-1124] - Lifecycle supervisor can cause thread contention, sometimes causing components to not startup.
    * [FLUME-1125] - flume-ng script allows flume-env.sh to clobber some command-line arguments
    * [FLUME-1128] - Conf poller should use schedule with fixed delay
    * [FLUME-1129] - change foo to agent in sample config
    * [FLUME-1130] - flume-ng script bad ordering on FLUME_HOME var
    * [FLUME-1135] - flume-docs exclude is not sufficient for rat
    * [FLUME-1136] - Remove from executor service does not always remove the runnables from the queue
    * [FLUME-1142] - Seq source fails with multiplexing channel selector
    * [FLUME-1148] - Refactor logging
    * [FLUME-1149] - All sources get same channel list even if configuration is different.
    * [FLUME-1154] - flume-ng script should first try finding java from PATH and then try using bigtop, instead of vice-versa
    * [FLUME-1156] - If config file has empty sources, then throws NPE
    * [FLUME-1163] - HDFSEventSink leaves .tmp files in place when Flume is stopped
    * [FLUME-1164] - Configure should be called after stopping all events.
    * [FLUME-1177] - Maven deps on flume-ng-configuration module are brought in transitively instead of directly
    * [FLUME-1180] - ChannelSelectorFactory creates incorrect selector for multiplexing selector type
    * [FLUME-1181] - Context must enforce dot-separated prefix for sub-properties.
    * [FLUME-1182] - Syslog source cannot read format correctly from configuration
    * [FLUME-1184] - TestFileChannel.testThreaded fails sometimes
    * [FLUME-1188] - TestRecoverableMemoryChannel.testThreaded can fail sometimes
    * [FLUME-1190] - DurableFileChannel requires FILE enum definition in ChannelConfigurationType
    * [FLUME-1194] - RecoverableMemoryChannel prop misspelled -- "rentention" should be "retention"
    * [FLUME-1200] - HDFSEventSink causes *.snappy file to be created in HDFS even when snappy isn't used (due to missing lib)
    * [FLUME-1202] - Too many approved licenses
    * [FLUME-1204] - Add more unit tests for hbase sink
    * [FLUME-1205] - NPE related to checkpointing when using FileChannel
    * [FLUME-1213] - HDFS sink should allow bucketpath rounding down.
    * [FLUME-1216] - Need useful error message when keytab does not exist
    * [FLUME-1217] - HDFS Event Sink generates warnings due to recent change
    * [FLUME-1219] - Race conditions in BucketWriter / HDFSEventSink
    * [FLUME-1220] - Load balancing channel selector needs to be in the configuration type
    * [FLUME-1221] - ThriftLegacySource doesn't handle fields -> headers conversions for bytebuffers
    * [FLUME-1226] - FailoverRpcClient should check for NULL batch-size property
    * [FLUME-1229] - System.nanoTime incorrectly used in filename for HDFS file rolling
    * [FLUME-1230] - Sink gets initialized even when not active
    * [FLUME-1231] - Deadlock between BucketWriter and LeaseChecker on shutdown
    * [FLUME-1232] - Cannot start agent a 3rd time when using FileChannel
    * [FLUME-1234] - Can't use %P escape sequence for bucket path of HDFS sink
    * [FLUME-1236] - File channel has a race condition between start and create transaction method
    * [FLUME-1240] - Add version info to Flume NG
    * [FLUME-1241] - Flume dist should include the flume-ng-doc directory
    * [FLUME-1244] - Implement a load-balancing RpcClient with round/robin and random distribution capabilties.
    * [FLUME-1245] - HDFSCompressedDataStream calls finish() on sync instead of flush()
    * [FLUME-1246] - FileChannel hangs silently when Hadoop libs not found
    * [FLUME-1248] - flume-ng script gets broken when it tried to load hbase classpath
    * [FLUME-1253] - Support for running integration tests
    * [FLUME-1254] - RpcClient can hang when communication is broken with the source.
    * [FLUME-1270] - Incorrect default hdfs.callTimeout and hdfs.fileType of  HDFSEventSink in FlumeUserGuide.rst
    * [FLUME-1271] - Incorrect configuration causes NPE
    * [FLUME-1280] - Make all config properties of Hbase sinks public constants
    * [FLUME-1284] - Need host interceptor for hdfs bucket path escape sequence
    * [FLUME-1288] - Async hbase sink should throw exception when hbase reports failure and check hbase table correctness
    * [FLUME-1290] - HDFS Sink should accept fileType parameters of arbitrary case
    * [FLUME-1297] - Flume tests should wait for a few seconds for agent to start.
    * [FLUME-1301] - HDFSCompressedDataStream can lose data
    * [FLUME-1303] - java.library.path value is being truncated at first 'n' char
    * [FLUME-1304] - Allow for faster allocation of checkpoint file.
    * [FLUME-1306] - LoadBalancingRpcClient should catch exception for invalid RpcClient and failover to valid one
    * [FLUME-1309] - Integration tests not included in assembly build artifacts
    * [FLUME-1312] - Host interceptor should support custom headers
    * [FLUME-1314] - File channel log file can grow beyond max size which causes startup failure
    * [FLUME-1315] - Null sink should support batching
    * [FLUME-1316] - AvroSink should be configurable for connect-timeout and request-timeout
    * [FLUME-1317] - Assembly build pulls in target folder from flume-ng-tests
    * [FLUME-1319] - File Channel optimize replay of logs when a checkpoint is present
    * [FLUME-1320] - Add safeguard for checkpoint corruption detection
    * [FLUME-1322] - ChannelProcessor should catch Throwable to work around close() clobbering uncaught Exceptions
    * [FLUME-1323] - Remove shutdown hook from FileChannel
    * [FLUME-1324] - File Channel Log can contain unassigned blocks
    * [FLUME-1325] - Components should be stopped in the reverse order that they were started
    * [FLUME-1327] - File Channel can deadlock in when checkpoint happens in between a put/take/commit
    * [FLUME-1329] - AvroSink can hang during Avro RPC handshake
    * [FLUME-1331] - Start method of components throwing NoClassDefFoundError are not caught
    * [FLUME-1333] - Disable running of saveVersion.sh on Windows
    * [FLUME-1341] - Build fails on jenkins because a file exists in the environment
    * [FLUME-1344] - AvroSink JMX does not report connection created count accurately
    * [FLUME-1346] - Build warning from missing maven-sphinx version in reporting section
    * [FLUME-1347] - Deprecate RecoverableMemoryChannel
    * [FLUME-1348] - Update the documentation, correcting links and removing incubation.
    * [FLUME-1349] - Document Hbase sinks.
    * [FLUME-1352] - Add documentation for HDFS path rounddown.
    * [FLUME-1355] - Improve user guide section about sink processors
    * [FLUME-1356] - Document interceptors

** Task
    * [FLUME-840] - Update project committers in pom file
    * [FLUME-991] - Make flume configuration validation component specific at time rather than at runtime
    * [FLUME-1028] - Fix jenkins build after addition of submodule
    * [FLUME-1050] - Update version of surefire plugin
    * [FLUME-1073] - Default Log4j configuration file should have a rolling policy
    * [FLUME-1082] - Add User and dev guide to Flume site
    * [FLUME-1151] - Exclude docs directory from rat
    * [FLUME-1189] - Test ReoverableMemoryChannel throughput versus FileChannel
    * [FLUME-1300] - Update user guide for File Channel
    * [FLUME-1353] - Ensure license headers are consistent

** Sub-task
    * [FLUME-748] - Create metric collection infrastructure
    * [FLUME-962] - Failover capability for Client SDK
    * [FLUME-992] - Create configuration stubs for sources, channels, sinks etc
    * [FLUME-999] - Updating init scripts and variables to fit the term agent
    * [FLUME-1052] - Core configuration component
    * [FLUME-1053] - Basic SourceConfiguration
    * [FLUME-1054] - Basic ChannelConfiguration
    * [FLUME-1055] - Basic SinkConfiguration
    * [FLUME-1105] - Allow the optional disabling of foreign keys
    * [FLUME-1107] - Configuration keys for JDBC channel contain redundant prefix.
    * [FLUME-1113] - JDBC Channel invokes size query on every put

----

Release Notes - Flume - Version v1.1.0

** Sub-task
    * [FLUME-989] - Factor Flume Avro RPC interfaces out into separate Client SDK

** Bug
    * [FLUME-11] - Tests are setting logger level and should not be.
    * [FLUME-889] - All events in memory channel are lost on reconfiguration
    * [FLUME-920] - flume-ng script does not work on Ubuntu Maverick
    * [FLUME-933] - Default[Source|Sink|Channel]Factory implementation should do reference counting for create/unregistering instances.
    * [FLUME-936] - MemoryChannel is not thread safe
    * [FLUME-955] - Rat failure: Legacy Avro Source missing Apache license header
    * [FLUME-957] - Remove unused flume json config file
    * [FLUME-960] - TestAvroSink.testFailedConnect is racy and fails often
    * [FLUME-963] - Add additional tests to TestHDFSEventSink and demystify existing tests
    * [FLUME-972] - Missing dep when attempting to prepare flume dir for import into Eclipse
    * [FLUME-987] - LoggerSink prints garbage for body
    * [FLUME-1003] - The memory channel does not seem to respect the capacity
    * [FLUME-1005] - Several issues with flume-ng script
    * [FLUME-1009] - HDFSEventSink should return BACKOFF when the channel returns null
    * [FLUME-1018] - Context can cause NullPointerException

** Improvement
    * [FLUME-886] - Create Log4j Appender
    * [FLUME-919] - flume-ng script should use exec when spawning the java process
    * [FLUME-922] - Straighten up branches for development
    * [FLUME-925] - Update build infrastructure to follow Apache Maven guidelines
    * [FLUME-931] - Flume NG TailSource
    * [FLUME-932] - Making flume-ng components pluggage and name aware
    * [FLUME-935] - Create abstract implementations of basic channel/transaction semantics
    * [FLUME-939] - Load flume-env.sh from flume_conf_dir environment variable / system property as opposed to bin directory
    * [FLUME-945] - Add the ability to specify a default channel for multiplexing channel selector.
    * [FLUME-956] - Configuration File Template
    * [FLUME-958] - Miscellaneous build improvements
    * [FLUME-964] - Remove compiler warnings where possible
    * [FLUME-978] - Context interface is too basic requiring boilerplate user code
    * [FLUME-984] - SinkRunner should catch unhanded exceptions and log them like PollingSourceRunner
    * [FLUME-990] - Hive sink
    * [FLUME-1019] - Document Sink and related interfaces, defining expected behaviors
    * [FLUME-1021] - Document API contracts and expected behavior in additional interfaces, including Source

** New Feature
    * [FLUME-865] - Implement failover sink
    * [FLUME-892] - Support for SysLog as source
    * [FLUME-914] - Port the IRC sink to flume ng
    * [FLUME-930] - Support for multiplexing into different channels from single source.
    * [FLUME-942] - Support event compatibility with Flume 0.9x
    * [FLUME-970] - Create user guide for Flume NG
    * [FLUME-1015] - S3 sink on flumeNG

** Task
    * [FLUME-940] - Remove unused code from Flume
    * [FLUME-949] - Collapse PollableSink into Sink interface.
    * [FLUME-977] - Migrate trunk to 0.9.5 branch and move branch flume-728 over to trunk

----

Release Notes - Flume - Version v1.0.0 - 20111230

** Bug
    * [FLUME-830] - flume uber jar is missing files from flume-file-channel project
    * [FLUME-831] - flume-jdbc-channel project has unnecessary direct dependency on log4j API
    * [FLUME-833] - Audit Direct Library Deps for Flume NG
    * [FLUME-835] - Issues during clean build of Flume NG
    * [FLUME-850] - Upgrade the version of Hadoop we use for HDFS sink
    * [FLUME-858] - HDFSWriterFactory is using operation == for string comparison
    * [FLUME-863] - Use of unknown sink type leads to NullPointerException
    * [FLUME-868] - RAT checks fail on builds.apache.org due to local maven repo
    * [FLUME-869] - JDBC channel tests leave derby.log in module directory
    * [FLUME-870] - LoggerSink contains two calls to Transaction#commit()
    * [FLUME-880] - HDFSFormatterFactory is using == operator for String objects
    * [FLUME-887] - Add maven assembly to build a source only artifact
    * [FLUME-891] - flume-ng script doesn't build the classpath properly
    * [FLUME-894] - Add log4j as part of the build
    * [FLUME-898] - Create DISCLAIMER file for Flume project
    * [FLUME-900] - RELEASENOTES file needs to be ignored by RAT
    * [FLUME-902] - Remove thrift references in NG build
    * [FLUME-903] - Update project metadata in main pom
    * [FLUME-904] - Update plugin and dependency repos referenced in the main pom
    * [FLUME-905] - ExecSource silently fails after first transaction with channel
    * [FLUME-906] - Maven Avro plugin missing an entry in plugin dep management
    * [FLUME-907] - Maven assembly missing CHANGELOG and other misc files
    * [FLUME-908] - Clean out old bin and conf contents
    * [FLUME-909] -  org.apache.flume.node.TestAbstractLogicalNodeManager is failing on some machines
    * [FLUME-910] - Typo in maven avro plugin groupId in plugin dep management
    * [FLUME-911] - README should reference Apache Flume rather than just Flume
    * [FLUME-912] - DEVNOTES contains outdated info
    * [FLUME-913] - slf4j-log4j binding is excluded from the dist assembly due to test scope
    * [FLUME-915] - Incorrect license information in various files
    * [FLUME-916] - DISCLAIMER file has an incorrect URL

** Improvement
    * [FLUME-846] - Bump Avro version to 1.6.x
    * [FLUME-867] - Pollable source and sink runners should reduce poll interval after several BACKOFFs
    * [FLUME-871] - HDFS sink needs to handle blocked/hung append operation

** Question
    * [FLUME-856] - Move data across hosts

** Task
    * [FLUME-876] - Update README, NOTICE, LICENSE, and DEVNOTES files
    * [FLUME-878] - Write release-ready Maven assembly descriptor
    * [FLUME-879] - Document Flume's ASF release process
    * [FLUME-885] - Set version number of project to 1.0.0-SNAPSHOT for NG branch
    * [FLUME-899] - Add Release notes
    * [FLUME-901] - Make Flume NG build and pass tests against Hadoop 0.23 branch

Release Notes - Flume - Version NG alpha 2 - 20111107

** Bug
    * [FLUME-773] - ExecSource doesn't rollback transactions on errors
    * [FLUME-805] - HDFS sink should mangle the names of incomplete files till they are closed
    * [FLUME-815] - Test json config file has missing bind property
    * [FLUME-816] - TestJdbcChannelProvider throws OOME based on RNG values
    * [FLUME-817] - JdbcChannel can not be created by DefaultChannelFactory
    * [FLUME-818] - PropertiesFileConfigurationProvider doesn't properly log exceptions
    * [FLUME-822] - JDBC channel lock acquisition failure during take()
    * [FLUME-823] - The properties configuration provider should fail if the configuration file is not found
    * [FLUME-825] - Need to remove dependency on hadoop core from flume-ng-core project
    * [FLUME-827] - Avro client conn failure results in 60-second wait before terminating
    * [FLUME-848] - Typo is TestHDFSEventSink path
    * [FLUME-861] - AvroSource is failing on ClosedChannelException

** Improvement
    * [FLUME-819] - JDBC channel plugin is not registered with Flume node
    * [FLUME-820] - JDBC channel should support capacity specification.
    * [FLUME-821] - Derby schema handler should create the necessary indexes for fast lookups.
    * [FLUME-826] - Update libs

** New Feature
    * [FLUME-775] - Support text output
    * [FLUME-814] - Add support for multiple channels to sources

** Task
    * [FLUME-812] - Enable Apache RAT checks during Maven build
    * [FLUME-866] - Remove old plugins and log4j appender

Release Notes - Flume - Version NG alpha 1 - 20111021

** Sub-task
    * [FLUME-737] - Port Flume OG sources and sinks to NG interfaces
    * [FLUME-739] - Create NG node configuration components
    * [FLUME-747] - Create NG command line launchers and daemon infrastructure
    * [FLUME-760] - Implement JDBC based channel implementation
    * [FLUME-761] - Implement HDFS Flume NG sink
    * [FLUME-777] - Support text output for HDFS sink
    * [FLUME-795] - Replace the non-transactional memory channel with new transactional memory channel

** Bug
    * [FLUME-769] - FLUME-728 - TestJsonFileConfigurationProvider fails due to timing issue
    * [FLUME-784] - MemoryChannel should poll with timeout on take() rather than block indefinitely
    * [FLUME-788] - Add more test cases to Flume-NG HDFS test
    * [FLUME-803] - support re-entrant transaction for memory channel
    * [FLUME-806] - Fix cast exception in MemoryChannel due to config type changes
    * [FLUME-807] - Fix tests broken by FLUME-802 changes
    * [FLUME-809] - Fix channel syntax javadoc bug in PropertiesFileConfigurationProvider
    * [FLUME-811] - Remove logging of avro client that causes errors with proxy object methods

** Epic
    * [FLUME-728] - Flume NG refactoring

** Improvement
    * [FLUME-772] - MemoryChannel should push events back into channel on rollback
    * [FLUME-774] - Move HDFS sink into a separate module
    * [FLUME-781] - Add error checking to AvroCLICilent
    * [FLUME-782] - Instrument AvroSource with counters
    * [FLUME-783] - Add a batch event RPC call to AvroSource
    * [FLUME-804] - Support help and node name arguments from the command line
    * [FLUME-810] - Add help command line options to AvroCLIClient

** New Feature
    * [FLUME-771] - Implement NG Avro source
    * [FLUME-778] - Implement NG Avro sink
    * [FLUME-779] - Create an Avro CLI for sending data to the Avro source

** Task
    * [FLUME-780] - Reduce default log levels for chatty libraries
    * [FLUME-785] - Write javadoc for builtin channels
    * [FLUME-786] - Write javadoc for builtin sources
    * [FLUME-787] - Write javadoc for builtin sinks
    * [FLUME-801] - Write NG getting started guide
    * [FLUME-802] - Complete PropertyFileConfigurationProvider implementation<|MERGE_RESOLUTION|>--- conflicted
+++ resolved
@@ -1,5 +1,3 @@
-<<<<<<< HEAD
-=======
 Release Notes - Flume - Version v1.7.0
 
 ** New Feature
@@ -116,7 +114,6 @@
     * [FLUME-3003] - testSourceCounter in TestSyslogUdpSource is flaky
 
 
->>>>>>> 511d8685
 Release Notes - Flume - Version v1.6.0
 
 ** Sub-task
@@ -288,11 +285,7 @@
     * [FLUME-2139] - upgrade morphline library dependency to a 0.5.0 release
     * [FLUME-2154] - Reducing duplicate events caused by reset-connection-interval
     * [FLUME-2155] - Improve replay time
-<<<<<<< HEAD
-    * [FLUME-2181] - Optionally disable File Channel fsyncs 
-=======
     * [FLUME-2181] - Optionally disable File Channel fsyncs
->>>>>>> 511d8685
     * [FLUME-2202] - AsyncHBaseSink should coalesce increments to reduce RPC roundtrips
     * [FLUME-2206] - ElasticSearchSink ttl field modification to mimic Elasticsearch way of specifying TTL
     * [FLUME-2207] - HDFS file suffix style index suffix in ElasticSearchSink
@@ -347,11 +340,7 @@
     * [FLUME-2199] - Flume builds with new version require mvn install before site can be generated
     * [FLUME-2200] - HTTP Source should be able to use "port" parameter if SSL is enabled
     * [FLUME-2208] - Jetty's default SocketSelector leaks File descriptors
-<<<<<<< HEAD
-    * [FLUME-2209] - AsyncHBaseSink will never recover if the column family does not exists for the first start 
-=======
     * [FLUME-2209] - AsyncHBaseSink will never recover if the column family does not exists for the first start
->>>>>>> 511d8685
     * [FLUME-2210] - UnresolvedAddressException when using multiple hostNames in Elasticsearch sink configuration
     * [FLUME-2220] - ElasticSearch sink - duplicate fields in indexed document
     * [FLUME-2229] - Backoff period gets reset too often in OrderSelector
