# Licensed to the Apache Software Foundation (ASF) under one or more
# contributor license agreements. See the NOTICE file distributed with
# this work for additional information regarding copyright ownership.
# The ASF licenses this file to You under the Apache license, Version 2.0
# (the "License"); you may not use this file except in compliance with
# the License. You may obtain a copy of the License at
#
#      http://www.apache.org/licenses/LICENSE-2.0
#
# Unless required by applicable law or agreed to in writing, software
# distributed under the License is distributed on an "AS IS" BASIS,
# WITHOUT WARRANTIES OR CONDITIONS OF ANY KIND, either express or implied.
# See the license for the specific language governing permissions and
# limitations under the license.

name: build

on:
  push:
    branches:
      - trunk
      - build-dev
  pull_request:

jobs:
  build:

    runs-on: ${{ matrix.os }}

    strategy:
      matrix:
        os: [ ubuntu-latest, macos-latest ]

    steps:

      - name: Checkout repository
        uses: actions/checkout@v2

      # JDK 8 is needed for the build, and it is the primary bytecode target.
      - name: Setup JDK 8
        uses: actions/setup-java@v2.3.0
        with:
          distribution: temurin
          java-version: 8
          java-package: jdk
          architecture: x64
          cache: maven

      - name: Inspect environment (Linux)
        if: runner.os == 'Linux'
        run: env | grep '^JAVA'

      - name: Inspect environment (MacOS)
        if: runner.os == 'macOS'
        run: env | grep '^JAVA'
        
      - name: Show disk usage before
        run: df -kh
        
      - name: Remove unwanted packages
        run: |
            sudo rm -rf /usr/share/dotnet
            sudo rm -rf /usr/local/lib/android
            
      - name: Show disk usage before maven
        run: df -kh

      - name: Build with Maven (Linux)
        if: runner.os == 'Linux'
        timeout-minutes: 90
        shell: bash
        run: |
          ./mvnw clean verify -DredirectTestOutput=true \
          --show-version --batch-mode --errors --no-transfer-progress \
          -DtrimStackTrace=false \
          -Dsurefire.rerunFailingTestsCount=2

      - name: Deploy Docker (Linux)
        if: runner.os == 'Linux' && github.ref == 'refs/heads/trunk'
        timeout-minutes: 90
        shell: bash
        run: |
          ./mvnw deploy -Ddockerfile.username=$${{ secrets.DOCKERHUB_USER }} \
           -Ddockerfile.password=... $${{ secrets.DOCKERHUB_TOKEN }}

      - name: Build with Maven (MacOS)
        if: runner.os == 'macOS'
        timeout-minutes: 120
        shell: bash
        run: |
          ./mvnw clean verify -DredirectTestOutput=true \
          --show-version --batch-mode --errors --no-transfer-progress \
          -DtrimStackTrace=false \
<<<<<<< HEAD
          -Dsurefire.rerunFailingTestsCount=2 \
          -P skipDocker
=======
          -Dsurefire.rerunFailingTestsCount=2
          
      - name: Show disk usage after
        run: df -kh        
>>>>>>> 6fd37343
<|MERGE_RESOLUTION|>--- conflicted
+++ resolved
@@ -91,12 +91,8 @@
           ./mvnw clean verify -DredirectTestOutput=true \
           --show-version --batch-mode --errors --no-transfer-progress \
           -DtrimStackTrace=false \
-<<<<<<< HEAD
           -Dsurefire.rerunFailingTestsCount=2 \
           -P skipDocker
-=======
-          -Dsurefire.rerunFailingTestsCount=2
           
       - name: Show disk usage after
-        run: df -kh        
->>>>>>> 6fd37343
+        run: df -kh        