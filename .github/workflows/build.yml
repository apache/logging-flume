# Licensed to the Apache Software Foundation (ASF) under one or more
# contributor license agreements. See the NOTICE file distributed with
# this work for additional information regarding copyright ownership.
# The ASF licenses this file to You under the Apache license, Version 2.0
# (the "License"); you may not use this file except in compliance with
# the License. You may obtain a copy of the License at
#
#      http://www.apache.org/licenses/LICENSE-2.0
#
# Unless required by applicable law or agreed to in writing, software
# distributed under the License is distributed on an "AS IS" BASIS,
# WITHOUT WARRANTIES OR CONDITIONS OF ANY KIND, either express or implied.
# See the license for the specific language governing permissions and
# limitations under the license.

name: build

on:
  push:
    branches:
      - trunk
  pull_request:

jobs:
  build:

    runs-on: ${{ matrix.os }}

    strategy:
      matrix:
        os: [ ubuntu-latest, macos-latest ]

    steps:

      - name: Checkout repository
        uses: actions/checkout@v2

      # JDK 8 is needed for the build, and it is the primary bytecode target.
      - name: Setup JDK 8
        uses: actions/setup-java@v2.3.0
        with:
          distribution: temurin
          java-version: 8
          java-package: jdk
          architecture: x64
          cache: maven

      - name: Inspect environment (Linux)
        if: runner.os == 'Linux'
        run: env | grep '^JAVA'

      - name: Inspect environment (MacOS)
        if: runner.os == 'macOS'
        run: env | grep '^JAVA'

      - name: Build with Maven
<<<<<<< HEAD
        if: runner.os == 'Linux'
        timeout-minutes: 90
        shell: bash
        run: |
          ./mvnw clean verify -DredirectTestOutput=true \
          --show-version --batch-mode --errors --no-transfer-progress \
          -DtrimStackTrace=false \
          -Dsurefire.rerunFailingTestsCount=2

      - name: Build with Maven
        if: runner.os == 'macOS'
        timeout-minutes: 90
=======
        timeout-minutes: 120
>>>>>>> ddbf12ff
        shell: bash
        run: |
          ./mvnw clean verify -DredirectTestOutput=true \
          --show-version --batch-mode --errors --no-transfer-progress \
          -DtrimStackTrace=false \
          -Dsurefire.rerunFailingTestsCount=2
          -P skipDocker<|MERGE_RESOLUTION|>--- conflicted
+++ resolved
@@ -54,7 +54,7 @@
         run: env | grep '^JAVA'
 
       - name: Build with Maven
-<<<<<<< HEAD
+
         if: runner.os == 'Linux'
         timeout-minutes: 90
         shell: bash
@@ -66,10 +66,7 @@
 
       - name: Build with Maven
         if: runner.os == 'macOS'
-        timeout-minutes: 90
-=======
         timeout-minutes: 120
->>>>>>> ddbf12ff
         shell: bash
         run: |
           ./mvnw clean verify -DredirectTestOutput=true \
