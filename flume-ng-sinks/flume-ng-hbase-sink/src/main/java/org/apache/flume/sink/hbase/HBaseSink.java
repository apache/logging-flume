--- conflicted
+++ resolved
@@ -18,22 +18,10 @@
  */
 package org.apache.flume.sink.hbase;
 
-<<<<<<< HEAD
-import java.io.IOException;
-import java.lang.reflect.InvocationTargetException;
-import java.lang.reflect.Method;
-import java.util.LinkedList;
-import java.util.List;
-import java.util.Map;
-import java.util.NavigableMap;
-
-import com.google.common.annotations.VisibleForTesting;
-=======
 import com.google.common.annotations.VisibleForTesting;
 import com.google.common.base.Charsets;
 import com.google.common.base.Preconditions;
 import com.google.common.base.Throwables;
->>>>>>> 511d8685
 import com.google.common.collect.Lists;
 import com.google.common.collect.Maps;
 import org.apache.flume.Channel;
@@ -63,14 +51,10 @@
 import java.lang.reflect.InvocationTargetException;
 import java.lang.reflect.Method;
 import java.security.PrivilegedExceptionAction;
-<<<<<<< HEAD
-
-=======
 import java.util.LinkedList;
 import java.util.List;
 import java.util.Map;
 import java.util.NavigableMap;
->>>>>>> 511d8685
 
 /**
  * A simple sink which reads events from a channel and writes them to HBase.
@@ -146,12 +130,8 @@
     Preconditions.checkArgument(table == null, "Please call stop " +
         "before calling start on an old instance.");
     try {
-<<<<<<< HEAD
-      privilegedExecutor = FlumeAuthenticationUtil.getAuthenticator(kerberosPrincipal, kerberosKeytab);
-=======
       privilegedExecutor =
           FlumeAuthenticationUtil.getAuthenticator(kerberosPrincipal, kerberosKeytab);
->>>>>>> 511d8685
     } catch (Exception ex) {
       sinkCounter.incrementConnectionFailedCount();
       throw new FlumeException("Failed to login to HBase using "
@@ -386,11 +366,7 @@
       txn.begin();
 
       if (serializer instanceof BatchAware) {
-<<<<<<< HEAD
-        ((BatchAware)serializer).onBatchStart();
-=======
         ((BatchAware) serializer).onBatchStart();
->>>>>>> 511d8685
       }
 
       long i = 0;
@@ -422,11 +398,7 @@
         txn.rollback();
       } catch (Exception e2) {
         logger.error("Exception in rollback. Rollback might not have been " +
-<<<<<<< HEAD
-            "successful." , e2);
-=======
             "successful.", e2);
->>>>>>> 511d8685
       }
       logger.error("Failed to commit transaction." +
           "Transaction rolled back.", e);
@@ -447,11 +419,7 @@
   }
 
   private void putEventsAndCommit(final List<Row> actions,
-<<<<<<< HEAD
-      final List<Increment> incs, Transaction txn) throws Exception {
-=======
                                   final List<Increment> incs, Transaction txn) throws Exception {
->>>>>>> 511d8685
 
     privilegedExecutor.execute(new PrivilegedExceptionAction<Void>() {
       @Override
@@ -505,11 +473,7 @@
   @VisibleForTesting
   static Method reflectLookupGetFamilyMap() {
     Method m = null;
-<<<<<<< HEAD
-    String[] methodNames = { "getFamilyMapOfLongs", "getFamilyMap" };
-=======
     String[] methodNames = {"getFamilyMapOfLongs", "getFamilyMap"};
->>>>>>> 511d8685
     for (String methodName : methodNames) {
       try {
         m = Increment.class.getMethod(methodName);
@@ -535,11 +499,7 @@
   @SuppressWarnings("unchecked")
   private Map<byte[], NavigableMap<byte[], Long>> getFamilyMap(Increment inc) {
     Preconditions.checkNotNull(refGetFamilyMap,
-<<<<<<< HEAD
-                               "Increment.getFamilymap() not found");
-=======
         "Increment.getFamilymap() not found");
->>>>>>> 511d8685
     Preconditions.checkNotNull(inc, "Increment required");
     Map<byte[], NavigableMap<byte[], Long>> familyMap = null;
     try {
@@ -558,10 +518,7 @@
   /**
    * Perform "compression" on the given set of increments so that Flume sends
    * the minimum possible number of RPC operations to HBase per batch.
-<<<<<<< HEAD
-=======
    *
->>>>>>> 511d8685
    * @param incs Input: Increment objects to coalesce.
    * @return List of new Increment objects after coalescing the unique counts.
    */
@@ -574,11 +531,7 @@
     for (Increment inc : incs) {
       byte[] row = inc.getRow();
       Map<byte[], NavigableMap<byte[], Long>> families = getFamilyMap(inc);
-<<<<<<< HEAD
-      for (Map.Entry<byte[], NavigableMap<byte[],Long>> familyEntry : families.entrySet()) {
-=======
       for (Map.Entry<byte[], NavigableMap<byte[], Long>> familyEntry : families.entrySet()) {
->>>>>>> 511d8685
         byte[] family = familyEntry.getKey();
         NavigableMap<byte[], Long> qualifiers = familyEntry.getValue();
         for (Map.Entry<byte[], Long> qualifierEntry : qualifiers.entrySet()) {
@@ -591,16 +544,10 @@
 
     // Reconstruct list of Increments per unique row/family/qualifier.
     List<Increment> coalesced = Lists.newLinkedList();
-<<<<<<< HEAD
-    for (Map.Entry<byte[], Map<byte[],NavigableMap<byte[], Long>>> rowEntry : counters.entrySet()) {
-      byte[] row = rowEntry.getKey();
-      Map <byte[], NavigableMap<byte[], Long>> families = rowEntry.getValue();
-=======
     for (Map.Entry<byte[], Map<byte[], NavigableMap<byte[], Long>>> rowEntry :
          counters.entrySet()) {
       byte[] row = rowEntry.getKey();
       Map<byte[], NavigableMap<byte[], Long>> families = rowEntry.getValue();
->>>>>>> 511d8685
       Increment inc = new Increment(row);
       for (Map.Entry<byte[], NavigableMap<byte[], Long>> familyEntry : families.entrySet()) {
         byte[] family = familyEntry.getKey();
@@ -620,20 +567,12 @@
   /**
    * Helper function for {@link #coalesceIncrements} to increment a counter
    * value in the passed data structure.
-<<<<<<< HEAD
-   * @param counters Nested data structure containing the counters.
-   * @param row Row key to increment.
-   * @param family Column family to increment.
-   * @param qualifier Column qualifier to increment.
-   * @param count Amount to increment by.
-=======
    *
    * @param counters  Nested data structure containing the counters.
    * @param row       Row key to increment.
    * @param family    Column family to increment.
    * @param qualifier Column qualifier to increment.
    * @param count     Amount to increment by.
->>>>>>> 511d8685
    */
   private void incrementCounter(
       Map<byte[], Map<byte[], NavigableMap<byte[], Long>>> counters,
