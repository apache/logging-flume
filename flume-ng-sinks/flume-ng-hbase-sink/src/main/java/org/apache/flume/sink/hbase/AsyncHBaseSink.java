--- conflicted
+++ resolved
@@ -18,24 +18,10 @@
  */
 package org.apache.flume.sink.hbase;
 
-<<<<<<< HEAD
-import java.util.Arrays;
-import java.util.Collection;
-import java.util.Comparator;
-import java.util.List;
-import java.util.Map;
-import java.util.concurrent.CountDownLatch;
-import java.util.concurrent.ExecutorService;
-import java.util.concurrent.Executors;
-import java.util.concurrent.atomic.AtomicBoolean;
-
-import com.google.common.annotations.VisibleForTesting;
-=======
 import com.google.common.annotations.VisibleForTesting;
 import com.google.common.base.Charsets;
 import com.google.common.base.Preconditions;
 import com.google.common.base.Throwables;
->>>>>>> 511d8685
 import com.google.common.collect.Maps;
 import com.google.common.primitives.UnsignedBytes;
 import com.google.common.util.concurrent.ThreadFactoryBuilder;
@@ -57,12 +43,7 @@
 import org.hbase.async.AtomicIncrementRequest;
 import org.hbase.async.HBaseClient;
 import org.hbase.async.PutRequest;
-<<<<<<< HEAD
-import org.jboss.netty.channel.socket.nio
-  .NioClientSocketChannelFactory;
-=======
 import org.jboss.netty.channel.socket.nio.NioClientSocketChannelFactory;
->>>>>>> 511d8685
 import org.slf4j.Logger;
 import org.slf4j.LoggerFactory;
 
@@ -153,12 +134,7 @@
 
   // Does not need to be thread-safe. Always called only from the sink's
   // process method.
-<<<<<<< HEAD
-  private final Comparator<byte[]> COMPARATOR = UnsignedBytes
-    .lexicographicalComparator();
-=======
   private final Comparator<byte[]> COMPARATOR = UnsignedBytes.lexicographicalComparator();
->>>>>>> 511d8685
 
   public AsyncHBaseSink() {
     this(null);
@@ -170,11 +146,7 @@
 
   @VisibleForTesting
   AsyncHBaseSink(Configuration conf, boolean isTimeoutTest,
-<<<<<<< HEAD
-    boolean isCoalesceTest) {
-=======
                  boolean isCoalesceTest) {
->>>>>>> 511d8685
     this.conf = conf;
     this.isTimeoutTest = isTimeoutTest;
     this.isCoalesceTest = isCoalesceTest;
@@ -258,15 +230,9 @@
           for (AtomicIncrementRequest increment : increments) {
             if (batchIncrements) {
               CellIdentifier identifier = new CellIdentifier(increment.key(),
-<<<<<<< HEAD
-                increment.qualifier());
-              AtomicIncrementRequest request
-                = incrementBuffer.get(identifier);
-=======
                   increment.qualifier());
               AtomicIncrementRequest request
                   = incrementBuffer.get(identifier);
->>>>>>> 511d8685
               if (request == null) {
                 incrementBuffer.put(identifier, increment);
               } else {
@@ -274,11 +240,7 @@
               }
             } else {
               client.atomicIncrement(increment).addCallbacks(
-<<<<<<< HEAD
-                incrementSuccessCallback, incrementFailureCallback);
-=======
                   incrementSuccessCallback, incrementFailureCallback);
->>>>>>> 511d8685
             }
           }
         }
@@ -287,11 +249,7 @@
         Collection<AtomicIncrementRequest> increments = incrementBuffer.values();
         for (AtomicIncrementRequest increment : increments) {
           client.atomicIncrement(increment).addCallbacks(
-<<<<<<< HEAD
-            incrementSuccessCallback, incrementFailureCallback);
-=======
               incrementSuccessCallback, incrementFailureCallback);
->>>>>>> 511d8685
         }
         callbacksExpected.addAndGet(increments.size());
       }
@@ -446,19 +404,6 @@
     }
 
     batchIncrements = context.getBoolean(
-<<<<<<< HEAD
-      HBaseSinkConfigurationConstants.CONFIG_COALESCE_INCREMENTS,
-      HBaseSinkConfigurationConstants.DEFAULT_COALESCE_INCREMENTS);
-
-    if(batchIncrements) {
-      incrementBuffer = Maps.newHashMap();
-      logger.info("Increment coalescing is enabled. Increments will be " +
-        "buffered.");
-    }
-
-    maxConsecutiveFails = context.getInteger(HBaseSinkConfigurationConstants.CONFIG_MAX_CONSECUTIVE_FAILS,
-            HBaseSinkConfigurationConstants.DEFAULT_MAX_CONSECUTIVE_FAILS);
-=======
         HBaseSinkConfigurationConstants.CONFIG_COALESCE_INCREMENTS,
         HBaseSinkConfigurationConstants.DEFAULT_COALESCE_INCREMENTS);
 
@@ -471,7 +416,6 @@
     maxConsecutiveFails =
         context.getInteger(HBaseSinkConfigurationConstants.CONFIG_MAX_CONSECUTIVE_FAILS,
                            HBaseSinkConfigurationConstants.DEFAULT_MAX_CONSECUTIVE_FAILS);
->>>>>>> 511d8685
 
   }
 
@@ -499,40 +443,14 @@
     logger.info("Initializing HBase Client");
 
     sinkCallbackPool = Executors.newCachedThreadPool(new ThreadFactoryBuilder()
-<<<<<<< HEAD
-            .setNameFormat(this.getName() + " HBase Call Pool").build());
-    logger.info("Callback pool created");
-    client = new HBaseClient(zkQuorum, zkBaseDir,
-            new NioClientSocketChannelFactory(sinkCallbackPool, sinkCallbackPool));
-=======
         .setNameFormat(this.getName() + " HBase Call Pool").build());
     logger.info("Callback pool created");
     client = new HBaseClient(zkQuorum, zkBaseDir,
         new NioClientSocketChannelFactory(sinkCallbackPool, sinkCallbackPool));
->>>>>>> 511d8685
 
     final CountDownLatch latch = new CountDownLatch(1);
     final AtomicBoolean fail = new AtomicBoolean(false);
     client.ensureTableFamilyExists(
-<<<<<<< HEAD
-            tableName.getBytes(Charsets.UTF_8), columnFamily).addCallbacks(
-            new Callback<Object, Object>() {
-              @Override
-              public Object call(Object arg) throws Exception {
-                latch.countDown();
-                logger.info("table found");
-                return null;
-              }
-            },
-            new Callback<Object, Object>() {
-              @Override
-              public Object call(Object arg) throws Exception {
-                fail.set(true);
-                latch.countDown();
-                return null;
-              }
-            });
-=======
         tableName.getBytes(Charsets.UTF_8), columnFamily).addCallbacks(
           new Callback<Object, Object>() {
             @Override
@@ -550,7 +468,6 @@
               return null;
             }
           });
->>>>>>> 511d8685
 
     try {
       logger.info("waiting on callback");
@@ -594,11 +511,7 @@
       }
     } catch (InterruptedException e) {
       logger.error("Interrupted while waiting for asynchbase sink pool to " +
-<<<<<<< HEAD
-        "die", e);
-=======
           "die", e);
->>>>>>> 511d8685
       if (sinkCallbackPool != null) {
         sinkCallbackPool.shutdownNow();
       }
@@ -630,11 +543,7 @@
       });
       if (!waiter.await(timeout, TimeUnit.NANOSECONDS)) {
         logger.error("HBase connection could not be closed within timeout! HBase cluster might " +
-<<<<<<< HEAD
-          "be down!");
-=======
             "be down!");
->>>>>>> 511d8685
       }
     } catch (Exception ex) {
       logger.warn("Error while attempting to close connections to HBase");
@@ -768,21 +677,14 @@
     private final byte[] row;
     private final byte[] column;
     private final int hashCode;
-<<<<<<< HEAD
-=======
-
->>>>>>> 511d8685
+
     // Since the sink operates only on one table and one cf,
     // we use the data from the owning sink
     public CellIdentifier(byte[] row, byte[] column) {
       this.row = row;
       this.column = column;
       this.hashCode =
-<<<<<<< HEAD
-        (Arrays.hashCode(row) * 31) * (Arrays.hashCode(column) * 31);
-=======
           (Arrays.hashCode(row) * 31) * (Arrays.hashCode(column) * 31);
->>>>>>> 511d8685
     }
 
     @Override
@@ -799,11 +701,7 @@
         return false;
       } else {
         return (COMPARATOR.compare(row, o.row) == 0
-<<<<<<< HEAD
-          && COMPARATOR.compare(column, o.column) == 0);
-=======
             && COMPARATOR.compare(column, o.column) == 0);
->>>>>>> 511d8685
       }
     }
   }
