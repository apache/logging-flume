--- conflicted
+++ resolved
@@ -47,11 +47,7 @@
 public class MorphlineInterceptor implements Interceptor {
 
   private final Context context;
-<<<<<<< HEAD
-  private final Queue<LocalMorphlineInterceptor> pool = new ConcurrentLinkedQueue<LocalMorphlineInterceptor>();
-=======
   private final Queue<LocalMorphlineInterceptor> pool = new ConcurrentLinkedQueue<>();
->>>>>>> 511d8685
   
   protected MorphlineInterceptor(Context context) {
     Preconditions.checkNotNull(context);
