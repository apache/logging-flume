/*
 * Licensed to the Apache Software Foundation (ASF) under one or more
 * contributor license agreements.  See the NOTICE file distributed with
 * this work for additional information regarding copyright ownership.
 * The ASF licenses this file to You under the Apache License, Version 2.0
 * (the "License"); you may not use this file except in compliance with
 * the License.  You may obtain a copy of the License at
 *
 *     http://www.apache.org/licenses/LICENSE-2.0
 *
 * Unless required by applicable law or agreed to in writing, software
 * distributed under the License is distributed on an "AS IS" BASIS,
 * WITHOUT WARRANTIES OR CONDITIONS OF ANY KIND, either express or implied.
 * See the License for the specific language governing permissions and
 * limitations under the License.
 */
package org.apache.flume.sink.solr.morphline;

import java.io.File;
import java.util.Map.Entry;

import org.apache.flume.Context;
import org.apache.flume.Event;
import org.slf4j.Logger;
import org.slf4j.LoggerFactory;

import org.kitesdk.morphline.api.Command;
import org.kitesdk.morphline.api.MorphlineCompilationException;
import org.kitesdk.morphline.api.MorphlineContext;
import org.kitesdk.morphline.api.Record;
import org.kitesdk.morphline.base.Compiler;
import org.kitesdk.morphline.base.FaultTolerance;
import org.kitesdk.morphline.base.Fields;
import org.kitesdk.morphline.base.Metrics;
import org.kitesdk.morphline.base.Notifications;
import com.codahale.metrics.Meter;
import com.codahale.metrics.MetricRegistry;
import com.codahale.metrics.SharedMetricRegistries;
import com.codahale.metrics.Timer;
import com.typesafe.config.Config;
import com.typesafe.config.ConfigFactory;

/**
 * A {@link MorphlineHandler} that processes it's events using a morphline {@link Command} chain.
 */
public class MorphlineHandlerImpl implements MorphlineHandler {

  private MorphlineContext morphlineContext;
  private Command morphline;
  private Command finalChild;
  private String morphlineFileAndId;
  
  private Timer mappingTimer;
  private Meter numRecords;
  private Meter numFailedRecords;
  private Meter numExceptionRecords;
  
  public static final String MORPHLINE_FILE_PARAM = "morphlineFile";
  public static final String MORPHLINE_ID_PARAM = "morphlineId";
  
  /**
   * Morphline variables can be passed from flume.conf to the morphline, e.g.:
   * agent.sinks.solrSink.morphlineVariable.zkHost=127.0.0.1:2181/solr
   */
  public static final String MORPHLINE_VARIABLE_PARAM = "morphlineVariable";

  private static final Logger LOG = LoggerFactory.getLogger(MorphlineHandlerImpl.class);
  
  // For test injection
  void setMorphlineContext(MorphlineContext morphlineContext) {
    this.morphlineContext = morphlineContext;
  }

  // for interceptor
  void setFinalChild(Command finalChild) {
    this.finalChild = finalChild;
  }

  @Override
  public void configure(Context context) {
    String morphlineFile = context.getString(MORPHLINE_FILE_PARAM);
    String morphlineId = context.getString(MORPHLINE_ID_PARAM);
    if (morphlineFile == null || morphlineFile.trim().length() == 0) {
      throw new MorphlineCompilationException("Missing parameter: " + MORPHLINE_FILE_PARAM, null);
    }
    morphlineFileAndId = morphlineFile + "@" + morphlineId;
    
    if (morphlineContext == null) {
      FaultTolerance faultTolerance = new FaultTolerance(
          context.getBoolean(FaultTolerance.IS_PRODUCTION_MODE, false), 
          context.getBoolean(FaultTolerance.IS_IGNORING_RECOVERABLE_EXCEPTIONS, false),
          context.getString(FaultTolerance.RECOVERABLE_EXCEPTION_CLASSES));
      
      morphlineContext = new MorphlineContext.Builder()
        .setExceptionHandler(faultTolerance)
        .setMetricRegistry(SharedMetricRegistries.getOrCreate(morphlineFileAndId))
        .build();
    }
    
<<<<<<< HEAD
    Config override = ConfigFactory.parseMap(context.getSubProperties(MORPHLINE_VARIABLE_PARAM + "."));
    morphline = new Compiler().compile(new File(morphlineFile), morphlineId, morphlineContext, finalChild, override);      
=======
    Config override = ConfigFactory.parseMap(
        context.getSubProperties(MORPHLINE_VARIABLE_PARAM + "."));
    morphline = new Compiler().compile(
        new File(morphlineFile), morphlineId, morphlineContext, finalChild, override);
>>>>>>> 511d8685
    
    this.mappingTimer = morphlineContext.getMetricRegistry().timer(
        MetricRegistry.name("morphline.app", Metrics.ELAPSED_TIME));
    this.numRecords = morphlineContext.getMetricRegistry().meter(
        MetricRegistry.name("morphline.app", Metrics.NUM_RECORDS));
    this.numFailedRecords = morphlineContext.getMetricRegistry().meter(
        MetricRegistry.name("morphline.app", "numFailedRecords"));
    this.numExceptionRecords = morphlineContext.getMetricRegistry().meter(
        MetricRegistry.name("morphline.app", "numExceptionRecords"));
  }

  @Override
  public void process(Event event) {
    numRecords.mark();
    Timer.Context timerContext = mappingTimer.time();
    try {
      Record record = new Record();
      for (Entry<String, String> entry : event.getHeaders().entrySet()) {
        record.put(entry.getKey(), entry.getValue());
      }
      byte[] bytes = event.getBody();
      if (bytes != null && bytes.length > 0) {
        record.put(Fields.ATTACHMENT_BODY, bytes);
      }    
      try {
        Notifications.notifyStartSession(morphline);
        if (!morphline.process(record)) {
          numFailedRecords.mark();
          LOG.warn("Morphline {} failed to process record: {}", morphlineFileAndId, record);
        }
      } catch (RuntimeException t) {
        numExceptionRecords.mark();
        morphlineContext.getExceptionHandler().handleException(t, record);
      }
    } finally {
      timerContext.stop();
    }
  }

  @Override
  public void beginTransaction() {
    Notifications.notifyBeginTransaction(morphline);      
  }

  @Override
  public void commitTransaction() {
    Notifications.notifyCommitTransaction(morphline);      
  }

  @Override
  public void rollbackTransaction() {
    Notifications.notifyRollbackTransaction(morphline);            
  }

  @Override
  public void stop() {
    Notifications.notifyShutdown(morphline);
  }

}<|MERGE_RESOLUTION|>--- conflicted
+++ resolved
@@ -97,15 +97,10 @@
         .build();
     }
     
-<<<<<<< HEAD
-    Config override = ConfigFactory.parseMap(context.getSubProperties(MORPHLINE_VARIABLE_PARAM + "."));
-    morphline = new Compiler().compile(new File(morphlineFile), morphlineId, morphlineContext, finalChild, override);      
-=======
     Config override = ConfigFactory.parseMap(
         context.getSubProperties(MORPHLINE_VARIABLE_PARAM + "."));
     morphline = new Compiler().compile(
         new File(morphlineFile), morphlineId, morphlineContext, finalChild, override);
->>>>>>> 511d8685
     
     this.mappingTimer = morphlineContext.getMetricRegistry().timer(
         MetricRegistry.name("morphline.app", Metrics.ELAPSED_TIME));
