--- conflicted
+++ resolved
@@ -81,13 +81,8 @@
   protected void open(Path dstPath, CompressionCodec codeC,
       CompressionType compType, Configuration conf, FileSystem hdfs)
           throws IOException {
-<<<<<<< HEAD
-    if(useRawLocalFileSystem) {
-      if(hdfs instanceof LocalFileSystem) {
-=======
     if (useRawLocalFileSystem) {
       if (hdfs instanceof LocalFileSystem) {
->>>>>>> 511d8685
         hdfs = ((LocalFileSystem)hdfs).getRaw();
       } else {
         logger.warn("useRawLocalFileSystem is set to true but file system " +
@@ -114,10 +109,7 @@
 
   @Override
   public void sync() throws IOException {
-<<<<<<< HEAD
-=======
     writer.sync();
->>>>>>> 511d8685
     hflushOrSync(outStream);
   }
 
