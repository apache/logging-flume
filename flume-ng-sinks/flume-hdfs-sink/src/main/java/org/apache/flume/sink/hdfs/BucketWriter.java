/**
 * Licensed to the Apache Software Foundation (ASF) under one
 * or more contributor license agreements.  See the NOTICE file
 * distributed with this work for additional information
 * regarding copyright ownership.  The ASF licenses this file
 * to you under the Apache License, Version 2.0 (the
 * "License"); you may not use this file except in compliance
 * with the License.  You may obtain a copy of the License at
 *
 *     http://www.apache.org/licenses/LICENSE-2.0
 *
 * Unless required by applicable law or agreed to in writing, software
 * distributed under the License is distributed on an "AS IS" BASIS,
 * WITHOUT WARRANTIES OR CONDITIONS OF ANY KIND, either express or implied.
 * See the License for the specific language governing permissions and
 * limitations under the License.
 */

package org.apache.flume.sink.hdfs;

import com.google.common.annotations.VisibleForTesting;
import com.google.common.base.Throwables;
import org.apache.flume.Clock;
import org.apache.flume.Context;
import org.apache.flume.Event;
import org.apache.flume.SystemClock;
import org.apache.flume.auth.PrivilegedExecutor;
import org.apache.flume.instrumentation.SinkCounter;
import org.apache.flume.sink.hdfs.HDFSEventSink.WriterCallback;
import org.apache.hadoop.conf.Configuration;
import org.apache.hadoop.fs.FileSystem;
import org.apache.hadoop.fs.Path;
import org.apache.hadoop.hdfs.DistributedFileSystem;
import org.apache.hadoop.io.SequenceFile.CompressionType;
import org.apache.hadoop.io.compress.CompressionCodec;
import org.slf4j.Logger;
import org.slf4j.LoggerFactory;

import java.io.IOException;
import java.lang.reflect.Method;
import java.security.PrivilegedExceptionAction;
import java.util.concurrent.Callable;
import java.util.concurrent.CancellationException;
import java.util.concurrent.ExecutionException;
import java.util.concurrent.ExecutorService;
import java.util.concurrent.Future;
import java.util.concurrent.ScheduledExecutorService;
import java.util.concurrent.ScheduledFuture;
import java.util.concurrent.TimeUnit;
import java.util.concurrent.TimeoutException;
import java.util.concurrent.atomic.AtomicBoolean;
import java.util.concurrent.atomic.AtomicInteger;
import java.util.concurrent.atomic.AtomicLong;

/**
 * Internal API intended for HDFSSink use.
 * This class does file rolling and handles file formats and serialization.
 * Only the public methods in this class are thread safe.
 */
class BucketWriter {

  private static final Logger LOG = LoggerFactory
      .getLogger(BucketWriter.class);

  /**
   * This lock ensures that only one thread can open a file at a time.
   */
  private static final Integer staticLock = new Integer(1);
  private Method isClosedMethod = null;

  private final HDFSWriter writer;
  private final long rollInterval;
  private final long rollSize;
  private final long rollCount;
  private final long batchSize;
  private final CompressionCodec codeC;
  private final CompressionType compType;
  private final ScheduledExecutorService timedRollerPool;
  private final PrivilegedExecutor proxyUser;

  private final AtomicLong fileExtensionCounter;

  private long eventCounter;
  private long processSize;

  private FileSystem fileSystem;

  private volatile String filePath;
  private volatile String fileName;
  private volatile String inUsePrefix;
  private volatile String inUseSuffix;
  private volatile String fileSuffix;
  private volatile String bucketPath;
  private volatile String targetPath;
  private volatile long batchCounter;
  private volatile boolean isOpen;
  private volatile boolean isUnderReplicated;
  private volatile int consecutiveUnderReplRotateCount = 0;
  private volatile ScheduledFuture<Void> timedRollFuture;
  private SinkCounter sinkCounter;
  private final int idleTimeout;
  private volatile ScheduledFuture<Void> idleFuture;
  private final WriterCallback onCloseCallback;
  private final String onCloseCallbackPath;
  private final long callTimeout;
  private final ExecutorService callTimeoutPool;
  private final int maxConsecUnderReplRotations = 30; // make this config'able?

  private boolean mockFsInjected = false;

  private final long retryInterval;
  private final int maxRetries;

  // flag that the bucket writer was closed due to idling and thus shouldn't be
  // reopened. Not ideal, but avoids internals of owners
  protected AtomicBoolean closed = new AtomicBoolean();
  AtomicInteger renameTries = new AtomicInteger(0);

  BucketWriter(long rollInterval, long rollSize, long rollCount, long batchSize,
      Context context, String filePath, String fileName, String inUsePrefix,
      String inUseSuffix, String fileSuffix, CompressionCodec codeC,
      CompressionType compType, HDFSWriter writer,
      ScheduledExecutorService timedRollerPool, PrivilegedExecutor proxyUser,
      SinkCounter sinkCounter, int idleTimeout, WriterCallback onCloseCallback,
      String onCloseCallbackPath, long callTimeout,
      ExecutorService callTimeoutPool, long retryInterval,
      int maxRetries) {
    this(rollInterval, rollSize, rollCount, batchSize,
            context, filePath, fileName, inUsePrefix,
            inUseSuffix, fileSuffix, codeC,
            compType, writer,
            timedRollerPool, proxyUser,
            sinkCounter, idleTimeout, onCloseCallback,
            onCloseCallbackPath, callTimeout,
            callTimeoutPool, retryInterval,
            maxRetries, new SystemClock());
  }

  BucketWriter(long rollInterval, long rollSize, long rollCount, long batchSize,
           Context context, String filePath, String fileName, String inUsePrefix,
           String inUseSuffix, String fileSuffix, CompressionCodec codeC,
           CompressionType compType, HDFSWriter writer,
           ScheduledExecutorService timedRollerPool, PrivilegedExecutor proxyUser,
           SinkCounter sinkCounter, int idleTimeout, WriterCallback onCloseCallback,
           String onCloseCallbackPath, long callTimeout,
           ExecutorService callTimeoutPool, long retryInterval,
           int maxRetries, Clock clock) {
    this.rollInterval = rollInterval;
    this.rollSize = rollSize;
    this.rollCount = rollCount;
    this.batchSize = batchSize;
    this.filePath = filePath;
    this.fileName = fileName;
    this.inUsePrefix = inUsePrefix;
    this.inUseSuffix = inUseSuffix;
    this.fileSuffix = fileSuffix;
    this.codeC = codeC;
    this.compType = compType;
    this.writer = writer;
    this.timedRollerPool = timedRollerPool;
    this.proxyUser = proxyUser;
    this.sinkCounter = sinkCounter;
    this.idleTimeout = idleTimeout;
    this.onCloseCallback = onCloseCallback;
    this.onCloseCallbackPath = onCloseCallbackPath;
    this.callTimeout = callTimeout;
    this.callTimeoutPool = callTimeoutPool;
    fileExtensionCounter = new AtomicLong(clock.currentTimeMillis());

    this.retryInterval = retryInterval;
    this.maxRetries = maxRetries;
    isOpen = false;
    isUnderReplicated = false;
    this.writer.configure(context);
  }

  @VisibleForTesting
  void setFileSystem(FileSystem fs) {
    this.fileSystem = fs;
    mockFsInjected = true;
  }

  /**
   * Clear the class counters
   */
  private void resetCounters() {
    eventCounter = 0;
    processSize = 0;
    batchCounter = 0;
  }

  private Method getRefIsClosed() {
    try {
      return fileSystem.getClass().getMethod("isFileClosed",
        Path.class);
    } catch (Exception e) {
      LOG.info("isFileClosed() is not available in the version of the " +
               "distributed filesystem being used. " +
               "Flume will not attempt to re-close files if the close fails " +
               "on the first attempt");
      return null;
    }
  }

  private Boolean isFileClosed(FileSystem fs, Path tmpFilePath) throws Exception {
    return (Boolean)(isClosedMethod.invoke(fs, tmpFilePath));
  }

  /**
   * open() is called by append()
   * @throws IOException
   * @throws InterruptedException
   */
  private void open() throws IOException, InterruptedException {
    if ((filePath == null) || (writer == null)) {
      throw new IOException("Invalid file settings");
    }

    final Configuration config = new Configuration();
    // disable FileSystem JVM shutdown hook
    config.setBoolean("fs.automatic.close", false);

    // Hadoop is not thread safe when doing certain RPC operations,
    // including getFileSystem(), when running under Kerberos.
    // open() must be called by one thread at a time in the JVM.
    // NOTE: tried synchronizing on the underlying Kerberos principal previously
    // which caused deadlocks. See FLUME-1231.
    synchronized (staticLock) {
      checkAndThrowInterruptedException();

      try {
        long counter = fileExtensionCounter.incrementAndGet();

        String fullFileName = fileName + "." + counter;

        if (fileSuffix != null && fileSuffix.length() > 0) {
          fullFileName += fileSuffix;
        } else if (codeC != null) {
          fullFileName += codeC.getDefaultExtension();
        }

        bucketPath = filePath + "/" + inUsePrefix
          + fullFileName + inUseSuffix;
        targetPath = filePath + "/" + fullFileName;

        LOG.info("Creating " + bucketPath);
        callWithTimeout(new CallRunner<Void>() {
          @Override
          public Void call() throws Exception {
            if (codeC == null) {
              // Need to get reference to FS using above config before underlying
              // writer does in order to avoid shutdown hook &
              // IllegalStateExceptions
              if (!mockFsInjected) {
                fileSystem = new Path(bucketPath).getFileSystem(config);
              }
              writer.open(bucketPath);
            } else {
              // need to get reference to FS before writer does to
              // avoid shutdown hook
              if (!mockFsInjected) {
                fileSystem = new Path(bucketPath).getFileSystem(config);
              }
              writer.open(bucketPath, codeC, compType);
            }
            return null;
          }
        });
      } catch (Exception ex) {
        sinkCounter.incrementConnectionFailedCount();
        if (ex instanceof IOException) {
          throw (IOException) ex;
        } else {
          throw Throwables.propagate(ex);
        }
      }
    }
    isClosedMethod = getRefIsClosed();
    sinkCounter.incrementConnectionCreatedCount();
    resetCounters();

    // if time-based rolling is enabled, schedule the roll
    if (rollInterval > 0) {
      Callable<Void> action = new Callable<Void>() {
        public Void call() throws Exception {
          LOG.debug("Rolling file ({}): Roll scheduled after {} sec elapsed.",
              bucketPath, rollInterval);
          try {
            // Roll the file and remove reference from sfWriters map.
            close(true, false);
          } catch (Throwable t) {
            LOG.error("Unexpected error", t);
          }
          return null;
        }
      };
      timedRollFuture = timedRollerPool.schedule(action, rollInterval,
          TimeUnit.SECONDS);
    }

    isOpen = true;
  }

  /**
   * Close the file handle and rename the temp file to the permanent filename.
   * Safe to call multiple times. Logs HDFSWriter.close() exceptions. This
   * method will not cause the bucket writer to be dereferenced from the HDFS
   * sink that owns it. This method should be used only when size or count
   * based rolling closes this file.
   */
<<<<<<< HEAD
  public synchronized void close() throws InterruptedException {
    close(false, false);
=======
  public void close() throws IOException, InterruptedException {
    close(false);
>>>>>>> c5168c90
  }

  private CallRunner<Void> createCloseCallRunner() {
    return new CallRunner<Void>() {
      @Override
      public Void call() throws Exception {
        writer.close(); // could block
        return null;
      }
    };
  }

  private class CloseCallable implements Callable<Void> {
    private final String path = bucketPath;
    private int closeTries = 0;

    @Override
    public Void call() throws Exception {
      close(false);
      return null;
    }

    /**
     * Tries to close the writer. Repeats the close if the maximum number
     * of retries is not reached or an immediate close is not reuqested.
     * If all close attempts were unsuccessful we try to recover the lease.
     * @param immediate An immediate close is required
     */
    public void close(boolean immediate) {
      closeTries++;
      boolean shouldRetry = closeTries < maxRetries || !immediate;
      try {
        callWithTimeout(createCloseCallRunner());
        sinkCounter.incrementConnectionClosedCount();
      } catch (InterruptedException | IOException e) {
        LOG.warn("Closing file: " + path + " failed. Will " +
            "retry again in " + retryInterval + " seconds.", e);
        if (timedRollerPool != null && !timedRollerPool.isTerminated()) {
          if (shouldRetry) {
            timedRollerPool.schedule(this, retryInterval, TimeUnit.SECONDS);
          }
        } else {
          LOG.warn("Cannot retry close any more timedRollerPool is null or terminated");
        }
        if (!shouldRetry || immediate) {
          LOG.warn("Unsuccessfully attempted to close " + path + " " +
                  maxRetries + " times. Initializing lease recovery.");
          sinkCounter.incrementConnectionFailedCount();
          recoverLease();
        }
      }
    }
  }

  private class ScheduledRenameCallable implements Callable<Void> {
    private final String path = bucketPath;
    private final String finalPath = targetPath;
    private FileSystem fs = fileSystem;
    private int renameTries = 1; // one attempt is already done

    @Override
    public Void call() throws Exception {
      if (renameTries >= maxRetries) {
        LOG.warn("Unsuccessfully attempted to rename " + path + " " +
                maxRetries + " times. File may still be open.");
        return null;
      }
      renameTries++;
      try {
        renameBucket(path, finalPath, fs);
      } catch (Exception e) {
        LOG.warn("Renaming file: " + path + " failed. Will " +
            "retry again in " + retryInterval + " seconds.", e);
        timedRollerPool.schedule(this, retryInterval, TimeUnit.SECONDS);
        return null;
      }
      return null;
    }
  }

  /**
   * Tries to start the lease recovery process for the current bucketPath
   * if the fileSystem is DistributedFileSystem.
   * Catches and logs the IOException.
   */
  private synchronized void recoverLease() {
    if (bucketPath != null && fileSystem instanceof DistributedFileSystem) {
      try {
        LOG.debug("Starting lease recovery for {}", bucketPath);
        ((DistributedFileSystem) fileSystem).recoverLease(new Path(bucketPath));
      } catch (IOException ex) {
        LOG.warn("Lease recovery failed for {}", bucketPath, ex);
      }
    }
  }

  public void close(boolean callCloseCallback) throws InterruptedException {
    close(callCloseCallback, false);
  }

  /**
   * Close the file handle and rename the temp file to the permanent filename.
   * Safe to call multiple times. Logs HDFSWriter.close() exceptions.
   */
<<<<<<< HEAD
  public synchronized void close(boolean callCloseCallback, boolean immediate)
      throws InterruptedException {
=======
  public void close(boolean callCloseCallback)
      throws IOException, InterruptedException {
    if (callCloseCallback) {
      if (closed.compareAndSet(false, true)) {
        runCloseAction(); //remove from the cache as soon as possible
      } else {
        LOG.warn("This bucketWriter is already closing or closed.");
      }
    }
    doClose();
  }

  private synchronized void doClose()
      throws IOException, InterruptedException {
>>>>>>> c5168c90
    checkAndThrowInterruptedException();
    try {
      flush();
    } catch (IOException e) {
      LOG.warn("pre-close flush failed", e);
    }

    LOG.info("Closing {}", bucketPath);
    if (isOpen) {
      new CloseCallable().close(immediate);
      isOpen = false;
    } else {
      LOG.info("HDFSWriter is already closed: {}", bucketPath);
    }

    // NOTE: timed rolls go through this codepath as well as other roll types
    if (timedRollFuture != null && !timedRollFuture.isDone()) {
      timedRollFuture.cancel(false); // do not cancel myself if running!
      timedRollFuture = null;
    }

    if (idleFuture != null && !idleFuture.isDone()) {
      idleFuture.cancel(false); // do not cancel myself if running!
      idleFuture = null;
    }

    if (bucketPath != null && fileSystem != null) {
      // could block or throw IOException
      try {
        renameBucket(bucketPath, targetPath, fileSystem);
      } catch (Exception e) {
        LOG.warn("failed to rename() file (" + bucketPath +
                 "). Exception follows.", e);
        sinkCounter.incrementConnectionFailedCount();
        final Callable<Void> scheduledRename =  new ScheduledRenameCallable();
        timedRollerPool.schedule(scheduledRename, retryInterval, TimeUnit.SECONDS);
      }
    }
  }

  /**
   * flush the data
   * @throws IOException
   * @throws InterruptedException
   */
  public synchronized void flush() throws IOException, InterruptedException {
    checkAndThrowInterruptedException();
    if (!isBatchComplete()) {
      doFlush();

      if (idleTimeout > 0) {
        // if the future exists and couldn't be cancelled, that would mean it has already run
        // or been cancelled
        if (idleFuture == null || idleFuture.cancel(false)) {
          Callable<Void> idleAction = new Callable<Void>() {
            public Void call() throws Exception {
              LOG.info("Closing idle bucketWriter {} at {}", bucketPath,
                       System.currentTimeMillis());
              if (isOpen) {
                close(true);
              }
              return null;
            }
          };
          idleFuture = timedRollerPool.schedule(idleAction, idleTimeout,
              TimeUnit.SECONDS);
        }
      }
    }
  }

  private void runCloseAction() {
    try {
      if (onCloseCallback != null) {
        onCloseCallback.run(onCloseCallbackPath);
      }
    } catch (Throwable t) {
      LOG.error("Unexpected error", t);
    }
  }

  /**
   * doFlush() must only be called by flush()
   * @throws IOException
   */
  private void doFlush() throws IOException, InterruptedException {
    callWithTimeout(new CallRunner<Void>() {
      @Override
      public Void call() throws Exception {
        writer.sync(); // could block
        return null;
      }
    });
    batchCounter = 0;
  }

  /**
   * Open file handles, write data, update stats, handle file rolling and
   * batching / flushing. <br />
   * If the write fails, the file is implicitly closed and then the IOException
   * is rethrown. <br />
   * We rotate before append, and not after, so that the active file rolling
   * mechanism will never roll an empty file. This also ensures that the file
   * creation time reflects when the first event was written.
   *
   * @throws IOException
   * @throws InterruptedException
   */
  public synchronized void append(final Event event)
          throws IOException, InterruptedException {
    checkAndThrowInterruptedException();
    // If idleFuture is not null, cancel it before we move forward to avoid a
    // close call in the middle of the append.
    if (idleFuture != null) {
      idleFuture.cancel(false);
      // There is still a small race condition - if the idleFuture is already
      // running, interrupting it can cause HDFS close operation to throw -
      // so we cannot interrupt it while running. If the future could not be
      // cancelled, it is already running - wait for it to finish before
      // attempting to write.
      if (!idleFuture.isDone()) {
        try {
          idleFuture.get(callTimeout, TimeUnit.MILLISECONDS);
        } catch (TimeoutException ex) {
          LOG.warn("Timeout while trying to cancel closing of idle file. Idle" +
                   " file close may have failed", ex);
        } catch (Exception ex) {
          LOG.warn("Error while trying to cancel closing of idle file. ", ex);
        }
      }
      idleFuture = null;
    }

    // If the bucket writer was closed due to roll timeout or idle timeout,
    // force a new bucket writer to be created. Roll count and roll size will
    // just reuse this one
    if (!isOpen) {
      if (closed.get()) {
        throw new BucketClosedException("This bucket writer was closed and " +
          "this handle is thus no longer valid");
      }
      open();
    }

    // check if it's time to rotate the file
    if (shouldRotate()) {
      boolean doRotate = true;

      if (isUnderReplicated) {
        if (maxConsecUnderReplRotations > 0 &&
            consecutiveUnderReplRotateCount >= maxConsecUnderReplRotations) {
          doRotate = false;
          if (consecutiveUnderReplRotateCount == maxConsecUnderReplRotations) {
            LOG.error("Hit max consecutive under-replication rotations ({}); " +
                "will not continue rolling files under this path due to " +
                "under-replication", maxConsecUnderReplRotations);
          }
        } else {
          LOG.warn("Block Under-replication detected. Rotating file.");
        }
        consecutiveUnderReplRotateCount++;
      } else {
        consecutiveUnderReplRotateCount = 0;
      }

      if (doRotate) {
        close();
        open();
      }
    }

    // write the event
    try {
      sinkCounter.incrementEventDrainAttemptCount();
      callWithTimeout(new CallRunner<Void>() {
        @Override
        public Void call() throws Exception {
          writer.append(event); // could block
          return null;
        }
      });
    } catch (IOException e) {
      LOG.warn("Caught IOException writing to HDFSWriter ({}). Closing file (" +
          bucketPath + ") and rethrowing exception.",
          e.getMessage());
      close(true);
      throw e;
    }

    // update statistics
    processSize += event.getBody().length;
    eventCounter++;
    batchCounter++;

    if (batchCounter == batchSize) {
      flush();
    }
  }

  /**
   * check if time to rotate the file
   */
  private boolean shouldRotate() {
    boolean doRotate = false;

    if (writer.isUnderReplicated()) {
      this.isUnderReplicated = true;
      doRotate = true;
    } else {
      this.isUnderReplicated = false;
    }

    if ((rollCount > 0) && (rollCount <= eventCounter)) {
      LOG.debug("rolling: rollCount: {}, events: {}", rollCount, eventCounter);
      doRotate = true;
    }

    if ((rollSize > 0) && (rollSize <= processSize)) {
      LOG.debug("rolling: rollSize: {}, bytes: {}", rollSize, processSize);
      doRotate = true;
    }

    return doRotate;
  }

  /**
   * Rename bucketPath file from .tmp to permanent location.
   */
  // When this bucket writer is rolled based on rollCount or
  // rollSize, the same instance is reused for the new file. But if
  // the previous file was not closed/renamed,
  // the bucket writer fields no longer point to it and hence need
  // to be passed in from the thread attempting to close it. Even
  // when the bucket writer is closed due to close timeout,
  // this method can get called from the scheduled thread so the
  // file gets closed later - so an implicit reference to this
  // bucket writer would still be alive in the Callable instance.
  private void renameBucket(String bucketPath, String targetPath, final FileSystem fs)
      throws IOException, InterruptedException {
    if (bucketPath.equals(targetPath)) {
      return;
    }

    final Path srcPath = new Path(bucketPath);
    final Path dstPath = new Path(targetPath);

    callWithTimeout(new CallRunner<Void>() {
      @Override
      public Void call() throws Exception {
        if (fs.exists(srcPath)) { // could block
          LOG.info("Renaming " + srcPath + " to " + dstPath);
          renameTries.incrementAndGet();
          fs.rename(srcPath, dstPath); // could block
        }
        return null;
      }
    });
  }

  @Override
  public String toString() {
    return "[ " + this.getClass().getSimpleName() + " targetPath = " + targetPath +
        ", bucketPath = " + bucketPath + " ]";
  }

  private boolean isBatchComplete() {
    return (batchCounter == 0);
  }

  /**
   * This method if the current thread has been interrupted and throws an
   * exception.
   * @throws InterruptedException
   */
  private static void checkAndThrowInterruptedException()
          throws InterruptedException {
    if (Thread.currentThread().interrupted()) {
      throw new InterruptedException("Timed out before HDFS call was made. "
              + "Your hdfs.callTimeout might be set too low or HDFS calls are "
              + "taking too long.");
    }
  }

  /**
   * Execute the callable on a separate thread and wait for the completion
   * for the specified amount of time in milliseconds. In case of timeout
   * cancel the callable and throw an IOException
   */
  private <T> T callWithTimeout(final CallRunner<T> callRunner)
      throws IOException, InterruptedException {
    Future<T> future = callTimeoutPool.submit(new Callable<T>() {
      @Override
      public T call() throws Exception {
        return proxyUser.execute(new PrivilegedExceptionAction<T>() {
          @Override
          public T run() throws Exception {
            return callRunner.call();
          }
        });
      }
    });
    try {
      if (callTimeout > 0) {
        return future.get(callTimeout, TimeUnit.MILLISECONDS);
      } else {
        return future.get();
      }
    } catch (TimeoutException eT) {
      future.cancel(true);
      sinkCounter.incrementConnectionFailedCount();
      throw new IOException("Callable timed out after " +
        callTimeout + " ms" + " on file: " + bucketPath, eT);
    } catch (ExecutionException e1) {
      sinkCounter.incrementConnectionFailedCount();
      Throwable cause = e1.getCause();
      if (cause instanceof IOException) {
        throw (IOException) cause;
      } else if (cause instanceof InterruptedException) {
        throw (InterruptedException) cause;
      } else if (cause instanceof RuntimeException) {
        throw (RuntimeException) cause;
      } else if (cause instanceof Error) {
        throw (Error)cause;
      } else {
        throw new RuntimeException(e1);
      }
    } catch (CancellationException ce) {
      throw new InterruptedException(
        "Blocked callable interrupted by rotation event");
    } catch (InterruptedException ex) {
      LOG.warn("Unexpected Exception " + ex.getMessage(), ex);
      throw ex;
    }
  }

  /**
   * Simple interface whose <tt>call</tt> method is called by
   * {#callWithTimeout} in a new thread inside a
   * {@linkplain java.security.PrivilegedExceptionAction#run()} call.
   * @param <T>
   */
  private interface CallRunner<T> {
    T call() throws Exception;
  }

}<|MERGE_RESOLUTION|>--- conflicted
+++ resolved
@@ -308,13 +308,8 @@
    * sink that owns it. This method should be used only when size or count
    * based rolling closes this file.
    */
-<<<<<<< HEAD
-  public synchronized void close() throws InterruptedException {
+  public void close() throws InterruptedException {
     close(false, false);
-=======
-  public void close() throws IOException, InterruptedException {
-    close(false);
->>>>>>> c5168c90
   }
 
   private CallRunner<Void> createCloseCallRunner() {
@@ -419,12 +414,8 @@
    * Close the file handle and rename the temp file to the permanent filename.
    * Safe to call multiple times. Logs HDFSWriter.close() exceptions.
    */
-<<<<<<< HEAD
-  public synchronized void close(boolean callCloseCallback, boolean immediate)
+  public void close(boolean callCloseCallback, boolean immediate)
       throws InterruptedException {
-=======
-  public void close(boolean callCloseCallback)
-      throws IOException, InterruptedException {
     if (callCloseCallback) {
       if (closed.compareAndSet(false, true)) {
         runCloseAction(); //remove from the cache as soon as possible
@@ -432,12 +423,11 @@
         LOG.warn("This bucketWriter is already closing or closed.");
       }
     }
-    doClose();
-  }
-
-  private synchronized void doClose()
-      throws IOException, InterruptedException {
->>>>>>> c5168c90
+    doClose(immediate);
+  }
+
+  private synchronized void doClose(boolean immediate)
+      throws InterruptedException {
     checkAndThrowInterruptedException();
     try {
       flush();
