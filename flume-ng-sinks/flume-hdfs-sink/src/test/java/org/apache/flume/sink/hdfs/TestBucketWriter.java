/*
 * Licensed to the Apache Software Foundation (ASF) under one
 * or more contributor license agreements.  See the NOTICE file
 * distributed with this work for additional information
 * regarding copyright ownership.  The ASF licenses this file
 * to you under the Apache License, Version 2.0 (the
 * "License"); you may not use this file except in compliance
 * with the License.  You may obtain a copy of the License at
 *
 * http://www.apache.org/licenses/LICENSE-2.0
 *
 * Unless required by applicable law or agreed to in writing,
 * software distributed under the License is distributed on an
 * "AS IS" BASIS, WITHOUT WARRANTIES OR CONDITIONS OF ANY
 * KIND, either express or implied.  See the License for the
 * specific language governing permissions and limitations
 * under the License.
 */
package org.apache.flume.sink.hdfs;

<<<<<<< HEAD
import java.io.File;
import java.io.IOException;
import java.util.Calendar;
import java.util.concurrent.Executors;
import java.util.concurrent.ScheduledExecutorService;
import java.util.concurrent.TimeUnit;
import java.util.concurrent.atomic.AtomicBoolean;

=======
import com.google.common.base.Charsets;
>>>>>>> 511d8685
import org.apache.flume.Clock;
import org.apache.flume.Context;
import org.apache.flume.Event;
import org.apache.flume.auth.FlumeAuthenticationUtil;
import org.apache.flume.auth.PrivilegedExecutor;
import org.apache.flume.event.EventBuilder;
import org.apache.flume.instrumentation.SinkCounter;
import org.apache.hadoop.conf.Configuration;
import org.apache.hadoop.fs.FileSystem;
import org.apache.hadoop.fs.Path;
import org.apache.hadoop.io.SequenceFile;
import org.apache.hadoop.io.SequenceFile.CompressionType;
import org.apache.hadoop.io.compress.CompressionCodec;
import org.junit.AfterClass;
import org.junit.Assert;
import org.junit.BeforeClass;
import org.junit.Test;
import org.slf4j.Logger;
import org.slf4j.LoggerFactory;

import java.io.File;
import java.io.IOException;
import java.util.Calendar;
import java.util.concurrent.Executors;
import java.util.concurrent.ScheduledExecutorService;
import java.util.concurrent.TimeUnit;
import java.util.concurrent.atomic.AtomicBoolean;

public class TestBucketWriter {

  private static Logger logger = LoggerFactory.getLogger(TestBucketWriter.class);
  private Context ctx = new Context();

  private static ScheduledExecutorService timedRollerPool;
  private static PrivilegedExecutor proxy;

  @BeforeClass
  public static void setup() {
    timedRollerPool = Executors.newSingleThreadScheduledExecutor();
    proxy = FlumeAuthenticationUtil.getAuthenticator(null, null).proxyAs(null);
  }

  @AfterClass
  public static void teardown() throws InterruptedException {
    timedRollerPool.shutdown();
    timedRollerPool.awaitTermination(2, TimeUnit.SECONDS);
    timedRollerPool.shutdownNow();
  }

  @Test
  public void testEventCountingRoller() throws IOException, InterruptedException {
    int maxEvents = 100;
    MockHDFSWriter hdfsWriter = new MockHDFSWriter();
<<<<<<< HEAD
    BucketWriter bucketWriter = new BucketWriter(0, 0, maxEvents, 0, ctx,
        "/tmp", "file", "", ".tmp", null, null, SequenceFile.CompressionType.NONE,
        hdfsWriter, timedRollerPool, proxy,
        new SinkCounter("test-bucket-writer-" + System.currentTimeMillis()), 0,
        null, null, 30000, Executors.newSingleThreadExecutor(), 0, 0);
=======
    BucketWriter bucketWriter = new BucketWriter(
        0, 0, maxEvents, 0, ctx, "/tmp", "file", "", ".tmp", null, null,
        SequenceFile.CompressionType.NONE, hdfsWriter, timedRollerPool, proxy,
        new SinkCounter("test-bucket-writer-" + System.currentTimeMillis()), 0, null, null, 30000,
        Executors.newSingleThreadExecutor(), 0, 0);
>>>>>>> 511d8685

    Event e = EventBuilder.withBody("foo", Charsets.UTF_8);
    for (int i = 0; i < 1000; i++) {
      bucketWriter.append(e);
    }

    logger.info("Number of events written: {}", hdfsWriter.getEventsWritten());
    logger.info("Number of bytes written: {}", hdfsWriter.getBytesWritten());
    logger.info("Number of files opened: {}", hdfsWriter.getFilesOpened());

    Assert.assertEquals("events written", 1000, hdfsWriter.getEventsWritten());
    Assert.assertEquals("bytes written", 3000, hdfsWriter.getBytesWritten());
    Assert.assertEquals("files opened", 10, hdfsWriter.getFilesOpened());
  }

  @Test
  public void testSizeRoller() throws IOException, InterruptedException {
    int maxBytes = 300;
    MockHDFSWriter hdfsWriter = new MockHDFSWriter();
<<<<<<< HEAD
    BucketWriter bucketWriter = new BucketWriter(0, maxBytes, 0, 0,
      ctx, "/tmp", "file", "", ".tmp", null, null,
      SequenceFile.CompressionType.NONE, hdfsWriter,timedRollerPool,
      proxy, new SinkCounter("test-bucket-writer-" +
      System.currentTimeMillis()),0, null, null, 30000,
      Executors.newSingleThreadExecutor(), 0, 0);
=======
    BucketWriter bucketWriter = new BucketWriter(
        0, maxBytes, 0, 0, ctx, "/tmp", "file", "", ".tmp", null, null,
        SequenceFile.CompressionType.NONE, hdfsWriter, timedRollerPool, proxy,
        new SinkCounter("test-bucket-writer-" + System.currentTimeMillis()), 0, null, null, 30000,
        Executors.newSingleThreadExecutor(), 0, 0);
>>>>>>> 511d8685

    Event e = EventBuilder.withBody("foo", Charsets.UTF_8);
    for (int i = 0; i < 1000; i++) {
      bucketWriter.append(e);
    }

    logger.info("Number of events written: {}", hdfsWriter.getEventsWritten());
    logger.info("Number of bytes written: {}", hdfsWriter.getBytesWritten());
    logger.info("Number of files opened: {}", hdfsWriter.getFilesOpened());

    Assert.assertEquals("events written", 1000, hdfsWriter.getEventsWritten());
    Assert.assertEquals("bytes written", 3000, hdfsWriter.getBytesWritten());
    Assert.assertEquals("files opened", 10, hdfsWriter.getFilesOpened());
  }

  @Test
  public void testIntervalRoller() throws IOException, InterruptedException {
    final int ROLL_INTERVAL = 1; // seconds
    final int NUM_EVENTS = 10;
    final AtomicBoolean calledBack = new AtomicBoolean(false);

    MockHDFSWriter hdfsWriter = new MockHDFSWriter();
<<<<<<< HEAD
    BucketWriter bucketWriter = new BucketWriter(ROLL_INTERVAL, 0, 0, 0, ctx,
      "/tmp", "file", "", ".tmp", null, null, SequenceFile.CompressionType.NONE,
      hdfsWriter, timedRollerPool, proxy,
      new SinkCounter("test-bucket-writer-" + System.currentTimeMillis()),
      0, new HDFSEventSink.WriterCallback() {
      @Override
      public void run(String filePath) {
        calledBack.set(true);
      }
    }, null, 30000, Executors.newSingleThreadExecutor(), 0, 0);
=======
    BucketWriter bucketWriter = new BucketWriter(
        ROLL_INTERVAL, 0, 0, 0, ctx, "/tmp", "file", "", ".tmp", null, null,
        SequenceFile.CompressionType.NONE, hdfsWriter, timedRollerPool, proxy,
        new SinkCounter("test-bucket-writer-" + System.currentTimeMillis()), 0,
        new HDFSEventSink.WriterCallback() {
          @Override
          public void run(String filePath) {
            calledBack.set(true);
          }
        }, null, 30000, Executors.newSingleThreadExecutor(), 0, 0);
>>>>>>> 511d8685

    Event e = EventBuilder.withBody("foo", Charsets.UTF_8);
    long startNanos = System.nanoTime();
    for (int i = 0; i < NUM_EVENTS - 1; i++) {
      bucketWriter.append(e);
    }

    // sleep to force a roll... wait 2x interval just to be sure
    Thread.sleep(2 * ROLL_INTERVAL * 1000L);

    Assert.assertTrue(bucketWriter.closed);
    Assert.assertTrue(calledBack.get());

<<<<<<< HEAD
    bucketWriter = new BucketWriter(ROLL_INTERVAL, 0, 0, 0, ctx,
      "/tmp", "file", "", ".tmp", null, null, SequenceFile.CompressionType.NONE,
      hdfsWriter, timedRollerPool, proxy,
      new SinkCounter("test-bucket-writer-"
        + System.currentTimeMillis()), 0, null, null, 30000,
      Executors.newSingleThreadExecutor(), 0, 0);
=======
    bucketWriter = new BucketWriter(
        ROLL_INTERVAL, 0, 0, 0, ctx, "/tmp", "file", "", ".tmp", null, null,
        SequenceFile.CompressionType.NONE, hdfsWriter, timedRollerPool, proxy,
        new SinkCounter("test-bucket-writer-" + System.currentTimeMillis()), 0, null, null, 30000,
        Executors.newSingleThreadExecutor(), 0, 0);
>>>>>>> 511d8685
    // write one more event (to reopen a new file so we will roll again later)
    bucketWriter.append(e);

    long elapsedMillis = TimeUnit.MILLISECONDS.convert(
        System.nanoTime() - startNanos, TimeUnit.NANOSECONDS);
    long elapsedSeconds = elapsedMillis / 1000L;

    logger.info("Time elapsed: {} milliseconds", elapsedMillis);
    logger.info("Number of events written: {}", hdfsWriter.getEventsWritten());
    logger.info("Number of bytes written: {}", hdfsWriter.getBytesWritten());
    logger.info("Number of files opened: {}", hdfsWriter.getFilesOpened());
    logger.info("Number of files closed: {}", hdfsWriter.getFilesClosed());

    Assert.assertEquals("events written", NUM_EVENTS,
        hdfsWriter.getEventsWritten());
    Assert.assertEquals("bytes written", e.getBody().length * NUM_EVENTS,
        hdfsWriter.getBytesWritten());
    Assert.assertEquals("files opened", 2, hdfsWriter.getFilesOpened());

    // before auto-roll
    Assert.assertEquals("files closed", 1, hdfsWriter.getFilesClosed());

    logger.info("Waiting for roll...");
    Thread.sleep(2 * ROLL_INTERVAL * 1000L);

    logger.info("Number of files closed: {}", hdfsWriter.getFilesClosed());
    Assert.assertEquals("files closed", 2, hdfsWriter.getFilesClosed());
  }

  @Test
  public void testIntervalRollerBug() throws IOException, InterruptedException {
    final int ROLL_INTERVAL = 1; // seconds
    final int NUM_EVENTS = 10;

    HDFSWriter hdfsWriter = new HDFSWriter() {
      private volatile boolean open = false;

      public void configure(Context context) {
      }

      public void sync() throws IOException {
        if (!open) {
          throw new IOException("closed");
        }
      }

      public void open(String filePath, CompressionCodec codec, CompressionType cType)
          throws IOException {
        open = true;
      }

      public void open(String filePath) throws IOException {
        open = true;
      }

      public void close() throws IOException {
        open = false;
      }

      @Override
      public boolean isUnderReplicated() {
        return false;
      }

      public void append(Event e) throws IOException {
        // we just re-open in append if closed
        open = true;
      }
    };

    HDFSTextSerializer serializer = new HDFSTextSerializer();
    File tmpFile = File.createTempFile("flume", "test");
    tmpFile.deleteOnExit();
    String path = tmpFile.getParent();
    String name = tmpFile.getName();

<<<<<<< HEAD
    BucketWriter bucketWriter = new BucketWriter(ROLL_INTERVAL, 0, 0,
      0, ctx, path, name, "", ".tmp", null, null,
      SequenceFile.CompressionType.NONE, hdfsWriter,
      timedRollerPool, proxy, new SinkCounter("test-bucket-writer-"
      + System.currentTimeMillis()),
      0, null, null, 30000, Executors.newSingleThreadExecutor(),
      0, 0);
=======
    BucketWriter bucketWriter = new BucketWriter(
        ROLL_INTERVAL, 0, 0, 0, ctx, path, name, "", ".tmp", null, null,
        SequenceFile.CompressionType.NONE, hdfsWriter, timedRollerPool, proxy,
        new SinkCounter("test-bucket-writer-" + System.currentTimeMillis()), 0, null, null, 30000,
        Executors.newSingleThreadExecutor(), 0, 0);
>>>>>>> 511d8685

    Event e = EventBuilder.withBody("foo", Charsets.UTF_8);
    for (int i = 0; i < NUM_EVENTS - 1; i++) {
      bucketWriter.append(e);
    }

    // sleep to force a roll... wait 2x interval just to be sure
    Thread.sleep(2 * ROLL_INTERVAL * 1000L);

    bucketWriter.flush(); // throws closed exception
  }

  @Test
  public void testFileSuffixNotGiven() throws IOException, InterruptedException {
<<<<<<< HEAD
      final int ROLL_INTERVAL = 1000; // seconds. Make sure it doesn't change in course of test
      final String suffix = null;

      MockHDFSWriter hdfsWriter = new MockHDFSWriter();
      BucketWriter bucketWriter = new BucketWriter(ROLL_INTERVAL, 0,
        0, 0, ctx, "/tmp", "file", "", ".tmp", suffix, null,
        SequenceFile.CompressionType.NONE, hdfsWriter,
        timedRollerPool, proxy, new SinkCounter("test-bucket-writer-"
        + System.currentTimeMillis()), 0, null, null, 30000,
        Executors.newSingleThreadExecutor(), 0, 0);

      // Need to override system time use for test so we know what to expect
      final long testTime = System.currentTimeMillis();
      Clock testClock = new Clock() {
          public long currentTimeMillis() {
              return testTime;
          }
      };
      bucketWriter.setClock(testClock);
=======
    final int ROLL_INTERVAL = 1000; // seconds. Make sure it doesn't change in course of test
    final String suffix = null;
>>>>>>> 511d8685

    MockHDFSWriter hdfsWriter = new MockHDFSWriter();
    BucketWriter bucketWriter = new BucketWriter(
        ROLL_INTERVAL, 0, 0, 0, ctx, "/tmp", "file", "", ".tmp", suffix, null,
        SequenceFile.CompressionType.NONE, hdfsWriter, timedRollerPool, proxy,
        new SinkCounter("test-bucket-writer-" + System.currentTimeMillis()), 0, null, null, 30000,
        Executors.newSingleThreadExecutor(), 0, 0);

    // Need to override system time use for test so we know what to expect
    final long testTime = System.currentTimeMillis();
    Clock testClock = new Clock() {
      public long currentTimeMillis() {
        return testTime;
      }
    };
    bucketWriter.setClock(testClock);

    Event e = EventBuilder.withBody("foo", Charsets.UTF_8);
    bucketWriter.append(e);

    Assert.assertTrue("Incorrect suffix", hdfsWriter.getOpenedFilePath().endsWith(
        Long.toString(testTime + 1) + ".tmp"));
  }

  @Test
  public void testFileSuffixGiven() throws IOException, InterruptedException {
    final int ROLL_INTERVAL = 1000; // seconds. Make sure it doesn't change in course of test
    final String suffix = ".avro";

<<<<<<< HEAD
      MockHDFSWriter hdfsWriter = new MockHDFSWriter();
      BucketWriter bucketWriter = new BucketWriter(ROLL_INTERVAL, 0,
        0, 0, ctx, "/tmp", "file", "", ".tmp", suffix, null,
        SequenceFile.CompressionType.NONE, hdfsWriter,
        timedRollerPool, proxy, new SinkCounter(
        "test-bucket-writer-" + System.currentTimeMillis()), 0,
        null, null, 30000, Executors.newSingleThreadExecutor(), 0, 0);
=======
    MockHDFSWriter hdfsWriter = new MockHDFSWriter();
    BucketWriter bucketWriter = new BucketWriter(
        ROLL_INTERVAL, 0, 0, 0, ctx, "/tmp", "file", "", ".tmp", suffix, null,
        SequenceFile.CompressionType.NONE, hdfsWriter, timedRollerPool, proxy,
        new SinkCounter("test-bucket-writer-" + System.currentTimeMillis()), 0, null, null, 30000,
        Executors.newSingleThreadExecutor(), 0, 0);
>>>>>>> 511d8685

    // Need to override system time use for test so we know what to expect

    final long testTime = System.currentTimeMillis();

    Clock testClock = new Clock() {
      public long currentTimeMillis() {
        return testTime;
      }
    };
    bucketWriter.setClock(testClock);

    Event e = EventBuilder.withBody("foo", Charsets.UTF_8);
    bucketWriter.append(e);

<<<<<<< HEAD
        Assert.assertTrue("Incorrect suffix", hdfsWriter.getOpenedFilePath().endsWith(
          Long.toString(testTime + 1) + suffix + ".tmp"));
    }
=======
    Assert.assertTrue("Incorrect suffix",hdfsWriter.getOpenedFilePath().endsWith(
        Long.toString(testTime + 1) + suffix + ".tmp"));
  }
>>>>>>> 511d8685

  @Test
  public void testFileSuffixCompressed()
      throws IOException, InterruptedException {
    final int ROLL_INTERVAL = 1000; // seconds. Make sure it doesn't change in course of test
    final String suffix = ".foo";

    MockHDFSWriter hdfsWriter = new MockHDFSWriter();
<<<<<<< HEAD
    BucketWriter bucketWriter = new BucketWriter(ROLL_INTERVAL, 0, 0,
      0, ctx, "/tmp", "file", "", ".tmp", suffix,
      HDFSEventSink.getCodec("gzip"),
      SequenceFile.CompressionType.BLOCK, hdfsWriter,
      timedRollerPool, proxy, new SinkCounter("test-bucket-writer-"
      + System.currentTimeMillis()), 0, null, null, 30000,
      Executors.newSingleThreadExecutor(), 0, 0
=======
    BucketWriter bucketWriter = new BucketWriter(
        ROLL_INTERVAL, 0, 0, 0, ctx, "/tmp", "file", "", ".tmp", suffix,
        HDFSEventSink.getCodec("gzip"), SequenceFile.CompressionType.BLOCK, hdfsWriter,
        timedRollerPool, proxy, new SinkCounter("test-bucket-writer-" + System.currentTimeMillis()),
        0, null, null, 30000, Executors.newSingleThreadExecutor(), 0, 0
>>>>>>> 511d8685
    );

    // Need to override system time use for test so we know what to expect
    final long testTime = System.currentTimeMillis();

    Clock testClock = new Clock() {
      public long currentTimeMillis() {
        return testTime;
      }
    };
    bucketWriter.setClock(testClock);

    Event e = EventBuilder.withBody("foo", Charsets.UTF_8);
    bucketWriter.append(e);

    Assert.assertTrue("Incorrect suffix", hdfsWriter.getOpenedFilePath().endsWith(
        Long.toString(testTime + 1) + suffix + ".tmp"));
  }

  @Test
  public void testInUsePrefix() throws IOException, InterruptedException {
    final int ROLL_INTERVAL = 1000; // seconds. Make sure it doesn't change in course of test
    final String PREFIX = "BRNO_IS_CITY_IN_CZECH_REPUBLIC";

    MockHDFSWriter hdfsWriter = new MockHDFSWriter();
    HDFSTextSerializer formatter = new HDFSTextSerializer();
<<<<<<< HEAD
    BucketWriter bucketWriter = new BucketWriter(ROLL_INTERVAL, 0, 0,
      0, ctx, "/tmp", "file", PREFIX, ".tmp", null, null,
      SequenceFile.CompressionType.NONE, hdfsWriter,
      timedRollerPool, proxy, new SinkCounter(
        "test-bucket-writer-" + System.currentTimeMillis()), 0,
      null, null, 30000, Executors.newSingleThreadExecutor(), 0, 0);
=======
    BucketWriter bucketWriter = new BucketWriter(
        ROLL_INTERVAL, 0, 0, 0, ctx, "/tmp", "file", PREFIX, ".tmp", null, null,
        SequenceFile.CompressionType.NONE, hdfsWriter, timedRollerPool, proxy,
        new SinkCounter("test-bucket-writer-" + System.currentTimeMillis()), 0, null, null, 30000,
        Executors.newSingleThreadExecutor(), 0, 0);
>>>>>>> 511d8685

    Event e = EventBuilder.withBody("foo", Charsets.UTF_8);
    bucketWriter.append(e);

    Assert.assertTrue("Incorrect in use prefix", hdfsWriter.getOpenedFilePath().contains(PREFIX));
  }

  @Test
  public void testInUseSuffix() throws IOException, InterruptedException {
    final int ROLL_INTERVAL = 1000; // seconds. Make sure it doesn't change in course of test
    final String SUFFIX = "WELCOME_TO_THE_HELLMOUNTH";

    MockHDFSWriter hdfsWriter = new MockHDFSWriter();
    HDFSTextSerializer serializer = new HDFSTextSerializer();
<<<<<<< HEAD
    BucketWriter bucketWriter = new BucketWriter(ROLL_INTERVAL, 0, 0,
      0, ctx, "/tmp", "file", "", SUFFIX, null, null,
      SequenceFile.CompressionType.NONE, hdfsWriter,
      timedRollerPool, proxy, new SinkCounter(
        "test-bucket-writer-" + System.currentTimeMillis()), 0,
      null, null, 30000, Executors.newSingleThreadExecutor(), 0, 0);
=======
    BucketWriter bucketWriter = new BucketWriter(
        ROLL_INTERVAL, 0, 0, 0, ctx, "/tmp", "file", "", SUFFIX, null, null,
        SequenceFile.CompressionType.NONE, hdfsWriter, timedRollerPool, proxy,
        new SinkCounter("test-bucket-writer-" + System.currentTimeMillis()), 0, null, null, 30000,
        Executors.newSingleThreadExecutor(), 0, 0);
>>>>>>> 511d8685

    Event e = EventBuilder.withBody("foo", Charsets.UTF_8);
    bucketWriter.append(e);

    Assert.assertTrue("Incorrect in use suffix", hdfsWriter.getOpenedFilePath().contains(SUFFIX));
  }

  @Test
  public void testCallbackOnClose() throws IOException, InterruptedException {
    final int ROLL_INTERVAL = 1000; // seconds. Make sure it doesn't change in course of test
    final String SUFFIX = "WELCOME_TO_THE_EREBOR";
    final AtomicBoolean callbackCalled = new AtomicBoolean(false);

    MockHDFSWriter hdfsWriter = new MockHDFSWriter();
<<<<<<< HEAD
    BucketWriter bucketWriter = new BucketWriter(ROLL_INTERVAL, 0, 0,
      0, ctx, "/tmp", "file", "", SUFFIX, null, null,
      SequenceFile.CompressionType.NONE,
      hdfsWriter, timedRollerPool, proxy,
      new SinkCounter(
        "test-bucket-writer-" + System.currentTimeMillis()), 0,
      new HDFSEventSink.WriterCallback() {
      @Override
      public void run(String filePath) {
        callbackCalled.set(true);
      }
    }, "blah", 30000, Executors.newSingleThreadExecutor(), 0, 0);
=======
    BucketWriter bucketWriter = new BucketWriter(
        ROLL_INTERVAL, 0, 0, 0, ctx, "/tmp", "file", "", SUFFIX, null, null,
        SequenceFile.CompressionType.NONE, hdfsWriter, timedRollerPool, proxy,
        new SinkCounter("test-bucket-writer-" + System.currentTimeMillis()), 0,
        new HDFSEventSink.WriterCallback() {
          @Override
          public void run(String filePath) {
            callbackCalled.set(true);
          }
        }, "blah", 30000, Executors.newSingleThreadExecutor(), 0, 0);
>>>>>>> 511d8685

    Event e = EventBuilder.withBody("foo", Charsets.UTF_8);
    bucketWriter.append(e);
    bucketWriter.close(true);

    Assert.assertTrue(callbackCalled.get());
  }



  @Test
  public void testSequenceFileRenameRetries() throws Exception {
    SequenceFileRenameRetryCoreTest(1, true);
    SequenceFileRenameRetryCoreTest(5, true);
    SequenceFileRenameRetryCoreTest(2, true);

    SequenceFileRenameRetryCoreTest(1, false);
    SequenceFileRenameRetryCoreTest(5, false);
    SequenceFileRenameRetryCoreTest(2, false);
<<<<<<< HEAD

  }

  public void SequenceFileRenameRetryCoreTest(int numberOfRetriesRequired, boolean closeSucceed) throws Exception {
    String hdfsPath = "file:///tmp/flume-test."
      + Calendar.getInstance().getTimeInMillis() + "."
      + Thread.currentThread().getId();
=======
  }

  public void SequenceFileRenameRetryCoreTest(int numberOfRetriesRequired, boolean closeSucceed)
      throws Exception {
    String hdfsPath = "file:///tmp/flume-test." +
                      Calendar.getInstance().getTimeInMillis() +
                      "." + Thread.currentThread().getId();
>>>>>>> 511d8685

    Context context = new Context();
    Configuration conf = new Configuration();
    FileSystem fs = FileSystem.get(conf);
    Path dirPath = new Path(hdfsPath);
    fs.delete(dirPath, true);
    fs.mkdirs(dirPath);
    context.put("hdfs.path", hdfsPath);
<<<<<<< HEAD
    context.put("hdfs.closeTries",
      String.valueOf(numberOfRetriesRequired));
    context.put("hdfs.rollCount", "1");
    context.put("hdfs.retryInterval", "1");
    context.put("hdfs.callTimeout", Long.toString(1000));
    MockFileSystem mockFs = new
      MockFileSystem(fs,
      numberOfRetriesRequired, closeSucceed);
    BucketWriter bucketWriter = new BucketWriter(0, 0, 1, 1, ctx,
      hdfsPath, hdfsPath, "singleBucket", ".tmp", null, null,
      null, new MockDataStream(mockFs),
      timedRollerPool, proxy,
      new SinkCounter(
        "test-bucket-writer-" + System.currentTimeMillis()),
      0, null, null, 30000, Executors.newSingleThreadExecutor(), 1,
      numberOfRetriesRequired);
=======
    context.put("hdfs.closeTries", String.valueOf(numberOfRetriesRequired));
    context.put("hdfs.rollCount", "1");
    context.put("hdfs.retryInterval", "1");
    context.put("hdfs.callTimeout", Long.toString(1000));
    MockFileSystem mockFs = new MockFileSystem(fs, numberOfRetriesRequired, closeSucceed);
    BucketWriter bucketWriter = new BucketWriter(
        0, 0, 1, 1, ctx, hdfsPath, hdfsPath, "singleBucket", ".tmp", null, null,
        null, new MockDataStream(mockFs), timedRollerPool, proxy,
        new SinkCounter("test-bucket-writer-" + System.currentTimeMillis()), 0, null, null, 30000,
        Executors.newSingleThreadExecutor(), 1, numberOfRetriesRequired);
>>>>>>> 511d8685

    bucketWriter.setFileSystem(mockFs);
    // At this point, we checked if isFileClosed is available in
    // this JVM, so lets make it check again.
    Event event = EventBuilder.withBody("test", Charsets.UTF_8);
    bucketWriter.append(event);
    // This is what triggers the close, so a 2nd append is required :/
    bucketWriter.append(event);

    TimeUnit.SECONDS.sleep(numberOfRetriesRequired + 2);

    Assert.assertTrue("Expected " + numberOfRetriesRequired + " " +
<<<<<<< HEAD
      "but got " + bucketWriter.renameTries.get(),
      bucketWriter.renameTries.get() ==
        numberOfRetriesRequired);
=======
                      "but got " + bucketWriter.renameTries.get(),
                      bucketWriter.renameTries.get() == numberOfRetriesRequired);
>>>>>>> 511d8685
  }
}<|MERGE_RESOLUTION|>--- conflicted
+++ resolved
@@ -18,18 +18,7 @@
  */
 package org.apache.flume.sink.hdfs;
 
-<<<<<<< HEAD
-import java.io.File;
-import java.io.IOException;
-import java.util.Calendar;
-import java.util.concurrent.Executors;
-import java.util.concurrent.ScheduledExecutorService;
-import java.util.concurrent.TimeUnit;
-import java.util.concurrent.atomic.AtomicBoolean;
-
-=======
 import com.google.common.base.Charsets;
->>>>>>> 511d8685
 import org.apache.flume.Clock;
 import org.apache.flume.Context;
 import org.apache.flume.Event;
@@ -83,19 +72,11 @@
   public void testEventCountingRoller() throws IOException, InterruptedException {
     int maxEvents = 100;
     MockHDFSWriter hdfsWriter = new MockHDFSWriter();
-<<<<<<< HEAD
-    BucketWriter bucketWriter = new BucketWriter(0, 0, maxEvents, 0, ctx,
-        "/tmp", "file", "", ".tmp", null, null, SequenceFile.CompressionType.NONE,
-        hdfsWriter, timedRollerPool, proxy,
-        new SinkCounter("test-bucket-writer-" + System.currentTimeMillis()), 0,
-        null, null, 30000, Executors.newSingleThreadExecutor(), 0, 0);
-=======
     BucketWriter bucketWriter = new BucketWriter(
         0, 0, maxEvents, 0, ctx, "/tmp", "file", "", ".tmp", null, null,
         SequenceFile.CompressionType.NONE, hdfsWriter, timedRollerPool, proxy,
         new SinkCounter("test-bucket-writer-" + System.currentTimeMillis()), 0, null, null, 30000,
         Executors.newSingleThreadExecutor(), 0, 0);
->>>>>>> 511d8685
 
     Event e = EventBuilder.withBody("foo", Charsets.UTF_8);
     for (int i = 0; i < 1000; i++) {
@@ -115,20 +96,11 @@
   public void testSizeRoller() throws IOException, InterruptedException {
     int maxBytes = 300;
     MockHDFSWriter hdfsWriter = new MockHDFSWriter();
-<<<<<<< HEAD
-    BucketWriter bucketWriter = new BucketWriter(0, maxBytes, 0, 0,
-      ctx, "/tmp", "file", "", ".tmp", null, null,
-      SequenceFile.CompressionType.NONE, hdfsWriter,timedRollerPool,
-      proxy, new SinkCounter("test-bucket-writer-" +
-      System.currentTimeMillis()),0, null, null, 30000,
-      Executors.newSingleThreadExecutor(), 0, 0);
-=======
     BucketWriter bucketWriter = new BucketWriter(
         0, maxBytes, 0, 0, ctx, "/tmp", "file", "", ".tmp", null, null,
         SequenceFile.CompressionType.NONE, hdfsWriter, timedRollerPool, proxy,
         new SinkCounter("test-bucket-writer-" + System.currentTimeMillis()), 0, null, null, 30000,
         Executors.newSingleThreadExecutor(), 0, 0);
->>>>>>> 511d8685
 
     Event e = EventBuilder.withBody("foo", Charsets.UTF_8);
     for (int i = 0; i < 1000; i++) {
@@ -151,18 +123,6 @@
     final AtomicBoolean calledBack = new AtomicBoolean(false);
 
     MockHDFSWriter hdfsWriter = new MockHDFSWriter();
-<<<<<<< HEAD
-    BucketWriter bucketWriter = new BucketWriter(ROLL_INTERVAL, 0, 0, 0, ctx,
-      "/tmp", "file", "", ".tmp", null, null, SequenceFile.CompressionType.NONE,
-      hdfsWriter, timedRollerPool, proxy,
-      new SinkCounter("test-bucket-writer-" + System.currentTimeMillis()),
-      0, new HDFSEventSink.WriterCallback() {
-      @Override
-      public void run(String filePath) {
-        calledBack.set(true);
-      }
-    }, null, 30000, Executors.newSingleThreadExecutor(), 0, 0);
-=======
     BucketWriter bucketWriter = new BucketWriter(
         ROLL_INTERVAL, 0, 0, 0, ctx, "/tmp", "file", "", ".tmp", null, null,
         SequenceFile.CompressionType.NONE, hdfsWriter, timedRollerPool, proxy,
@@ -173,7 +133,6 @@
             calledBack.set(true);
           }
         }, null, 30000, Executors.newSingleThreadExecutor(), 0, 0);
->>>>>>> 511d8685
 
     Event e = EventBuilder.withBody("foo", Charsets.UTF_8);
     long startNanos = System.nanoTime();
@@ -187,20 +146,11 @@
     Assert.assertTrue(bucketWriter.closed);
     Assert.assertTrue(calledBack.get());
 
-<<<<<<< HEAD
-    bucketWriter = new BucketWriter(ROLL_INTERVAL, 0, 0, 0, ctx,
-      "/tmp", "file", "", ".tmp", null, null, SequenceFile.CompressionType.NONE,
-      hdfsWriter, timedRollerPool, proxy,
-      new SinkCounter("test-bucket-writer-"
-        + System.currentTimeMillis()), 0, null, null, 30000,
-      Executors.newSingleThreadExecutor(), 0, 0);
-=======
     bucketWriter = new BucketWriter(
         ROLL_INTERVAL, 0, 0, 0, ctx, "/tmp", "file", "", ".tmp", null, null,
         SequenceFile.CompressionType.NONE, hdfsWriter, timedRollerPool, proxy,
         new SinkCounter("test-bucket-writer-" + System.currentTimeMillis()), 0, null, null, 30000,
         Executors.newSingleThreadExecutor(), 0, 0);
->>>>>>> 511d8685
     // write one more event (to reopen a new file so we will roll again later)
     bucketWriter.append(e);
 
@@ -277,21 +227,11 @@
     String path = tmpFile.getParent();
     String name = tmpFile.getName();
 
-<<<<<<< HEAD
-    BucketWriter bucketWriter = new BucketWriter(ROLL_INTERVAL, 0, 0,
-      0, ctx, path, name, "", ".tmp", null, null,
-      SequenceFile.CompressionType.NONE, hdfsWriter,
-      timedRollerPool, proxy, new SinkCounter("test-bucket-writer-"
-      + System.currentTimeMillis()),
-      0, null, null, 30000, Executors.newSingleThreadExecutor(),
-      0, 0);
-=======
     BucketWriter bucketWriter = new BucketWriter(
         ROLL_INTERVAL, 0, 0, 0, ctx, path, name, "", ".tmp", null, null,
         SequenceFile.CompressionType.NONE, hdfsWriter, timedRollerPool, proxy,
         new SinkCounter("test-bucket-writer-" + System.currentTimeMillis()), 0, null, null, 30000,
         Executors.newSingleThreadExecutor(), 0, 0);
->>>>>>> 511d8685
 
     Event e = EventBuilder.withBody("foo", Charsets.UTF_8);
     for (int i = 0; i < NUM_EVENTS - 1; i++) {
@@ -306,30 +246,8 @@
 
   @Test
   public void testFileSuffixNotGiven() throws IOException, InterruptedException {
-<<<<<<< HEAD
-      final int ROLL_INTERVAL = 1000; // seconds. Make sure it doesn't change in course of test
-      final String suffix = null;
-
-      MockHDFSWriter hdfsWriter = new MockHDFSWriter();
-      BucketWriter bucketWriter = new BucketWriter(ROLL_INTERVAL, 0,
-        0, 0, ctx, "/tmp", "file", "", ".tmp", suffix, null,
-        SequenceFile.CompressionType.NONE, hdfsWriter,
-        timedRollerPool, proxy, new SinkCounter("test-bucket-writer-"
-        + System.currentTimeMillis()), 0, null, null, 30000,
-        Executors.newSingleThreadExecutor(), 0, 0);
-
-      // Need to override system time use for test so we know what to expect
-      final long testTime = System.currentTimeMillis();
-      Clock testClock = new Clock() {
-          public long currentTimeMillis() {
-              return testTime;
-          }
-      };
-      bucketWriter.setClock(testClock);
-=======
     final int ROLL_INTERVAL = 1000; // seconds. Make sure it doesn't change in course of test
     final String suffix = null;
->>>>>>> 511d8685
 
     MockHDFSWriter hdfsWriter = new MockHDFSWriter();
     BucketWriter bucketWriter = new BucketWriter(
@@ -359,22 +277,12 @@
     final int ROLL_INTERVAL = 1000; // seconds. Make sure it doesn't change in course of test
     final String suffix = ".avro";
 
-<<<<<<< HEAD
-      MockHDFSWriter hdfsWriter = new MockHDFSWriter();
-      BucketWriter bucketWriter = new BucketWriter(ROLL_INTERVAL, 0,
-        0, 0, ctx, "/tmp", "file", "", ".tmp", suffix, null,
-        SequenceFile.CompressionType.NONE, hdfsWriter,
-        timedRollerPool, proxy, new SinkCounter(
-        "test-bucket-writer-" + System.currentTimeMillis()), 0,
-        null, null, 30000, Executors.newSingleThreadExecutor(), 0, 0);
-=======
     MockHDFSWriter hdfsWriter = new MockHDFSWriter();
     BucketWriter bucketWriter = new BucketWriter(
         ROLL_INTERVAL, 0, 0, 0, ctx, "/tmp", "file", "", ".tmp", suffix, null,
         SequenceFile.CompressionType.NONE, hdfsWriter, timedRollerPool, proxy,
         new SinkCounter("test-bucket-writer-" + System.currentTimeMillis()), 0, null, null, 30000,
         Executors.newSingleThreadExecutor(), 0, 0);
->>>>>>> 511d8685
 
     // Need to override system time use for test so we know what to expect
 
@@ -390,15 +298,9 @@
     Event e = EventBuilder.withBody("foo", Charsets.UTF_8);
     bucketWriter.append(e);
 
-<<<<<<< HEAD
-        Assert.assertTrue("Incorrect suffix", hdfsWriter.getOpenedFilePath().endsWith(
-          Long.toString(testTime + 1) + suffix + ".tmp"));
-    }
-=======
     Assert.assertTrue("Incorrect suffix",hdfsWriter.getOpenedFilePath().endsWith(
         Long.toString(testTime + 1) + suffix + ".tmp"));
   }
->>>>>>> 511d8685
 
   @Test
   public void testFileSuffixCompressed()
@@ -407,21 +309,11 @@
     final String suffix = ".foo";
 
     MockHDFSWriter hdfsWriter = new MockHDFSWriter();
-<<<<<<< HEAD
-    BucketWriter bucketWriter = new BucketWriter(ROLL_INTERVAL, 0, 0,
-      0, ctx, "/tmp", "file", "", ".tmp", suffix,
-      HDFSEventSink.getCodec("gzip"),
-      SequenceFile.CompressionType.BLOCK, hdfsWriter,
-      timedRollerPool, proxy, new SinkCounter("test-bucket-writer-"
-      + System.currentTimeMillis()), 0, null, null, 30000,
-      Executors.newSingleThreadExecutor(), 0, 0
-=======
     BucketWriter bucketWriter = new BucketWriter(
         ROLL_INTERVAL, 0, 0, 0, ctx, "/tmp", "file", "", ".tmp", suffix,
         HDFSEventSink.getCodec("gzip"), SequenceFile.CompressionType.BLOCK, hdfsWriter,
         timedRollerPool, proxy, new SinkCounter("test-bucket-writer-" + System.currentTimeMillis()),
         0, null, null, 30000, Executors.newSingleThreadExecutor(), 0, 0
->>>>>>> 511d8685
     );
 
     // Need to override system time use for test so we know what to expect
@@ -448,20 +340,11 @@
 
     MockHDFSWriter hdfsWriter = new MockHDFSWriter();
     HDFSTextSerializer formatter = new HDFSTextSerializer();
-<<<<<<< HEAD
-    BucketWriter bucketWriter = new BucketWriter(ROLL_INTERVAL, 0, 0,
-      0, ctx, "/tmp", "file", PREFIX, ".tmp", null, null,
-      SequenceFile.CompressionType.NONE, hdfsWriter,
-      timedRollerPool, proxy, new SinkCounter(
-        "test-bucket-writer-" + System.currentTimeMillis()), 0,
-      null, null, 30000, Executors.newSingleThreadExecutor(), 0, 0);
-=======
     BucketWriter bucketWriter = new BucketWriter(
         ROLL_INTERVAL, 0, 0, 0, ctx, "/tmp", "file", PREFIX, ".tmp", null, null,
         SequenceFile.CompressionType.NONE, hdfsWriter, timedRollerPool, proxy,
         new SinkCounter("test-bucket-writer-" + System.currentTimeMillis()), 0, null, null, 30000,
         Executors.newSingleThreadExecutor(), 0, 0);
->>>>>>> 511d8685
 
     Event e = EventBuilder.withBody("foo", Charsets.UTF_8);
     bucketWriter.append(e);
@@ -476,20 +359,11 @@
 
     MockHDFSWriter hdfsWriter = new MockHDFSWriter();
     HDFSTextSerializer serializer = new HDFSTextSerializer();
-<<<<<<< HEAD
-    BucketWriter bucketWriter = new BucketWriter(ROLL_INTERVAL, 0, 0,
-      0, ctx, "/tmp", "file", "", SUFFIX, null, null,
-      SequenceFile.CompressionType.NONE, hdfsWriter,
-      timedRollerPool, proxy, new SinkCounter(
-        "test-bucket-writer-" + System.currentTimeMillis()), 0,
-      null, null, 30000, Executors.newSingleThreadExecutor(), 0, 0);
-=======
     BucketWriter bucketWriter = new BucketWriter(
         ROLL_INTERVAL, 0, 0, 0, ctx, "/tmp", "file", "", SUFFIX, null, null,
         SequenceFile.CompressionType.NONE, hdfsWriter, timedRollerPool, proxy,
         new SinkCounter("test-bucket-writer-" + System.currentTimeMillis()), 0, null, null, 30000,
         Executors.newSingleThreadExecutor(), 0, 0);
->>>>>>> 511d8685
 
     Event e = EventBuilder.withBody("foo", Charsets.UTF_8);
     bucketWriter.append(e);
@@ -504,20 +378,6 @@
     final AtomicBoolean callbackCalled = new AtomicBoolean(false);
 
     MockHDFSWriter hdfsWriter = new MockHDFSWriter();
-<<<<<<< HEAD
-    BucketWriter bucketWriter = new BucketWriter(ROLL_INTERVAL, 0, 0,
-      0, ctx, "/tmp", "file", "", SUFFIX, null, null,
-      SequenceFile.CompressionType.NONE,
-      hdfsWriter, timedRollerPool, proxy,
-      new SinkCounter(
-        "test-bucket-writer-" + System.currentTimeMillis()), 0,
-      new HDFSEventSink.WriterCallback() {
-      @Override
-      public void run(String filePath) {
-        callbackCalled.set(true);
-      }
-    }, "blah", 30000, Executors.newSingleThreadExecutor(), 0, 0);
-=======
     BucketWriter bucketWriter = new BucketWriter(
         ROLL_INTERVAL, 0, 0, 0, ctx, "/tmp", "file", "", SUFFIX, null, null,
         SequenceFile.CompressionType.NONE, hdfsWriter, timedRollerPool, proxy,
@@ -528,7 +388,6 @@
             callbackCalled.set(true);
           }
         }, "blah", 30000, Executors.newSingleThreadExecutor(), 0, 0);
->>>>>>> 511d8685
 
     Event e = EventBuilder.withBody("foo", Charsets.UTF_8);
     bucketWriter.append(e);
@@ -548,15 +407,6 @@
     SequenceFileRenameRetryCoreTest(1, false);
     SequenceFileRenameRetryCoreTest(5, false);
     SequenceFileRenameRetryCoreTest(2, false);
-<<<<<<< HEAD
-
-  }
-
-  public void SequenceFileRenameRetryCoreTest(int numberOfRetriesRequired, boolean closeSucceed) throws Exception {
-    String hdfsPath = "file:///tmp/flume-test."
-      + Calendar.getInstance().getTimeInMillis() + "."
-      + Thread.currentThread().getId();
-=======
   }
 
   public void SequenceFileRenameRetryCoreTest(int numberOfRetriesRequired, boolean closeSucceed)
@@ -564,7 +414,6 @@
     String hdfsPath = "file:///tmp/flume-test." +
                       Calendar.getInstance().getTimeInMillis() +
                       "." + Thread.currentThread().getId();
->>>>>>> 511d8685
 
     Context context = new Context();
     Configuration conf = new Configuration();
@@ -573,24 +422,6 @@
     fs.delete(dirPath, true);
     fs.mkdirs(dirPath);
     context.put("hdfs.path", hdfsPath);
-<<<<<<< HEAD
-    context.put("hdfs.closeTries",
-      String.valueOf(numberOfRetriesRequired));
-    context.put("hdfs.rollCount", "1");
-    context.put("hdfs.retryInterval", "1");
-    context.put("hdfs.callTimeout", Long.toString(1000));
-    MockFileSystem mockFs = new
-      MockFileSystem(fs,
-      numberOfRetriesRequired, closeSucceed);
-    BucketWriter bucketWriter = new BucketWriter(0, 0, 1, 1, ctx,
-      hdfsPath, hdfsPath, "singleBucket", ".tmp", null, null,
-      null, new MockDataStream(mockFs),
-      timedRollerPool, proxy,
-      new SinkCounter(
-        "test-bucket-writer-" + System.currentTimeMillis()),
-      0, null, null, 30000, Executors.newSingleThreadExecutor(), 1,
-      numberOfRetriesRequired);
-=======
     context.put("hdfs.closeTries", String.valueOf(numberOfRetriesRequired));
     context.put("hdfs.rollCount", "1");
     context.put("hdfs.retryInterval", "1");
@@ -601,7 +432,6 @@
         null, new MockDataStream(mockFs), timedRollerPool, proxy,
         new SinkCounter("test-bucket-writer-" + System.currentTimeMillis()), 0, null, null, 30000,
         Executors.newSingleThreadExecutor(), 1, numberOfRetriesRequired);
->>>>>>> 511d8685
 
     bucketWriter.setFileSystem(mockFs);
     // At this point, we checked if isFileClosed is available in
@@ -614,13 +444,7 @@
     TimeUnit.SECONDS.sleep(numberOfRetriesRequired + 2);
 
     Assert.assertTrue("Expected " + numberOfRetriesRequired + " " +
-<<<<<<< HEAD
-      "but got " + bucketWriter.renameTries.get(),
-      bucketWriter.renameTries.get() ==
-        numberOfRetriesRequired);
-=======
                       "but got " + bucketWriter.renameTries.get(),
                       bucketWriter.renameTries.get() == numberOfRetriesRequired);
->>>>>>> 511d8685
   }
 }