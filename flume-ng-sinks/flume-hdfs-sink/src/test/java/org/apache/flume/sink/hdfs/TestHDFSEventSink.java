--- conflicted
+++ resolved
@@ -25,10 +25,7 @@
 import java.nio.charset.CharsetDecoder;
 import java.util.Calendar;
 import java.util.Collection;
-<<<<<<< HEAD
-=======
 import java.util.Collections;
->>>>>>> 511d8685
 import java.util.List;
 import java.util.Map;
 import java.util.UUID;
@@ -854,15 +851,9 @@
    * This relies on Transactional rollback semantics for durability and
    * the behavior of the BucketWriter class of close()ing upon IOException.
    */
-<<<<<<< HEAD
- @Test
-  public void testCloseReopen() throws InterruptedException,
-      LifecycleException, EventDeliveryException, IOException {
-=======
   @Test
   public void testCloseReopen()
       throws InterruptedException, LifecycleException, EventDeliveryException, IOException {
->>>>>>> 511d8685
 
     LOG.debug("Starting...");
     final int numBatches = 4;
@@ -935,13 +926,8 @@
    * a new one is used for the next set of events.
    */
   @Test
-<<<<<<< HEAD
-  public void testCloseReopenOnRollTime() throws InterruptedException,
-    LifecycleException, EventDeliveryException, IOException {
-=======
   public void testCloseReopenOnRollTime()
       throws InterruptedException, LifecycleException, EventDeliveryException, IOException {
->>>>>>> 511d8685
 
     LOG.debug("Starting...");
     final int numBatches = 4;
@@ -989,11 +975,7 @@
           eventDate.clear();
           eventDate.set(2011, i, i, i, 0); // yy mm dd
           event.getHeaders().put("timestamp",
-<<<<<<< HEAD
-            String.valueOf(eventDate.getTimeInMillis()));
-=======
               String.valueOf(eventDate.getTimeInMillis()));
->>>>>>> 511d8685
           event.getHeaders().put("hostname", "Host" + i);
           String body = "Test." + i + "." + j;
           event.setBody(body.getBytes());
@@ -1017,15 +999,9 @@
 
     Assert.assertTrue(badWriterFactory.openCount.get() >= 2);
     LOG.info("Total number of bucket writers opened: {}",
-<<<<<<< HEAD
-      badWriterFactory.openCount.get());
-    verifyOutputSequenceFiles(fs, conf, dirPath.toUri().getPath(), fileName,
-      bodies);
-=======
         badWriterFactory.openCount.get());
     verifyOutputSequenceFiles(fs, conf, dirPath.toUri().getPath(), fileName,
         bodies);
->>>>>>> 511d8685
   }
 
   /**
@@ -1033,13 +1009,8 @@
    * sfWriters map.
    */
   @Test
-<<<<<<< HEAD
-  public void testCloseRemovesFromSFWriters() throws InterruptedException,
-    LifecycleException, EventDeliveryException, IOException {
-=======
   public void testCloseRemovesFromSFWriters()
       throws InterruptedException, LifecycleException, EventDeliveryException, IOException {
->>>>>>> 511d8685
 
     LOG.debug("Starting...");
     final String fileName = "FlumeData";
@@ -1086,11 +1057,7 @@
         eventDate.clear();
         eventDate.set(2011, i, i, i, 0); // yy mm dd
         event.getHeaders().put("timestamp",
-<<<<<<< HEAD
-          String.valueOf(eventDate.getTimeInMillis()));
-=======
             String.valueOf(eventDate.getTimeInMillis()));
->>>>>>> 511d8685
         event.getHeaders().put("hostname", "Host" + i);
         String body = "Test." + i + "." + j;
         event.setBody(body.getBytes());
@@ -1115,15 +1082,9 @@
     sink.stop();
 
     LOG.info("Total number of bucket writers opened: {}",
-<<<<<<< HEAD
-      badWriterFactory.openCount.get());
-    verifyOutputSequenceFiles(fs, conf, dirPath.toUri().getPath(), fileName,
-      bodies);
-=======
         badWriterFactory.openCount.get());
     verifyOutputSequenceFiles(fs, conf, dirPath.toUri().getPath(), fileName,
         bodies);
->>>>>>> 511d8685
   }
 
 
@@ -1399,8 +1360,6 @@
     fs.close();
   }
 
-<<<<<<< HEAD
-=======
   private void sequenceFileWriteAndVerifyEvents(FileSystem fs, String hdfsPath, String codec,
                                                 Collection<String> eventBodies)
       throws IOException, EventDeliveryException {
@@ -1460,7 +1419,6 @@
     Assert.assertFalse(reader.next(key, value));
   }
 
->>>>>>> 511d8685
   private Context getContextForRetryTests() {
     Context context = new Context();
 
@@ -1476,12 +1434,7 @@
   }
 
   @Test
-<<<<<<< HEAD
-  public void testBadConfigurationForRetryIntervalZero() throws
-    Exception {
-=======
   public void testBadConfigurationForRetryIntervalZero() throws Exception {
->>>>>>> 511d8685
     Context context = getContextForRetryTests();
     context.put("hdfs.retryInterval", "0");
 
@@ -1490,71 +1443,41 @@
   }
 
   @Test
-<<<<<<< HEAD
-  public void testBadConfigurationForRetryIntervalNegative() throws
-    Exception {
-=======
   public void testBadConfigurationForRetryIntervalNegative() throws Exception {
->>>>>>> 511d8685
     Context context = getContextForRetryTests();
     context.put("hdfs.retryInterval", "-1");
 
     Configurables.configure(sink, context);
     Assert.assertEquals(1, sink.getTryCount());
   }
-<<<<<<< HEAD
-  @Test
-  public void testBadConfigurationForRetryCountZero() throws
-    Exception {
-=======
 
   @Test
   public void testBadConfigurationForRetryCountZero() throws Exception {
->>>>>>> 511d8685
     Context context = getContextForRetryTests();
     context.put("hdfs.closeTries" ,"0");
 
     Configurables.configure(sink, context);
     Assert.assertEquals(Integer.MAX_VALUE, sink.getTryCount());
   }
-<<<<<<< HEAD
-  @Test
-  public void testBadConfigurationForRetryCountNegative() throws
-    Exception {
-=======
 
   @Test
   public void testBadConfigurationForRetryCountNegative() throws Exception {
->>>>>>> 511d8685
     Context context = getContextForRetryTests();
     context.put("hdfs.closeTries" ,"-4");
 
     Configurables.configure(sink, context);
     Assert.assertEquals(Integer.MAX_VALUE, sink.getTryCount());
   }
-<<<<<<< HEAD
-  @Test
-  public void testRetryRename() throws InterruptedException,
-    LifecycleException,
-    EventDeliveryException, IOException {
-=======
 
   @Test
   public void testRetryRename()
       throws InterruptedException, LifecycleException, EventDeliveryException, IOException {
->>>>>>> 511d8685
     testRetryRename(true);
     testRetryRename(false);
   }
 
-<<<<<<< HEAD
-  private void testRetryRename(boolean closeSucceed) throws InterruptedException,
-          LifecycleException,
-          EventDeliveryException, IOException {
-=======
   private void testRetryRename(boolean closeSucceed)
       throws InterruptedException, LifecycleException, EventDeliveryException, IOException {
->>>>>>> 511d8685
     LOG.debug("Starting...");
     String newPath = testPath + "/retryBucket";
 
@@ -1611,13 +1534,8 @@
     Collection<BucketWriter> writers = sink.getSfWriters().values();
 
     int totalRenameAttempts = 0;
-<<<<<<< HEAD
-    for(BucketWriter writer: writers) {
-      LOG.info("Rename tries = "+ writer.renameTries.get());
-=======
     for (BucketWriter writer : writers) {
       LOG.info("Rename tries = " + writer.renameTries.get());
->>>>>>> 511d8685
       totalRenameAttempts += writer.renameTries.get();
     }
     // stop clears the sfWriters map, so we need to compute the
