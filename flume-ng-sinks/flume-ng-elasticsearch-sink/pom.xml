--- conflicted
+++ resolved
@@ -17,11 +17,7 @@
  <parent>
     <artifactId>flume-ng-sinks</artifactId>
     <groupId>org.apache.flume</groupId>
-<<<<<<< HEAD
-    <version>1.7.0-SNAPSHOT</version>
-=======
     <version>1.7.0</version>
->>>>>>> 511d8685
   </parent>
 
   <groupId>org.apache.flume.flume-ng-sinks</groupId>
@@ -88,14 +84,6 @@
     </dependency>
 
     <dependency>
-<<<<<<< HEAD
-      <groupId>org.apache.httpcomponents</groupId>
-      <artifactId>httpclient</artifactId>
-    </dependency>
-
-    <dependency>
-=======
->>>>>>> 511d8685
       <groupId>org.mockito</groupId>
       <artifactId>mockito-all</artifactId>
       <scope>test</scope>
