/*
 * Licensed to the Apache Software Foundation (ASF) under one
 * or more contributor license agreements.  See the NOTICE file
 * distributed with this work for additional information
 * regarding copyright ownership.  The ASF licenses this file
 * to you under the Apache License, Version 2.0 (the
 * "License"); you may not use this file except in compliance
 * with the License.  You may obtain a copy of the License at
 *
 * http://www.apache.org/licenses/LICENSE-2.0
 *
 * Unless required by applicable law or agreed to in writing,
 * software distributed under the License is distributed on an
 * "AS IS" BASIS, WITHOUT WARRANTIES OR CONDITIONS OF ANY
 * KIND, either express or implied.  See the License for the
 * specific language governing permissions and limitations
 * under the License.
 */
package org.apache.flume.sink.elasticsearch;

import static org.apache.flume.sink.elasticsearch.ElasticSearchSinkConstants.BATCH_SIZE;
import static org.apache.flume.sink.elasticsearch.ElasticSearchSinkConstants.CLUSTER_NAME;
import static org.apache.flume.sink.elasticsearch.ElasticSearchSinkConstants.DEFAULT_CLUSTER_NAME;
import static org.apache.flume.sink.elasticsearch.ElasticSearchSinkConstants.DEFAULT_INDEX_NAME;
import static org.apache.flume.sink.elasticsearch.ElasticSearchSinkConstants.DEFAULT_INDEX_TYPE;
import static org.apache.flume.sink.elasticsearch.ElasticSearchSinkConstants.DEFAULT_TTL;
import static org.apache.flume.sink.elasticsearch.ElasticSearchSinkConstants.HOSTNAMES;
import static org.apache.flume.sink.elasticsearch.ElasticSearchSinkConstants.INDEX_NAME;
import static org.apache.flume.sink.elasticsearch.ElasticSearchSinkConstants.INDEX_TYPE;
import static org.apache.flume.sink.elasticsearch.ElasticSearchSinkConstants.SERIALIZER;
import static org.apache.flume.sink.elasticsearch.ElasticSearchSinkConstants.SERIALIZER_PREFIX;
import static org.apache.flume.sink.elasticsearch.ElasticSearchSinkConstants.TTL;
import static org.apache.flume.sink.elasticsearch.ElasticSearchSinkConstants.TTL_REGEX;
import org.apache.commons.lang.StringUtils;
import org.apache.flume.Channel;
import org.apache.flume.Context;
import org.apache.flume.CounterGroup;
import org.apache.flume.Event;
import org.apache.flume.EventDeliveryException;
import org.apache.flume.Transaction;
import org.apache.flume.formatter.output.BucketPath;
import org.apache.flume.conf.Configurable;
import org.apache.flume.instrumentation.SinkCounter;
import org.apache.flume.sink.AbstractSink;
import org.apache.flume.sink.elasticsearch.client.ElasticSearchClient;
import org.apache.flume.sink.elasticsearch.client.ElasticSearchClientFactory;
import org.slf4j.Logger;
import org.slf4j.LoggerFactory;

import com.google.common.annotations.VisibleForTesting;
import com.google.common.base.Preconditions;
import com.google.common.base.Throwables;

import java.util.concurrent.TimeUnit;
import java.util.regex.Matcher;
import java.util.regex.Pattern;
<<<<<<< HEAD
=======

>>>>>>> 511d8685
import static org.apache.flume.sink.elasticsearch.ElasticSearchSinkConstants.CLIENT_PREFIX;
import static org.apache.flume.sink.elasticsearch.ElasticSearchSinkConstants.CLIENT_TYPE;
import static org.apache.flume.sink.elasticsearch.ElasticSearchSinkConstants.DEFAULT_CLIENT_TYPE;
import static org.apache.flume.sink.elasticsearch.ElasticSearchSinkConstants.DEFAULT_INDEX_NAME_BUILDER_CLASS;
import static org.apache.flume.sink.elasticsearch.ElasticSearchSinkConstants.DEFAULT_SERIALIZER_CLASS;
import static org.apache.flume.sink.elasticsearch.ElasticSearchSinkConstants.INDEX_NAME_BUILDER;
import static org.apache.flume.sink.elasticsearch.ElasticSearchSinkConstants.INDEX_NAME_BUILDER_PREFIX;

/**
 * A sink which reads events from a channel and writes them to ElasticSearch
 * based on the work done by https://github.com/Aconex/elasticflume.git.</p>
 * 
 * This sink supports batch reading of events from the channel and writing them
 * to ElasticSearch.</p>
 * 
 * Indexes will be rolled daily using the format 'indexname-YYYY-MM-dd' to allow
 * easier management of the index</p>
 * 
 * This sink must be configured with with mandatory parameters detailed in
 * {@link ElasticSearchSinkConstants}</p> It is recommended as a secondary step
 * the ElasticSearch indexes are optimized for the specified serializer. This is
 * not handled by the sink but is typically done by deploying a config template
 * alongside the ElasticSearch deploy</p>
 * 
 * @see http
 *      ://www.elasticsearch.org/guide/reference/api/admin-indices-templates.
 *      html
 */
public class ElasticSearchSink extends AbstractSink implements Configurable {

  private static final Logger logger = LoggerFactory
      .getLogger(ElasticSearchSink.class);

  // Used for testing
  private boolean isLocal = false;
  private final CounterGroup counterGroup = new CounterGroup();

  private static final int defaultBatchSize = 100;

  private int batchSize = defaultBatchSize;
  private long ttlMs = DEFAULT_TTL;
  private String clusterName = DEFAULT_CLUSTER_NAME;
  private String indexName = DEFAULT_INDEX_NAME;
  private String indexType = DEFAULT_INDEX_TYPE;
  private String clientType = DEFAULT_CLIENT_TYPE;
  private final Pattern pattern = Pattern.compile(TTL_REGEX,
      Pattern.CASE_INSENSITIVE);
  private Matcher matcher = pattern.matcher("");
<<<<<<< HEAD

  private String[] serverAddresses = null;

=======

  private String[] serverAddresses = null;

>>>>>>> 511d8685
  private ElasticSearchClient client = null;
  private Context elasticSearchClientContext = null;

  private ElasticSearchIndexRequestBuilderFactory indexRequestFactory;
  private ElasticSearchEventSerializer eventSerializer;
  private IndexNameBuilder indexNameBuilder;
  private SinkCounter sinkCounter;

  /**
   * Create an {@link ElasticSearchSink} configured using the supplied
   * configuration
   */
  public ElasticSearchSink() {
    this(false);
  }

  /**
   * Create an {@link ElasticSearchSink}</p>
   * 
   * @param isLocal
   *          If <tt>true</tt> sink will be configured to only talk to an
   *          ElasticSearch instance hosted in the same JVM, should always be
   *          false is production
   * 
   */
  @VisibleForTesting
  ElasticSearchSink(boolean isLocal) {
    this.isLocal = isLocal;
  }

  @VisibleForTesting
  String[] getServerAddresses() {
    return serverAddresses;
  }

  @VisibleForTesting
  String getClusterName() {
    return clusterName;
  }

  @VisibleForTesting
  String getIndexName() {
    return indexName;
  }

  @VisibleForTesting
  String getIndexType() {
    return indexType;
  }

  @VisibleForTesting
  long getTTLMs() {
    return ttlMs;
  }

  @VisibleForTesting
  ElasticSearchEventSerializer getEventSerializer() {
    return eventSerializer;
  }

  @VisibleForTesting
  IndexNameBuilder getIndexNameBuilder() {
    return indexNameBuilder;
  }

  @Override
  public Status process() throws EventDeliveryException {
    logger.debug("processing...");
    Status status = Status.READY;
    Channel channel = getChannel();
    Transaction txn = channel.getTransaction();
    try {
      txn.begin();
      int count;
      for (count = 0; count < batchSize; ++count) {
        Event event = channel.take();

        if (event == null) {
          break;
        }
        String realIndexType = BucketPath.escapeString(indexType, event.getHeaders());
        client.addEvent(event, indexNameBuilder, realIndexType, ttlMs);
      }

      if (count <= 0) {
        sinkCounter.incrementBatchEmptyCount();
        counterGroup.incrementAndGet("channel.underflow");
        status = Status.BACKOFF;
      } else {
        if (count < batchSize) {
          sinkCounter.incrementBatchUnderflowCount();
          status = Status.BACKOFF;
        } else {
          sinkCounter.incrementBatchCompleteCount();
        }

        sinkCounter.addToEventDrainAttemptCount(count);
        client.execute();
      }
      txn.commit();
      sinkCounter.addToEventDrainSuccessCount(count);
      counterGroup.incrementAndGet("transaction.success");
    } catch (Throwable ex) {
      try {
        txn.rollback();
        counterGroup.incrementAndGet("transaction.rollback");
      } catch (Exception ex2) {
        logger.error(
            "Exception in rollback. Rollback might not have been successful.",
            ex2);
      }

      if (ex instanceof Error || ex instanceof RuntimeException) {
        logger.error("Failed to commit transaction. Transaction rolled back.",
            ex);
        Throwables.propagate(ex);
      } else {
        logger.error("Failed to commit transaction. Transaction rolled back.",
            ex);
        throw new EventDeliveryException(
            "Failed to commit transaction. Transaction rolled back.", ex);
      }
    } finally {
      txn.close();
    }
    return status;
  }

  @Override
  public void configure(Context context) {
    if (!isLocal) {
      if (StringUtils.isNotBlank(context.getString(HOSTNAMES))) {
        serverAddresses = StringUtils.deleteWhitespace(
            context.getString(HOSTNAMES)).split(",");
      }
      Preconditions.checkState(serverAddresses != null
          && serverAddresses.length > 0, "Missing Param:" + HOSTNAMES);
    }

    if (StringUtils.isNotBlank(context.getString(INDEX_NAME))) {
      this.indexName = context.getString(INDEX_NAME);
    }

    if (StringUtils.isNotBlank(context.getString(INDEX_TYPE))) {
      this.indexType = context.getString(INDEX_TYPE);
    }

    if (StringUtils.isNotBlank(context.getString(CLUSTER_NAME))) {
      this.clusterName = context.getString(CLUSTER_NAME);
    }

    if (StringUtils.isNotBlank(context.getString(BATCH_SIZE))) {
      this.batchSize = Integer.parseInt(context.getString(BATCH_SIZE));
    }

    if (StringUtils.isNotBlank(context.getString(TTL))) {
      this.ttlMs = parseTTL(context.getString(TTL));
      Preconditions.checkState(ttlMs > 0, TTL
          + " must be greater than 0 or not set.");
    }

    if (StringUtils.isNotBlank(context.getString(CLIENT_TYPE))) {
      clientType = context.getString(CLIENT_TYPE);
    }

    elasticSearchClientContext = new Context();
    elasticSearchClientContext.putAll(context.getSubProperties(CLIENT_PREFIX));

    String serializerClazz = DEFAULT_SERIALIZER_CLASS;
    if (StringUtils.isNotBlank(context.getString(SERIALIZER))) {
      serializerClazz = context.getString(SERIALIZER);
    }

    Context serializerContext = new Context();
    serializerContext.putAll(context.getSubProperties(SERIALIZER_PREFIX));

    try {
      @SuppressWarnings("unchecked")
      Class<? extends Configurable> clazz = (Class<? extends Configurable>) Class
          .forName(serializerClazz);
      Configurable serializer = clazz.newInstance();

      if (serializer instanceof ElasticSearchIndexRequestBuilderFactory) {
        indexRequestFactory
            = (ElasticSearchIndexRequestBuilderFactory) serializer;
        indexRequestFactory.configure(serializerContext);
      } else if (serializer instanceof ElasticSearchEventSerializer) {
        eventSerializer = (ElasticSearchEventSerializer) serializer;
        eventSerializer.configure(serializerContext);
      } else {
        throw new IllegalArgumentException(serializerClazz
            + " is not an ElasticSearchEventSerializer");
      }
    } catch (Exception e) {
      logger.error("Could not instantiate event serializer.", e);
      Throwables.propagate(e);
    }

    if (sinkCounter == null) {
      sinkCounter = new SinkCounter(getName());
    }

    String indexNameBuilderClass = DEFAULT_INDEX_NAME_BUILDER_CLASS;
    if (StringUtils.isNotBlank(context.getString(INDEX_NAME_BUILDER))) {
      indexNameBuilderClass = context.getString(INDEX_NAME_BUILDER);
    }

    Context indexnameBuilderContext = new Context();
    serializerContext.putAll(
            context.getSubProperties(INDEX_NAME_BUILDER_PREFIX));

    try {
      @SuppressWarnings("unchecked")
      Class<? extends IndexNameBuilder> clazz
              = (Class<? extends IndexNameBuilder>) Class
              .forName(indexNameBuilderClass);
      indexNameBuilder = clazz.newInstance();
      indexnameBuilderContext.put(INDEX_NAME, indexName);
      indexNameBuilder.configure(indexnameBuilderContext);
    } catch (Exception e) {
      logger.error("Could not instantiate index name builder.", e);
      Throwables.propagate(e);
    }

    if (sinkCounter == null) {
      sinkCounter = new SinkCounter(getName());
    }

    Preconditions.checkState(StringUtils.isNotBlank(indexName),
        "Missing Param:" + INDEX_NAME);
    Preconditions.checkState(StringUtils.isNotBlank(indexType),
        "Missing Param:" + INDEX_TYPE);
    Preconditions.checkState(StringUtils.isNotBlank(clusterName),
        "Missing Param:" + CLUSTER_NAME);
    Preconditions.checkState(batchSize >= 1, BATCH_SIZE
        + " must be greater than 0");
  }

  @Override
  public void start() {
    ElasticSearchClientFactory clientFactory = new ElasticSearchClientFactory();

    logger.info("ElasticSearch sink {} started");
    sinkCounter.start();
    try {
      if (isLocal) {
        client = clientFactory.getLocalClient(
            clientType, eventSerializer, indexRequestFactory);
      } else {
        client = clientFactory.getClient(clientType, serverAddresses,
            clusterName, eventSerializer, indexRequestFactory);
        client.configure(elasticSearchClientContext);
      }
      sinkCounter.incrementConnectionCreatedCount();
    } catch (Exception ex) {
      ex.printStackTrace();
      sinkCounter.incrementConnectionFailedCount();
      if (client != null) {
        client.close();
        sinkCounter.incrementConnectionClosedCount();
      }
    }

    super.start();
  }

  @Override
  public void stop() {
    logger.info("ElasticSearch sink {} stopping");
    if (client != null) {
      client.close();
    }
    sinkCounter.incrementConnectionClosedCount();
    sinkCounter.stop();
    super.stop();
  }

  /*
   * Returns TTL value of ElasticSearch index in milliseconds when TTL specifier
   * is "ms" / "s" / "m" / "h" / "d" / "w". In case of unknown specifier TTL is
   * not set. When specifier is not provided it defaults to days in milliseconds
   * where the number of days is parsed integer from TTL string provided by
   * user. <p> Elasticsearch supports ttl values being provided in the format:
   * 1d / 1w / 1ms / 1s / 1h / 1m specify a time unit like d (days), m
   * (minutes), h (hours), ms (milliseconds) or w (weeks), milliseconds is used
   * as default unit.
   * http://www.elasticsearch.org/guide/reference/mapping/ttl-field/.
   * 
   * @param ttl TTL value provided by user in flume configuration file for the
   * sink
   * 
   * @return the ttl value in milliseconds
   */
  private long parseTTL(String ttl) {
    matcher = matcher.reset(ttl);
    while (matcher.find()) {
      if (matcher.group(2).equals("ms")) {
        return Long.parseLong(matcher.group(1));
      } else if (matcher.group(2).equals("s")) {
        return TimeUnit.SECONDS.toMillis(Integer.parseInt(matcher.group(1)));
      } else if (matcher.group(2).equals("m")) {
        return TimeUnit.MINUTES.toMillis(Integer.parseInt(matcher.group(1)));
      } else if (matcher.group(2).equals("h")) {
        return TimeUnit.HOURS.toMillis(Integer.parseInt(matcher.group(1)));
      } else if (matcher.group(2).equals("d")) {
        return TimeUnit.DAYS.toMillis(Integer.parseInt(matcher.group(1)));
      } else if (matcher.group(2).equals("w")) {
        return TimeUnit.DAYS.toMillis(7 * Integer.parseInt(matcher.group(1)));
      } else if (matcher.group(2).equals("")) {
        logger.info("TTL qualifier is empty. Defaulting to day qualifier.");
        return TimeUnit.DAYS.toMillis(Integer.parseInt(matcher.group(1)));
      } else {
        logger.debug("Unknown TTL qualifier provided. Setting TTL to 0.");
        return 0;
      }
    }
    logger.info("TTL not provided. Skipping the TTL config by returning 0.");
    return 0;
  }
}<|MERGE_RESOLUTION|>--- conflicted
+++ resolved
@@ -54,10 +54,7 @@
 import java.util.concurrent.TimeUnit;
 import java.util.regex.Matcher;
 import java.util.regex.Pattern;
-<<<<<<< HEAD
-=======
-
->>>>>>> 511d8685
+
 import static org.apache.flume.sink.elasticsearch.ElasticSearchSinkConstants.CLIENT_PREFIX;
 import static org.apache.flume.sink.elasticsearch.ElasticSearchSinkConstants.CLIENT_TYPE;
 import static org.apache.flume.sink.elasticsearch.ElasticSearchSinkConstants.DEFAULT_CLIENT_TYPE;
@@ -106,15 +103,9 @@
   private final Pattern pattern = Pattern.compile(TTL_REGEX,
       Pattern.CASE_INSENSITIVE);
   private Matcher matcher = pattern.matcher("");
-<<<<<<< HEAD
 
   private String[] serverAddresses = null;
 
-=======
-
-  private String[] serverAddresses = null;
-
->>>>>>> 511d8685
   private ElasticSearchClient client = null;
   private Context elasticSearchClientContext = null;
 
