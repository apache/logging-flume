--- conflicted
+++ resolved
@@ -136,12 +136,8 @@
         .setTypes(DEFAULT_INDEX_TYPE).setQuery(query).execute().actionGet();
   }
 
-<<<<<<< HEAD
-  void assertSearch(int expectedHits, SearchResponse response, Map<String, Object> expectedBody, Event... events) {
-=======
   void assertSearch(int expectedHits, SearchResponse response, Map<String, Object> expectedBody,
                     Event... events) {
->>>>>>> 511d8685
     SearchHits hitResponse = response.getHits();
     assertEquals(expectedHits, hitResponse.getTotalHits());
 
