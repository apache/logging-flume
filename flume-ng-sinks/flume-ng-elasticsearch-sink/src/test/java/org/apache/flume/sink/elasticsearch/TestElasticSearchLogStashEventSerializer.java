--- conflicted
+++ resolved
@@ -18,10 +18,7 @@
  */
 package org.apache.flume.sink.elasticsearch;
 
-<<<<<<< HEAD
-=======
 import com.google.gson.JsonParser;
->>>>>>> 511d8685
 import org.apache.flume.Context;
 import org.apache.flume.Event;
 import org.apache.flume.event.EventBuilder;
@@ -32,12 +29,6 @@
 import java.util.Date;
 import java.util.Map;
 
-<<<<<<< HEAD
-import com.google.gson.JsonParser;
-import com.google.gson.JsonElement;
-
-=======
->>>>>>> 511d8685
 import static org.apache.flume.sink.elasticsearch.ElasticSearchEventSerializer.charset;
 import static org.elasticsearch.common.xcontent.XContentFactory.jsonBuilder;
 import static org.junit.Assert.assertEquals;
@@ -63,28 +54,6 @@
     Event event = EventBuilder.withBody(message.getBytes(charset));
     event.setHeaders(headers);
 
-<<<<<<< HEAD
-    XContentBuilder expected = jsonBuilder()
-        .startObject();
-            expected.field("@message", new String(message.getBytes(), charset));
-            expected.field("@timestamp", new Date(timestamp));
-            expected.field("@source", "flume_tail_src");
-            expected.field("@type", "sometype");
-            expected.field("@source_host", "test@localhost");
-            expected.field("@source_path", "/tmp/test");
-
-            expected.startObject("@fields");
-                expected.field("timestamp", String.valueOf(timestamp));
-                expected.field("src_path", "/tmp/test");
-                expected.field("host", "test@localhost");
-                expected.field("headerNameTwo", "headerValueTwo");
-                expected.field("source", "flume_tail_src");
-                expected.field("headerNameOne", "headerValueOne");
-                expected.field("type", "sometype");
-            expected.endObject();
-
-        expected.endObject();
-=======
     XContentBuilder expected = jsonBuilder().startObject();
     expected.field("@message", new String(message.getBytes(), charset));
     expected.field("@timestamp", new Date(timestamp));
@@ -104,7 +73,6 @@
     expected.endObject();
 
     expected.endObject();
->>>>>>> 511d8685
 
     XContentBuilder actual = fixture.getContentBuilder(event);
     
@@ -131,28 +99,6 @@
     Event event = EventBuilder.withBody(message.getBytes(charset));
     event.setHeaders(headers);
 
-<<<<<<< HEAD
-    XContentBuilder expected = jsonBuilder().
-        startObject();
-            expected.field("@message", new String(message.getBytes(), charset));
-            expected.field("@timestamp", new Date(timestamp));
-            expected.field("@source", "flume_tail_src");
-            expected.field("@type", "sometype");
-            expected.field("@source_host", "test@localhost");
-            expected.field("@source_path", "/tmp/test");
-
-            expected.startObject("@fields");
-                expected.field("timestamp", String.valueOf(timestamp));
-                expected.field("src_path", "/tmp/test");
-                expected.field("host", "test@localhost");
-                expected.field("headerNameTwo", "headerValueTwo");
-                expected.field("source", "flume_tail_src");
-                expected.field("headerNameOne", "headerValueOne");
-                expected.field("type", "sometype");
-            expected.endObject();
-
-        expected.endObject();
-=======
     XContentBuilder expected = jsonBuilder().startObject();
     expected.field("@message", new String(message.getBytes(), charset));
     expected.field("@timestamp", new Date(timestamp));
@@ -172,7 +118,6 @@
     expected.endObject();
 
     expected.endObject();
->>>>>>> 511d8685
 
     XContentBuilder actual = fixture.getContentBuilder(event);
 
