/*
 * Licensed to the Apache Software Foundation (ASF) under one
 * or more contributor license agreements.  See the NOTICE file
 * distributed with this work for additional information
 * regarding copyright ownership.  The ASF licenses this file
 * to you under the Apache License, Version 2.0 (the
 * "License"); you may not use this file except in compliance
 * with the License.  You may obtain a copy of the License at
 *
 * http://www.apache.org/licenses/LICENSE-2.0
 *
 * Unless required by applicable law or agreed to in writing,
 * software distributed under the License is distributed on an
 * "AS IS" BASIS, WITHOUT WARRANTIES OR CONDITIONS OF ANY
 * KIND, either express or implied.  See the License for the
 * specific language governing permissions and limitations
 * under the License.
 */
package org.apache.flume.sink.elasticsearch;

import com.google.common.collect.Maps;
import org.apache.flume.Context;
import org.apache.flume.Event;
import org.apache.flume.conf.ComponentConfiguration;
import org.apache.flume.conf.sink.SinkConfiguration;
import org.apache.flume.event.SimpleEvent;
import org.elasticsearch.action.index.IndexRequestBuilder;
import org.elasticsearch.client.Client;
import org.elasticsearch.common.io.BytesStream;
import org.elasticsearch.common.io.FastByteArrayOutputStream;
import org.junit.Before;
import org.junit.Test;

import java.io.IOException;
import java.util.Map;

import static org.junit.Assert.assertArrayEquals;
import static org.junit.Assert.assertEquals;
import static org.junit.Assert.assertFalse;
import static org.junit.Assert.assertNull;
import static org.junit.Assert.assertTrue;

public class TestElasticSearchIndexRequestBuilderFactory
    extends AbstractElasticSearchSinkTest {

  private static final Client FAKE_CLIENT = null;

  private EventSerializerIndexRequestBuilderFactory factory;

  private FakeEventSerializer serializer;

  @Before
  public void setupFactory() throws Exception {
    serializer = new FakeEventSerializer();
    factory = new EventSerializerIndexRequestBuilderFactory(serializer) {
      @Override
      IndexRequestBuilder prepareIndex(Client client) {
        return new IndexRequestBuilder(FAKE_CLIENT);
      }
    };
  }

  @Test
  public void shouldUseUtcAsBasisForDateFormat() {
    assertEquals("Coordinated Universal Time",
        factory.fastDateFormat.getTimeZone().getDisplayName());
  }

  @Test
  public void indexNameShouldBePrefixDashFormattedTimestamp() {
    long millis = 987654321L;
    assertEquals("prefix-" + factory.fastDateFormat.format(millis),
        factory.getIndexName("prefix", millis));
  }

  @Test
  public void shouldEnsureTimestampHeaderPresentInTimestampedEvent() {
    SimpleEvent base = new SimpleEvent();

    TimestampedEvent timestampedEvent = new TimestampedEvent(base);
    assertEquals(FIXED_TIME_MILLIS, timestampedEvent.getTimestamp());
    assertEquals(String.valueOf(FIXED_TIME_MILLIS),
        timestampedEvent.getHeaders().get("timestamp"));
  }

  @Test
  public void shouldUseExistingTimestampHeaderInTimestampedEvent() {
    SimpleEvent base = new SimpleEvent();
    Map<String, String> headersWithTimestamp = Maps.newHashMap();
    headersWithTimestamp.put("timestamp", "-321");
    base.setHeaders(headersWithTimestamp );

    TimestampedEvent timestampedEvent = new TimestampedEvent(base);
    assertEquals(-321L, timestampedEvent.getTimestamp());
    assertEquals("-321", timestampedEvent.getHeaders().get("timestamp"));
  }

  @Test
  public void shouldUseExistingAtTimestampHeaderInTimestampedEvent() {
    SimpleEvent base = new SimpleEvent();
    Map<String, String> headersWithTimestamp = Maps.newHashMap();
    headersWithTimestamp.put("@timestamp", "-999");
    base.setHeaders(headersWithTimestamp );

    TimestampedEvent timestampedEvent = new TimestampedEvent(base);
    assertEquals(-999L, timestampedEvent.getTimestamp());
    assertEquals("-999", timestampedEvent.getHeaders().get("@timestamp"));
    assertNull(timestampedEvent.getHeaders().get("timestamp"));
  }

  @Test
  public void shouldPreserveBodyAndNonTimestampHeadersInTimestampedEvent() {
    SimpleEvent base = new SimpleEvent();
    base.setBody(new byte[] {1,2,3,4});
    Map<String, String> headersWithTimestamp = Maps.newHashMap();
    headersWithTimestamp.put("foo", "bar");
    base.setHeaders(headersWithTimestamp );

    TimestampedEvent timestampedEvent = new TimestampedEvent(base);
    assertEquals("bar", timestampedEvent.getHeaders().get("foo"));
    assertArrayEquals(base.getBody(), timestampedEvent.getBody());
  }

  @Test
  public void shouldSetIndexNameTypeAndSerializedEventIntoIndexRequest()
      throws Exception {

    String indexPrefix = "qwerty";
    String indexType = "uiop";
    Event event = new SimpleEvent();

    IndexRequestBuilder indexRequestBuilder = factory.createIndexRequest(
        FAKE_CLIENT, indexPrefix, indexType, event);

    assertEquals(indexPrefix + '-'
        + ElasticSearchIndexRequestBuilderFactory.df.format(FIXED_TIME_MILLIS),
        indexRequestBuilder.request().index());
    assertEquals(indexType, indexRequestBuilder.request().type());
    assertArrayEquals(FakeEventSerializer.FAKE_BYTES,
        indexRequestBuilder.request().source().array());
  }

  @Test
  public void shouldSetIndexNameFromTimestampHeaderWhenPresent()
      throws Exception {
    String indexPrefix = "qwerty";
    String indexType = "uiop";
    Event event = new SimpleEvent();
    event.getHeaders().put("timestamp", "1213141516");

    IndexRequestBuilder indexRequestBuilder = factory.createIndexRequest(
        null, indexPrefix, indexType, event);

    assertEquals(indexPrefix + '-'
        + ElasticSearchIndexRequestBuilderFactory.df.format(1213141516L),
        indexRequestBuilder.request().index());
  }

  @Test
  public void shouldSetIndexNameTypeFromHeaderWhenPresent()
      throws Exception {
    String indexPrefix = "%{index-name}";
    String indexType = "%{index-type}";
    String indexValue = "testing-index-name-from-headers";
    String typeValue = "testing-index-type-from-headers";

    Event event = new SimpleEvent();
    event.getHeaders().put("index-name", indexValue);
    event.getHeaders().put("index-type", typeValue);

    IndexRequestBuilder indexRequestBuilder = factory.createIndexRequest(
        null, indexPrefix, indexType, event);

    assertEquals(indexValue + '-'
        + ElasticSearchIndexRequestBuilderFactory.df.format(FIXED_TIME_MILLIS),
        indexRequestBuilder.request().index());
    assertEquals(typeValue, indexRequestBuilder.request().type());
  }

  @Test
  public void shouldSetIndexNameTypeFromHeaderWhenPresent()
      throws Exception {
    String indexPrefix = "%{index-name}";
    String indexType = "%{index-type}";
    String indexValue = "testing-index-name-from-headers";
    String typeValue = "testing-index-type-from-headers";

    Event event = new SimpleEvent();
    event.getHeaders().put("index-name", indexValue);
    event.getHeaders().put("index-type", typeValue);

    IndexRequestBuilder indexRequestBuilder = factory.createIndexRequest(
        null, indexPrefix, indexType, event);

    assertEquals(indexValue + '-'
        + ElasticSearchIndexRequestBuilderFactory.df.format(FIXED_TIME_MILLIS),
      indexRequestBuilder.request().index());
    assertEquals(typeValue, indexRequestBuilder.request().type());
  }

  @Test
  public void shouldConfigureEventSerializer() throws Exception {
    assertFalse(serializer.configuredWithContext);
    factory.configure(new Context());
    assertTrue(serializer.configuredWithContext);

    assertFalse(serializer.configuredWithComponentConfiguration);
    factory.configure(new SinkConfiguration("name"));
    assertTrue(serializer.configuredWithComponentConfiguration);
  }

  static class FakeEventSerializer implements ElasticSearchEventSerializer {

    static final byte[] FAKE_BYTES = new byte[]{9, 8, 7, 6};
<<<<<<< HEAD
    boolean configuredWithContext, configuredWithComponentConfiguration;
=======
    boolean configuredWithContext;
    boolean configuredWithComponentConfiguration;
>>>>>>> 511d8685

    @Override
    public BytesStream getContentBuilder(Event event) throws IOException {
      FastByteArrayOutputStream fbaos = new FastByteArrayOutputStream(4);
      fbaos.write(FAKE_BYTES);
      return fbaos;
    }

    @Override
    public void configure(Context arg0) {
      configuredWithContext = true;
    }

    @Override
    public void configure(ComponentConfiguration arg0) {
      configuredWithComponentConfiguration = true;
    }
  }

}<|MERGE_RESOLUTION|>--- conflicted
+++ resolved
@@ -212,12 +212,8 @@
   static class FakeEventSerializer implements ElasticSearchEventSerializer {
 
     static final byte[] FAKE_BYTES = new byte[]{9, 8, 7, 6};
-<<<<<<< HEAD
-    boolean configuredWithContext, configuredWithComponentConfiguration;
-=======
     boolean configuredWithContext;
     boolean configuredWithComponentConfiguration;
->>>>>>> 511d8685
 
     @Override
     public BytesStream getContentBuilder(Event event) throws IOException {
