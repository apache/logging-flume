--- conflicted
+++ resolved
@@ -85,15 +85,8 @@
       if (dataFiles != null && dataFiles.length > 0) {
         for (File dataFile : dataFiles) {
           LOG.info("Checking for corruption in " + dataFile.toString());
-<<<<<<< HEAD
-          LogFile.SequentialReader reader =
-            new LogFileV3.SequentialReader(dataFile, null, true);
-          LogFile.OperationRecordUpdater updater = new LogFile
-            .OperationRecordUpdater(dataFile);
-=======
           LogFile.SequentialReader reader = new LogFileV3.SequentialReader(dataFile, null, true);
           LogFile.OperationRecordUpdater updater = new LogFile.OperationRecordUpdater(dataFile);
->>>>>>> 511d8685
           boolean fileDone = false;
           boolean fileBackedup = false;
           while (!fileDone) {
@@ -110,11 +103,7 @@
               if (record != null) {
                 TransactionEventRecord recordEvent = record.getEvent();
                 Event event = EventUtils.getEventFromTransactionEvent(recordEvent);
-<<<<<<< HEAD
-                if(event != null) {
-=======
                 if (event != null) {
->>>>>>> 511d8685
                   totalPutEvents++;
                   try {
                     if (!eventValidator.validateEvent(event)) {
@@ -132,12 +121,8 @@
                     // OOPS, didn't expected an exception
                     // considering as failure case
                     // marking as noop
-<<<<<<< HEAD
-                    System.err.println("Encountered Exception while validating event, marking as invalid");
-=======
                     System.err.println("Encountered Exception while validating event, " +
                                        "marking as invalid");
->>>>>>> 511d8685
                     updater.markRecordAsNoop(eventPosition);
                     eventsWithException++;
                   }
@@ -148,12 +133,7 @@
             } catch (CorruptEventException e) {
               corruptEvents++;
               totalChannelEvents++;
-<<<<<<< HEAD
-              LOG.warn("Corruption found in " + dataFile.toString() + " at "
-                + eventPosition);
-=======
               LOG.warn("Corruption found in " + dataFile.toString() + " at " + eventPosition);
->>>>>>> 511d8685
               if (!fileBackedup) {
                 Serialization.copyFile(dataFile, new File(dataFile.getParent(),
                                                           dataFile.getName() + ".bak"));
@@ -172,20 +152,6 @@
 
   private boolean parseCommandLineOpts(String[] args) throws ParseException {
     Options options = new Options();
-<<<<<<< HEAD
-    options
-      .addOption("l", "dataDirs", true, "Comma-separated list of data " +
-        "directories which the tool must verify. This option is mandatory")
-      .addOption("h", "help", false, "Display help")
-            .addOption("e", "eventValidator", true, "Fully Qualified Name of Event Validator Implementation");;
-
-
-    Option property  = OptionBuilder.withArgName("property=value")
-            .hasArgs(2)
-            .withValueSeparator()
-            .withDescription( "custom properties" )
-            .create( "D" );
-=======
     options.addOption("l", "dataDirs", true, "Comma-separated list of data " +
                       "directories which the tool must verify. This option is mandatory")
            .addOption("h", "help", false, "Display help")
@@ -197,22 +163,11 @@
             .withValueSeparator()
             .withDescription("custom properties")
             .create("D");
->>>>>>> 511d8685
 
     options.addOption(property);
 
     CommandLineParser parser = new GnuParser();
     CommandLine commandLine = parser.parse(options, args);
-<<<<<<< HEAD
-    if(commandLine.hasOption("help")) {
-      new HelpFormatter().printHelp("bin/flume-ng tool fcintegritytool ",
-        options, true);
-      return false;
-    }
-    if(!commandLine.hasOption("dataDirs")) {
-      new HelpFormatter().printHelp("bin/flume-ng tool fcintegritytool ", "",
-        options, "dataDirs is required.", true);
-=======
     if (commandLine.hasOption("help")) {
       new HelpFormatter().printHelp("bin/flume-ng tool fcintegritytool ", options, true);
       return false;
@@ -220,7 +175,6 @@
     if (!commandLine.hasOption("dataDirs")) {
       new HelpFormatter().printHelp("bin/flume-ng tool fcintegritytool ", "",
           options, "dataDirs is required.", true);
->>>>>>> 511d8685
       return false;
     } else {
       String[] dataDirStr = commandLine.getOptionValue("dataDirs").split(",");
@@ -233,19 +187,11 @@
       }
     }
 
-<<<<<<< HEAD
-    if(commandLine.hasOption("eventValidator")) {
-      try {
-        Class<? extends EventValidator.Builder> eventValidatorClassName =
-                (Class<? extends EventValidator.Builder>)Class.forName(
-                  commandLine.getOptionValue("eventValidator"));
-=======
     if (commandLine.hasOption("eventValidator")) {
       try {
         Class<? extends EventValidator.Builder> eventValidatorClassName =
             (Class<? extends EventValidator.Builder>)Class.forName(
                 commandLine.getOptionValue("eventValidator"));
->>>>>>> 511d8685
         EventValidator.Builder eventValidatorBuilder = eventValidatorClassName.newInstance();
 
         // Pass on the configuration parameter
@@ -274,14 +220,6 @@
    */
   private void printSummary() {
     System.out.println("---------- Summary --------------------");
-<<<<<<< HEAD
-    System.out.println("Number of Events in the Channel = "+totalChannelEvents++);
-    System.out.println("Number of Put Events Processed = "+totalPutEvents);
-    System.out.println("Number of Valid Put Events = "+validEvents);
-    System.out.println("Number of Invalid Put Events = "+invalidEvents);
-    System.out.println("Number of Put Events that threw Exception during validation = "+eventsWithException);
-    System.out.println("Number of Corrupt Events = "+corruptEvents);
-=======
     System.out.println("Number of Events in the Channel = " + totalChannelEvents++);
     System.out.println("Number of Put Events Processed = " + totalPutEvents);
     System.out.println("Number of Valid Put Events = " + validEvents);
@@ -289,7 +227,6 @@
     System.out.println("Number of Put Events that threw Exception during validation = "
         + eventsWithException);
     System.out.println("Number of Corrupt Events = " + corruptEvents);
->>>>>>> 511d8685
     System.out.println("---------------------------------------");
   }
 }