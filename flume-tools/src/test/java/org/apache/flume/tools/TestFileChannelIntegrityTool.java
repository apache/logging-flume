--- conflicted
+++ resolved
@@ -147,11 +147,7 @@
     Transaction tx = channel.getTransaction();
     tx.begin();
     int i = 0;
-<<<<<<< HEAD
-    while(channel.take() != null) {
-=======
     while (channel.take() != null) {
->>>>>>> 511d8685
       i++;
     }
     tx.commit();
@@ -175,12 +171,7 @@
     Random random = new Random();
     int corrupted = 0;
     for (File dataFile : files) {
-<<<<<<< HEAD
-      LogFile.SequentialReader reader =
-        new LogFileV3.SequentialReader(dataFile, null, true);
-=======
       LogFile.SequentialReader reader = new LogFileV3.SequentialReader(dataFile, null, true);
->>>>>>> 511d8685
       RandomAccessFile handle = new RandomAccessFile(dataFile, "rw");
       long eventPosition1 = reader.getPosition();
       LogRecord rec = reader.next();
@@ -293,11 +284,7 @@
       Transaction tx = channel.getTransaction();
       tx.begin();
       for (int i = 0; i < 5; i++) {
-<<<<<<< HEAD
-        if(i % 3 == 0) {
-=======
         if (i % 3 == 0) {
->>>>>>> 511d8685
           event.getBody()[0] = 0;
           invalidEvent++;
         } else {
@@ -321,10 +308,6 @@
   }
 
   public static class DummyEventVerifier implements EventValidator {
-<<<<<<< HEAD
-
-=======
->>>>>>> 511d8685
     private int value = 0;
 
     private DummyEventVerifier(int val) {
@@ -337,10 +320,6 @@
     }
 
     public static class Builder implements EventValidator.Builder {
-<<<<<<< HEAD
-
-=======
->>>>>>> 511d8685
       private int binaryValidator = 0;
 
       @Override
